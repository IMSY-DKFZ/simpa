--- conflicted
+++ resolved
@@ -87,7 +87,6 @@
 
 
 def create_volumes(settings, seed, distortion=None):
-<<<<<<< HEAD
     tmp_dim = None
     if Tags.CREATE_AXIS_SYMMETRICAL_VOLUME in settings and settings[Tags.CREATE_AXIS_SYMMETRICAL_VOLUME]:
         if Tags.VOLUME_SYMMETRY_AXIS in settings and isinstance(settings[Tags.VOLUME_SYMMETRY_AXIS], int):
@@ -98,11 +97,6 @@
         else:
             raise ValueError("2D map duplication map tag was defined but the 'axis' was not defined correctly, "
                              f"the tag should exist and be an integer: {Tags.VOLUME_SYMMETRY_AXIS}")
-=======
-    #FIXME add it
-    tmp_y_dim = settings[Tags.DIM_VOLUME_Y_MM]
-    settings[Tags.DIM_VOLUME_Y_MM] = settings[Tags.SPACING_MM]
->>>>>>> f074f148
     np.random.seed(seed)
     volumes = create_empty_volume(settings)
     volumes = add_structures(volumes, settings, distortion=distortion)
@@ -117,7 +111,6 @@
     if Tags.RUN_ACOUSTIC_MODEL in settings and settings[Tags.RUN_ACOUSTIC_MODEL] is True:
             volumes = create_acoustic_properties(volumes, settings)
 
-<<<<<<< HEAD
     if Tags.CREATE_AXIS_SYMMETRICAL_VOLUME in settings and settings[Tags.CREATE_AXIS_SYMMETRICAL_VOLUME]:
         volumes = duplicate_layer_along_axis(volumes=volumes, target_dim=tmp_dim, settings=settings)
     if tmp_dim is not None:
@@ -127,32 +120,6 @@
 
     if Tags.SAVE_DIFFUSE_REFLECTANCE in settings and settings[Tags.SAVE_DIFFUSE_REFLECTANCE]:
         volumes = append_zero_layer(volumes, settings)
-=======
-    #FIXME: there needs to be a flag that checks whether this optimization is allowed to happen.
-    for i in volumes.keys():
-        if i not in (Tags.PROPERTY_SENSOR_MASK, Tags.PROPERTY_DIRECTIVITY_ANGLE):
-            y_slices = int(round(tmp_y_dim / settings[Tags.SPACING_MM]))
-            if Tags.UPSAMPLING_RUN in settings and settings[Tags.UPSAMPLING_RUN]:
-                if Tags.ACOUSTIC_SIMULATION_3D not in settings or not settings[Tags.ACOUSTIC_SIMULATION_3D]:
-                    y_slices = 1
-                else:
-                    y_slices = int(round(int(round(tmp_y_dim / (settings[Tags.SPACING_MM] * settings[Tags.UPSCALE_FACTOR]))) * settings[Tags.UPSCALE_FACTOR]))
-            volumes[i] = np.repeat(volumes[i], y_slices, axis=1)
-            volumes[i] = np.flip(volumes[i], 1)
-        elif volumes[i] is not None:
-            tmp_vol = np.zeros(np.shape(volumes[Tags.PROPERTY_ABSORPTION_PER_CM]))
-
-            if Tags.ACOUSTIC_SIMULATION_3D in settings and settings[Tags.ACOUSTIC_SIMULATION_3D]:
-                for sl in range(
-                        int(tmp_y_dim / (2 * settings[Tags.SPACING_MM])) - int(13/2 / settings[Tags.SPACING_MM]),
-                        int(tmp_y_dim / (2 * settings[Tags.SPACING_MM])) + int(13/2 / settings[Tags.SPACING_MM])+1):
-                    tmp_vol[:, sl, :] = volumes[i][:, 0, :]
-            else:
-                tmp_vol[:, int(tmp_y_dim / (2 * settings[Tags.SPACING_MM])), :] = volumes[i][:, 0, :]
-
-            volumes[i] = tmp_vol
-    settings[Tags.DIM_VOLUME_Y_MM] = tmp_y_dim
->>>>>>> f074f148
 
     return volumes
 
