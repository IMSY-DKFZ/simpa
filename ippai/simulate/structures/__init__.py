--- conflicted
+++ resolved
@@ -27,6 +27,7 @@
 
 import numpy as np
 
+
 def create_random_ellipse(x_min_mm=2, x_max_mm=35, depth_min_mm=3, depth_max_mm=18,
                           r_min_mm=0.5, r_max_mm=5.0,
                           eccentricity_min=0.25, eccentricity_max=3.5):
@@ -140,11 +141,7 @@
     return muscle_dict
 
 
-<<<<<<< HEAD
 def create_epidermis_layer():
-=======
-def create_epidermis_layer(background_oxy=0.0, distortion=False):
->>>>>>> e22f5c09
     epidermis_dict = dict()
     epidermis_dict[Tags.STRUCTURE_TYPE] = Tags.STRUCTURE_LAYER
     epidermis_dict[Tags.STRUCTURE_CENTER_DEPTH_MIN_MM] = 0
@@ -156,7 +153,7 @@
     return epidermis_dict
 
 
-def create_dermis_layer(background_oxy=0.0, distortion=False):
+def create_dermis_layer(background_oxy=0.0):
     dermis_dict = dict()
     dermis_dict[Tags.STRUCTURE_TYPE] = Tags.STRUCTURE_LAYER
     dermis_dict[Tags.STRUCTURE_CENTER_DEPTH_MIN_MM] = 0
