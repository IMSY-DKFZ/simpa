# SPDX-FileCopyrightText: 2021 Division of Intelligent Medical Systems, DKFZ
# SPDX-FileCopyrightText: 2021 Janek Groehl
# SPDX-License-Identifier: MIT
import typing

from simpa.utils import OpticalTissueProperties, SegmentationClasses, StandardProperties, MolecularCompositionGenerator
from simpa.utils import Molecule
from simpa.utils import MOLECULE_LIBRARY
from simpa.utils import Spectrum
from simpa.utils.libraries.molecule_library import MolecularComposition
from simpa.utils.libraries.spectrum_library import AnisotropySpectrumLibrary, ScatteringSpectrumLibrary
from simpa.utils.calculate import randomize_uniform
from simpa.utils.libraries.spectrum_library import AbsorptionSpectrumLibrary

from typing import Union, List
import torch


class TissueLibrary(object):
    """
    A library, returning molecular compositions for various typical tissue segmentations.
    """

    def get_blood_volume_fractions(self, oxygenation: Union[float, int, torch.Tensor] = 1e-10,
                                   blood_volume_fraction: Union[float, int, torch.Tensor] = 1e-10)\
            -> List[Union[int, float, torch.Tensor]]:
        """
        A function that returns the volume fraction of the oxygenated and deoxygenated blood.
        :param oxygenation: The oxygenation level of the blood volume fraction (as a decimal).
        Default: 1e-10
        :param blood_volume_fraction: The total blood volume fraction (including oxygenated and deoxygenated blood).
        Default: 1e-10
        :return: the blood volume fraction of the oxygenated and deoxygenated blood separately.
        """
        return [blood_volume_fraction*oxygenation, blood_volume_fraction*(1-oxygenation)]

    def constant(self, mua: Union[float, int, torch.Tensor] = 1e-10, mus: Union[float, int, torch.Tensor] = 1e-10,
                 g: Union[float, int, torch.Tensor] = 1e-10) -> MolecularComposition:
        """
        A function returning a molecular composition as specified by the user. Typically intended for the use of wanting
        specific mua, mus and g values.
        :param mua: optical absorption coefficient
        Default: 1e-10 cm^⁻1
        :param mus: optical scattering coefficient
        Default: 1e-10 cm^⁻1
        :param g: optical scattering anisotropy
        Default: 1e-10
        :return: the molecular composition as specified by the user
        """
        mua_as_spectrum = AbsorptionSpectrumLibrary().CONSTANT_ABSORBER_ARBITRARY(mua)
        mus_as_spectrum = ScatteringSpectrumLibrary.CONSTANT_SCATTERING_ARBITRARY(mus)
        g_as_spectrum = AnisotropySpectrumLibrary.CONSTANT_ANISOTROPY_ARBITRARY(g)
        return self.generic_tissue(mua_as_spectrum, mus_as_spectrum, g_as_spectrum, "constant_mua_mus_g")

    def generic_tissue(self,
                       mua: Spectrum = AbsorptionSpectrumLibrary().CONSTANT_ABSORBER_ARBITRARY(1e-10),
                       mus: Spectrum = AbsorptionSpectrumLibrary().CONSTANT_ABSORBER_ARBITRARY(1e-10),
                       g: Spectrum = AbsorptionSpectrumLibrary().CONSTANT_ABSORBER_ARBITRARY(1e-10),
                       molecule_name: typing.Optional[str] = "generic_tissue") -> MolecularComposition:
        """
        Returns a generic issue defined by the provided optical parameters.

        :param mua: The absorption coefficient spectrum in cm^{-1}.
        :param mus: The scattering coefficient spectrum in cm^{-1}.
        :param g: The anisotropy spectrum.
        :param molecule_name: The molecule name.

        :returns: The molecular composition of the tissue.
        """
        assert isinstance(mua, Spectrum), type(mua)
        assert isinstance(mus, Spectrum), type(mus)
        assert isinstance(g, Spectrum), type(g)
        assert isinstance(molecule_name, str) or molecule_name is None, type(molecule_name)

        return (MolecularCompositionGenerator().append(Molecule(name=molecule_name,
                                                                absorption_spectrum=mua,
                                                                volume_fraction=1.0,
                                                                scattering_spectrum=mus,
                                                                anisotropy_spectrum=g))
                .get_molecular_composition(SegmentationClasses.GENERIC))

<<<<<<< HEAD
    def muscle(self, oxygenation: Union[float, int, torch.Tensor, None] = None,
               blood_volume_fraction: Union[float, int, torch.Tensor, None] = None) -> MolecularComposition:
=======
    def muscle(self, background_oxy=0.175, blood_volume_fraction=0.06):
>>>>>>> c36b2f83
        """

        :return: a settings dictionary containing all min and max parameters fitting for muscle tissue.
        """
<<<<<<< HEAD
        # Determine muscle oxygenation
        if oxygenation is None:
            oxygenation = 0.175

        # Get the blood volume fractions for oxyhemoglobin and deoxyhemoglobin
        if blood_volume_fraction is None:
            blood_volume_fraction = 0.06

        [fraction_oxy, fraction_deoxy] = self.get_blood_volume_fractions(oxygenation, blood_volume_fraction)
=======

        [fraction_oxy, fraction_deoxy] = self.get_blood_volume_fractions(blood_volume_fraction, background_oxy)
>>>>>>> c36b2f83

        # Get the water volume fraction
        water_volume_fraction = OpticalTissueProperties.WATER_VOLUME_FRACTION_HUMAN_BODY

        custom_water = MOLECULE_LIBRARY.water(water_volume_fraction)
        custom_water.anisotropy_spectrum = AnisotropySpectrumLibrary.CONSTANT_ANISOTROPY_ARBITRARY(
            OpticalTissueProperties.STANDARD_ANISOTROPY - 0.005)
        custom_water.alpha_coefficient = 1.58
        custom_water.speed_of_sound = StandardProperties.SPEED_OF_SOUND_MUSCLE + 16
        custom_water.density = StandardProperties.DENSITY_MUSCLE + 41
        custom_water.mus500 = OpticalTissueProperties.MUS500_MUSCLE_TISSUE
        custom_water.b_mie = OpticalTissueProperties.BMIE_MUSCLE_TISSUE
        custom_water.f_ray = OpticalTissueProperties.FRAY_MUSCLE_TISSUE

        # generate the tissue dictionary
        return (MolecularCompositionGenerator()
                .append(MOLECULE_LIBRARY.oxyhemoglobin(fraction_oxy))
                .append(MOLECULE_LIBRARY.deoxyhemoglobin(fraction_deoxy))
                .append(value=MOLECULE_LIBRARY.muscle_scatterer(
                        volume_fraction=1 - fraction_oxy - fraction_deoxy - water_volume_fraction),
                        key="muscle_scatterers")
                .append(custom_water)
                .get_molecular_composition(SegmentationClasses.MUSCLE))

<<<<<<< HEAD
    def soft_tissue(self, oxygenation: Union[float, int, torch.Tensor, None] = None,
                    blood_volume_fraction: Union[float, int, torch.Tensor, None] = None) -> MolecularComposition:
=======
    def soft_tissue(self, background_oxy=OpticalTissueProperties.BACKGROUND_OXYGENATION,
                    blood_volume_fraction=OpticalTissueProperties.BLOOD_VOLUME_FRACTION_MUSCLE_TISSUE):
>>>>>>> c36b2f83
        """
        IMPORTANT! This tissue is not tested and it is not based on a specific real tissue type.
        It is a mixture of muscle (mostly optical properties) and water (mostly acoustic properties).
        This tissue type roughly resembles the generic background tissue that we see in real PA images.
        :param oxygenation: The oxygenation level of the blood volume fraction (as a decimal).
        Default: OpticalTissueProperties.BACKGROUND_OXYGENATION
        :param blood_volume_fraction: The total blood volume fraction (including oxygenated and deoxygenated blood).
        Default: OpticalTissueProperties.BLOOD_VOLUME_FRACTION_MUSCLE_TISSUE
        :return: a settings dictionary containing all min and max parameters fitting for generic soft tissue.
        """

<<<<<<< HEAD
        # Determine muscle oxygenation
        if oxygenation is None:
            oxygenation = OpticalTissueProperties.BACKGROUND_OXYGENATION

        # Get the blood volume fractions for oxyhemoglobin and deoxyhemoglobin
        if blood_volume_fraction is None:
            blood_volume_fraction = OpticalTissueProperties.BLOOD_VOLUME_FRACTION_MUSCLE_TISSUE

        [fraction_oxy, fraction_deoxy] = self.get_blood_volume_fractions(oxygenation, blood_volume_fraction)
=======
        [fraction_oxy, fraction_deoxy] = self.get_blood_volume_fractions(blood_volume_fraction, background_oxy)
>>>>>>> c36b2f83

        # Get the water volume fraction
        water_volume_fraction = OpticalTissueProperties.WATER_VOLUME_FRACTION_HUMAN_BODY

        custom_water = MOLECULE_LIBRARY.water(water_volume_fraction)
        custom_water.anisotropy_spectrum = AnisotropySpectrumLibrary.CONSTANT_ANISOTROPY_ARBITRARY(
            OpticalTissueProperties.STANDARD_ANISOTROPY - 0.005)
        custom_water.alpha_coefficient = 0.08
        custom_water.speed_of_sound = StandardProperties.SPEED_OF_SOUND_WATER
        custom_water.density = StandardProperties.DENSITY_WATER
        custom_water.mus500 = OpticalTissueProperties.MUS500_MUSCLE_TISSUE
        custom_water.b_mie = OpticalTissueProperties.BMIE_MUSCLE_TISSUE
        custom_water.f_ray = OpticalTissueProperties.FRAY_MUSCLE_TISSUE

        # generate the tissue dictionary
        return (MolecularCompositionGenerator()
                .append(MOLECULE_LIBRARY.oxyhemoglobin(fraction_oxy))
                .append(MOLECULE_LIBRARY.deoxyhemoglobin(fraction_deoxy))
                .append(value=MOLECULE_LIBRARY.muscle_scatterer(
                        volume_fraction=1 - fraction_oxy - fraction_deoxy - water_volume_fraction),
                        key="muscle_scatterers")
                .append(custom_water)
                .get_molecular_composition(SegmentationClasses.SOFT_TISSUE))

<<<<<<< HEAD
    def epidermis(self, melanosom_volume_fraction: Union[float, int, torch.Tensor, None] = None)\
            -> MolecularComposition:
=======
    def epidermis(self, melanosom_volume_fraction=0.014):
>>>>>>> c36b2f83
        """
        Create a molecular composition mimicking that of epidermis
        :param melanosom_volume_fraction: The total melanosom volume fraction
        Default: 0.014
        :return: a settings dictionary containing all min and max parameters fitting for epidermis tissue.
        """

        # generate the tissue dictionary
        return (MolecularCompositionGenerator()
                .append(MOLECULE_LIBRARY.melanin(melanosom_volume_fraction))
                .append(MOLECULE_LIBRARY.epidermal_scatterer(1 - melanosom_volume_fraction))
                .get_molecular_composition(SegmentationClasses.EPIDERMIS))

<<<<<<< HEAD
    def dermis(self, oxygenation: Union[float, int, torch.Tensor, None] = None,
               blood_volume_fraction: Union[float, int, torch.Tensor, None] = None) -> MolecularComposition:
=======
    def dermis(self, background_oxy=0.5, blood_volume_fraction=0.002):
>>>>>>> c36b2f83
        """
        Create a molecular composition mimicking that of dermis
        :param oxygenation: The oxygenation level of the blood volume fraction (as a decimal).
        Default: 0.5
        :param blood_volume_fraction: The total blood volume fraction (including oxygenated and deoxygenated blood).
        Default: 0.002
        :return: a settings dictionary containing all min and max parameters fitting for dermis tissue.
        """

<<<<<<< HEAD
        # Determine muscle oxygenation
        if oxygenation is None:
            oxygenation = 0.5

        if blood_volume_fraction is None:
            blood_volume_fraction = 0.002

        # Get the blood volume fractions for oxyhemoglobin and deoxyhemoglobin
        [fraction_oxy, fraction_deoxy] = self.get_blood_volume_fractions(oxygenation, blood_volume_fraction)
=======
        # Get the bloood volume fractions for oxyhemoglobin and deoxyhemoglobin
        [fraction_oxy, fraction_deoxy] = self.get_blood_volume_fractions(blood_volume_fraction, background_oxy)
>>>>>>> c36b2f83

        # generate the tissue dictionary
        return (MolecularCompositionGenerator()
                .append(MOLECULE_LIBRARY.oxyhemoglobin(fraction_oxy))
                .append(MOLECULE_LIBRARY.deoxyhemoglobin(fraction_deoxy))
                .append(MOLECULE_LIBRARY.dermal_scatterer(1.0 - blood_volume_fraction))
                .get_molecular_composition(SegmentationClasses.DERMIS))

<<<<<<< HEAD
    def subcutaneous_fat(self,
                         oxygenation: Union[float, int, torch.Tensor] = OpticalTissueProperties.BACKGROUND_OXYGENATION,
                         blood_volume_fraction: Union[float, int, torch.Tensor]
                         = OpticalTissueProperties.BLOOD_VOLUME_FRACTION_MUSCLE_TISSUE) -> MolecularComposition:
=======
    def subcutaneous_fat(self, background_oxy=OpticalTissueProperties.BACKGROUND_OXYGENATION):
>>>>>>> c36b2f83
        """
        Create a molecular composition mimicking that of subcutaneous fat
        :param oxygenation: The oxygenation level of the blood volume fraction (as a decimal).
        Default: OpticalTissueProperties.BACKGROUND_OXYGENATION
        :param blood_volume_fraction: The total blood volume fraction (including oxygenated and deoxygenated blood).
        Default: OpticalTissueProperties.BLOOD_VOLUME_FRACTION_MUSCLE_TISSUE
        :return: a settings dictionary containing all min and max parameters fitting for subcutaneous fat tissue.
        """

        # Get water volume fraction
        water_volume_fraction = OpticalTissueProperties.WATER_VOLUME_FRACTION_HUMAN_BODY

        # Get the blood volume fractions for oxyhemoglobin and deoxyhemoglobin
        [fraction_oxy, fraction_deoxy] = self.get_blood_volume_fractions(
<<<<<<< HEAD
            oxygenation, blood_volume_fraction)
=======
            OpticalTissueProperties.BLOOD_VOLUME_FRACTION_MUSCLE_TISSUE, background_oxy)
>>>>>>> c36b2f83

        # Determine fat volume fraction
        fat_volume_fraction = randomize_uniform(0.2, 1 - (water_volume_fraction + fraction_oxy + fraction_deoxy))

        # generate the tissue dictionary
        return (MolecularCompositionGenerator()
                .append(MOLECULE_LIBRARY.oxyhemoglobin(fraction_oxy))
                .append(MOLECULE_LIBRARY.deoxyhemoglobin(fraction_deoxy))
                .append(MOLECULE_LIBRARY.fat(fat_volume_fraction))
                .append(MOLECULE_LIBRARY.soft_tissue_scatterer(
                        1 - (fat_volume_fraction + water_volume_fraction + fraction_oxy + fraction_deoxy)))
                .append(MOLECULE_LIBRARY.water(water_volume_fraction))
                .get_molecular_composition(SegmentationClasses.FAT))

    def blood(self, oxygenation: Union[float, int, torch.Tensor, None] = None) -> MolecularComposition:
        """
<<<<<<< HEAD
        Create a molecular composition mimicking that of blood
        :param oxygenation: The oxygenation level of the blood(as a decimal).
        Default: random oxygenation between 0 and 1.
        :return: a settings dictionary containing all min and max parameters fitting for full blood.
        """

        # Get the blood volume fractions for oxyhemoglobin and deoxyhemoglobin
        if oxygenation is None:
            oxygenation = randomize_uniform(0.0, 1.0)

        [fraction_oxy, fraction_deoxy] = self.get_blood_volume_fractions(oxygenation, 1.0)
=======

        :return: a settings dictionary containing all min and max parameters fitting for full blood.        """

        if oxygenation is None:
            oxygenation = randomize_uniform(0.0, 1.0)

        # Get the bloood volume fractions for oxyhemoglobin and deoxyhemoglobin
        [fraction_oxy, fraction_deoxy] = self.get_blood_volume_fractions(1.0, oxygenation)
>>>>>>> c36b2f83

        # generate the tissue dictionary
        return (MolecularCompositionGenerator()
                .append(MOLECULE_LIBRARY.oxyhemoglobin(fraction_oxy))
                .append(MOLECULE_LIBRARY.deoxyhemoglobin(fraction_deoxy))
                .get_molecular_composition(SegmentationClasses.BLOOD))

    def bone(self) -> MolecularComposition:
        """
        Create a molecular composition mimicking that of bone
        :return: a settings dictionary fitting for bone.
        """
<<<<<<< HEAD
=======
            :return: a settings dictionary containing all min and max parameters fitting for full blood.
        """
>>>>>>> c36b2f83
        # Get water volume fraction
        water_volume_fraction = randomize_uniform(OpticalTissueProperties.WATER_VOLUME_FRACTION_BONE_MEAN -
                                                  OpticalTissueProperties.WATER_VOLUME_FRACTION_BONE_STD,
                                                  OpticalTissueProperties.WATER_VOLUME_FRACTION_BONE_MEAN +
                                                  OpticalTissueProperties.WATER_VOLUME_FRACTION_BONE_STD
                                                  )

        # generate the tissue dictionary
        return (MolecularCompositionGenerator()
                .append(MOLECULE_LIBRARY.bone(1 - water_volume_fraction))
                .append(MOLECULE_LIBRARY.water(water_volume_fraction))
                .get_molecular_composition(SegmentationClasses.BONE))

    def mediprene(self) -> MolecularComposition:
        """
        Create a molecular composition mimicking that of mediprene
        :return: a settings dictionary fitting for mediprene.
        """
        return (MolecularCompositionGenerator()
                .append(MOLECULE_LIBRARY.mediprene())
                .get_molecular_composition(SegmentationClasses.MEDIPRENE))

    def heavy_water(self) -> MolecularComposition:
        """
            Create a molecular composition mimicking that of heavy water
            :return: a settings dictionary containing all min and max parameters fitting for heavy water.
        """
        return (MolecularCompositionGenerator()
                .append(MOLECULE_LIBRARY.heavy_water())
                .get_molecular_composition(SegmentationClasses.HEAVY_WATER))

    def ultrasound_gel(self) -> MolecularComposition:
        """
            Create a molecular composition mimicking that of ultrasound gel
            :return: a settings dictionary fitting for generic ultrasound gel.
        """
        return (MolecularCompositionGenerator()
                .append(MOLECULE_LIBRARY.water())
                .get_molecular_composition(SegmentationClasses.ULTRASOUND_GEL))

    def lymph_node(self, oxygenation: Union[float, int, torch.Tensor, None] = None,
                   blood_volume_fraction: Union[float, int, torch.Tensor, None] = None) -> MolecularComposition:
        """
        IMPORTANT! This tissue is not tested and it is not based on a specific real tissue type.
        It is a mixture of oxyhemoglobin, deoxyhemoglobin, and lymph node customized water.
        :param oxygenation: The oxygenation level of the blood volume fraction (as a decimal).
        Default: 0.175
        :param blood_volume_fraction: The total blood volume fraction (including oxygenated and deoxygenated blood).
        Default: 0.06
        :return: a settings dictionary fitting for generic lymph node tissue.
        """

        # Determine muscle oxygenation
        if oxygenation is None:
            oxygenation = OpticalTissueProperties.LYMPH_NODE_OXYGENATION

        # Get the blood volume fractions for oxyhemoglobin and deoxyhemoglobin
        if blood_volume_fraction is None:
            blood_volume_fraction = OpticalTissueProperties.BLOOD_VOLUME_FRACTION_LYMPH_NODE

        [fraction_oxy, fraction_deoxy] = self.get_blood_volume_fractions(oxygenation, blood_volume_fraction)

        # Get the water volume fraction
        # water_volume_fraction = OpticalTissueProperties.WATER_VOLUME_FRACTION_HUMAN_BODY

        lymphatic_fluid = MOLECULE_LIBRARY.water(1 - fraction_deoxy - fraction_oxy)
        lymphatic_fluid.speed_of_sound = StandardProperties.SPEED_OF_SOUND_LYMPH_NODE + 1.22
        lymphatic_fluid.density = StandardProperties.DENSITY_LYMPH_NODE - 2.30
        lymphatic_fluid.alpha_coefficient = StandardProperties.ALPHA_COEFF_LYMPH_NODE + 0.36

        # generate the tissue dictionary
        return (MolecularCompositionGenerator()
                .append(MOLECULE_LIBRARY.oxyhemoglobin(fraction_oxy))
                .append(MOLECULE_LIBRARY.deoxyhemoglobin(fraction_deoxy))
                .append(lymphatic_fluid)
                .get_molecular_composition(SegmentationClasses.LYMPH_NODE))


TISSUE_LIBRARY = TissueLibrary()<|MERGE_RESOLUTION|>--- conflicted
+++ resolved
@@ -79,30 +79,14 @@
                                                                 anisotropy_spectrum=g))
                 .get_molecular_composition(SegmentationClasses.GENERIC))
 
-<<<<<<< HEAD
-    def muscle(self, oxygenation: Union[float, int, torch.Tensor, None] = None,
-               blood_volume_fraction: Union[float, int, torch.Tensor, None] = None) -> MolecularComposition:
-=======
-    def muscle(self, background_oxy=0.175, blood_volume_fraction=0.06):
->>>>>>> c36b2f83
+    def muscle(self, oxygenation: Union[float, int, torch.Tensor] = 0.175,
+               blood_volume_fraction: Union[float, int, torch.Tensor] = 0.06) -> MolecularComposition:
         """
 
         :return: a settings dictionary containing all min and max parameters fitting for muscle tissue.
         """
-<<<<<<< HEAD
-        # Determine muscle oxygenation
-        if oxygenation is None:
-            oxygenation = 0.175
-
-        # Get the blood volume fractions for oxyhemoglobin and deoxyhemoglobin
-        if blood_volume_fraction is None:
-            blood_volume_fraction = 0.06
 
         [fraction_oxy, fraction_deoxy] = self.get_blood_volume_fractions(oxygenation, blood_volume_fraction)
-=======
-
-        [fraction_oxy, fraction_deoxy] = self.get_blood_volume_fractions(blood_volume_fraction, background_oxy)
->>>>>>> c36b2f83
 
         # Get the water volume fraction
         water_volume_fraction = OpticalTissueProperties.WATER_VOLUME_FRACTION_HUMAN_BODY
@@ -127,13 +111,8 @@
                 .append(custom_water)
                 .get_molecular_composition(SegmentationClasses.MUSCLE))
 
-<<<<<<< HEAD
-    def soft_tissue(self, oxygenation: Union[float, int, torch.Tensor, None] = None,
-                    blood_volume_fraction: Union[float, int, torch.Tensor, None] = None) -> MolecularComposition:
-=======
-    def soft_tissue(self, background_oxy=OpticalTissueProperties.BACKGROUND_OXYGENATION,
-                    blood_volume_fraction=OpticalTissueProperties.BLOOD_VOLUME_FRACTION_MUSCLE_TISSUE):
->>>>>>> c36b2f83
+    def soft_tissue(self, oxygenation: Union[float, int, torch.Tensor] = OpticalTissueProperties.BACKGROUND_OXYGENATION,
+                    blood_volume_fraction: Union[float, int, torch.Tensor] = OpticalTissueProperties.BLOOD_VOLUME_FRACTION_MUSCLE_TISSUE) -> MolecularComposition:
         """
         IMPORTANT! This tissue is not tested and it is not based on a specific real tissue type.
         It is a mixture of muscle (mostly optical properties) and water (mostly acoustic properties).
@@ -145,19 +124,7 @@
         :return: a settings dictionary containing all min and max parameters fitting for generic soft tissue.
         """
 
-<<<<<<< HEAD
-        # Determine muscle oxygenation
-        if oxygenation is None:
-            oxygenation = OpticalTissueProperties.BACKGROUND_OXYGENATION
-
-        # Get the blood volume fractions for oxyhemoglobin and deoxyhemoglobin
-        if blood_volume_fraction is None:
-            blood_volume_fraction = OpticalTissueProperties.BLOOD_VOLUME_FRACTION_MUSCLE_TISSUE
-
         [fraction_oxy, fraction_deoxy] = self.get_blood_volume_fractions(oxygenation, blood_volume_fraction)
-=======
-        [fraction_oxy, fraction_deoxy] = self.get_blood_volume_fractions(blood_volume_fraction, background_oxy)
->>>>>>> c36b2f83
 
         # Get the water volume fraction
         water_volume_fraction = OpticalTissueProperties.WATER_VOLUME_FRACTION_HUMAN_BODY
@@ -182,16 +149,9 @@
                 .append(custom_water)
                 .get_molecular_composition(SegmentationClasses.SOFT_TISSUE))
 
-<<<<<<< HEAD
-    def epidermis(self, melanosom_volume_fraction: Union[float, int, torch.Tensor, None] = None)\
-            -> MolecularComposition:
-=======
-    def epidermis(self, melanosom_volume_fraction=0.014):
->>>>>>> c36b2f83
-        """
-        Create a molecular composition mimicking that of epidermis
-        :param melanosom_volume_fraction: The total melanosom volume fraction
-        Default: 0.014
+    def epidermis(self, melanosom_volume_fraction: Union[float, int, torch.Tensor] = 0.014) -> MolecularComposition:
+        """
+
         :return: a settings dictionary containing all min and max parameters fitting for epidermis tissue.
         """
 
@@ -201,12 +161,8 @@
                 .append(MOLECULE_LIBRARY.epidermal_scatterer(1 - melanosom_volume_fraction))
                 .get_molecular_composition(SegmentationClasses.EPIDERMIS))
 
-<<<<<<< HEAD
-    def dermis(self, oxygenation: Union[float, int, torch.Tensor, None] = None,
-               blood_volume_fraction: Union[float, int, torch.Tensor, None] = None) -> MolecularComposition:
-=======
-    def dermis(self, background_oxy=0.5, blood_volume_fraction=0.002):
->>>>>>> c36b2f83
+    def dermis(self, oxygenation: Union[float, int, torch.Tensor] = 0.5,
+               blood_volume_fraction: Union[float, int, torch.Tensor] = 0.002) -> MolecularComposition:
         """
         Create a molecular composition mimicking that of dermis
         :param oxygenation: The oxygenation level of the blood volume fraction (as a decimal).
@@ -216,20 +172,8 @@
         :return: a settings dictionary containing all min and max parameters fitting for dermis tissue.
         """
 
-<<<<<<< HEAD
-        # Determine muscle oxygenation
-        if oxygenation is None:
-            oxygenation = 0.5
-
-        if blood_volume_fraction is None:
-            blood_volume_fraction = 0.002
-
-        # Get the blood volume fractions for oxyhemoglobin and deoxyhemoglobin
+        # Get the bloood volume fractions for oxyhemoglobin and deoxyhemoglobin
         [fraction_oxy, fraction_deoxy] = self.get_blood_volume_fractions(oxygenation, blood_volume_fraction)
-=======
-        # Get the bloood volume fractions for oxyhemoglobin and deoxyhemoglobin
-        [fraction_oxy, fraction_deoxy] = self.get_blood_volume_fractions(blood_volume_fraction, background_oxy)
->>>>>>> c36b2f83
 
         # generate the tissue dictionary
         return (MolecularCompositionGenerator()
@@ -238,14 +182,10 @@
                 .append(MOLECULE_LIBRARY.dermal_scatterer(1.0 - blood_volume_fraction))
                 .get_molecular_composition(SegmentationClasses.DERMIS))
 
-<<<<<<< HEAD
     def subcutaneous_fat(self,
                          oxygenation: Union[float, int, torch.Tensor] = OpticalTissueProperties.BACKGROUND_OXYGENATION,
                          blood_volume_fraction: Union[float, int, torch.Tensor]
                          = OpticalTissueProperties.BLOOD_VOLUME_FRACTION_MUSCLE_TISSUE) -> MolecularComposition:
-=======
-    def subcutaneous_fat(self, background_oxy=OpticalTissueProperties.BACKGROUND_OXYGENATION):
->>>>>>> c36b2f83
         """
         Create a molecular composition mimicking that of subcutaneous fat
         :param oxygenation: The oxygenation level of the blood volume fraction (as a decimal).
@@ -260,11 +200,7 @@
 
         # Get the blood volume fractions for oxyhemoglobin and deoxyhemoglobin
         [fraction_oxy, fraction_deoxy] = self.get_blood_volume_fractions(
-<<<<<<< HEAD
             oxygenation, blood_volume_fraction)
-=======
-            OpticalTissueProperties.BLOOD_VOLUME_FRACTION_MUSCLE_TISSUE, background_oxy)
->>>>>>> c36b2f83
 
         # Determine fat volume fraction
         fat_volume_fraction = randomize_uniform(0.2, 1 - (water_volume_fraction + fraction_oxy + fraction_deoxy))
@@ -281,7 +217,6 @@
 
     def blood(self, oxygenation: Union[float, int, torch.Tensor, None] = None) -> MolecularComposition:
         """
-<<<<<<< HEAD
         Create a molecular composition mimicking that of blood
         :param oxygenation: The oxygenation level of the blood(as a decimal).
         Default: random oxygenation between 0 and 1.
@@ -292,17 +227,8 @@
         if oxygenation is None:
             oxygenation = randomize_uniform(0.0, 1.0)
 
+        # Get the bloood volume fractions for oxyhemoglobin and deoxyhemoglobin
         [fraction_oxy, fraction_deoxy] = self.get_blood_volume_fractions(oxygenation, 1.0)
-=======
-
-        :return: a settings dictionary containing all min and max parameters fitting for full blood.        """
-
-        if oxygenation is None:
-            oxygenation = randomize_uniform(0.0, 1.0)
-
-        # Get the bloood volume fractions for oxyhemoglobin and deoxyhemoglobin
-        [fraction_oxy, fraction_deoxy] = self.get_blood_volume_fractions(1.0, oxygenation)
->>>>>>> c36b2f83
 
         # generate the tissue dictionary
         return (MolecularCompositionGenerator()
@@ -315,11 +241,6 @@
         Create a molecular composition mimicking that of bone
         :return: a settings dictionary fitting for bone.
         """
-<<<<<<< HEAD
-=======
-            :return: a settings dictionary containing all min and max parameters fitting for full blood.
-        """
->>>>>>> c36b2f83
         # Get water volume fraction
         water_volume_fraction = randomize_uniform(OpticalTissueProperties.WATER_VOLUME_FRACTION_BONE_MEAN -
                                                   OpticalTissueProperties.WATER_VOLUME_FRACTION_BONE_STD,
