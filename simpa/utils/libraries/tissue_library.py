--- conflicted
+++ resolved
@@ -99,7 +99,7 @@
                                      f"everywhere to leave space for water")
 
         else:
-            if bvf + water_volume_fraction - 1 > 1e-5:
+            if blood_volume_fraction + water_volume_fraction - 1 > 1e-5:
                 raise AssertionError(f"Blood volume fraction too large, must be less than {1 - water_volume_fraction}"
                                      f"everywhere to leave space for water")
 
@@ -188,24 +188,8 @@
         :return: a settings dictionary containing all min and max parameters fitting for dermis tissue.
         """
 
-<<<<<<< HEAD
-        # Determine muscle oxygenation
-        if background_oxy is None:
-            oxy = 0.5
-        else:
-            oxy = background_oxy
-
-        if blood_volume_fraction is None:
-            bvf = 0.002
-        else:
-            bvf = blood_volume_fraction
-
-        # Get the blood volume fractions for oxyhemoglobin and deoxyhemoglobin
-        [fraction_oxy, fraction_deoxy] = self.get_blood_volume_fractions(bvf, oxy)
-=======
         # Get the blood volume fractions for oxyhemoglobin and deoxyhemoglobin
         [fraction_oxy, fraction_deoxy] = self.get_blood_volume_fractions(oxygenation, blood_volume_fraction)
->>>>>>> 5a55b3a3
 
         # generate the tissue dictionary
         return (MolecularCompositionGenerator()
