# SPDX-FileCopyrightText: 2021 Division of Intelligent Medical Systems, DKFZ
# SPDX-FileCopyrightText: 2021 Janek Groehl
# SPDX-License-Identifier: MIT

from simpa.utils import Settings
from simpa.utils import OpticalTissueProperties, SegmentationClasses, StandardProperties, MolecularCompositionGenerator
from simpa.utils import Molecule
from simpa.utils import MOLECULE_LIBRARY
from simpa.utils.libraries.spectrum_library import AnisotropySpectrumLibrary, ScatteringSpectrumLibrary
from simpa.utils.calculate import randomize_uniform
from simpa.utils.libraries.spectrum_library import AbsorptionSpectrumLibrary


class TissueLibrary(object):
    """
    TODO
    """

    def get_blood_volume_fractions(self, total_blood_volume_fraction=1e-10, oxygenation=1e-10):
        """
        TODO
        """
        return [total_blood_volume_fraction*oxygenation, total_blood_volume_fraction*(1-oxygenation)]

    def constant(self, mua=1e-10, mus=1e-10, g=1e-10):
        """
        TODO
        """
        return (MolecularCompositionGenerator().append(Molecule(name="constant_mua_mus_g",
<<<<<<< HEAD
                absorption_spectrum=
                AbsorptionSpectrumLibrary().CONSTANT_ABSORBER_ARBITRARY(mua),
                volume_fraction=1.0,
                scattering_spectrum=
                ScatteringSpectrumLibrary.
                CONSTANT_SCATTERING_ARBITRARY(mus),
                anisotropy_spectrum=
                AnisotropySpectrumLibrary.
                CONSTANT_ANISOTROPY_ARBITRARY(g))).get_molecular_composition(SegmentationClasses.GENERIC))
=======
                                                                absorption_spectrum=AbsorptionSpectrumLibrary().CONSTANT_ABSORBER_ARBITRARY(mua),
                                                                volume_fraction=1.0,
                                                                scattering_spectrum=ScatteringSpectrumLibrary.
                                                                CONSTANT_SCATTERING_ARBITRARY(mus),
                                                                anisotropy_spectrum=AnisotropySpectrumLibrary.
                                                                CONSTANT_ANISOTROPY_ARBITRARY(g)))
                .get_molecular_composition(SegmentationClasses.GENERIC))
>>>>>>> 2fbfe9d2

    def muscle(self, background_oxy=None, blood_volume_fraction=None):
        """

        :return: a settings dictionary containing all min and max parameters fitting for muscle tissue.
        """

        # Determine muscle oxygenation
        if background_oxy is None:
            oxy = 0.175
        else:
            oxy = background_oxy

        # Get the blood volume fractions for oxyhemoglobin and deoxyhemoglobin
        if blood_volume_fraction is None:
            bvf = 0.06
        else:
            bvf = blood_volume_fraction

        [fraction_oxy, fraction_deoxy] = self.get_blood_volume_fractions(bvf, oxy)

        # Get the water volume fraction
        water_volume_fraction = OpticalTissueProperties.WATER_VOLUME_FRACTION_HUMAN_BODY

        custom_water = MOLECULE_LIBRARY.water(water_volume_fraction)
        custom_water.anisotropy_spectrum = AnisotropySpectrumLibrary.CONSTANT_ANISOTROPY_ARBITRARY(
            OpticalTissueProperties.STANDARD_ANISOTROPY - 0.005)
        custom_water.alpha_coefficient = 1.58
        custom_water.speed_of_sound = StandardProperties.SPEED_OF_SOUND_MUSCLE + 16
        custom_water.density = StandardProperties.DENSITY_MUSCLE + 41
        custom_water.mus500 = OpticalTissueProperties.MUS500_MUSCLE_TISSUE
        custom_water.b_mie = OpticalTissueProperties.BMIE_MUSCLE_TISSUE
        custom_water.f_ray = OpticalTissueProperties.FRAY_MUSCLE_TISSUE

        # generate the tissue dictionary
        return (MolecularCompositionGenerator()
                .append(MOLECULE_LIBRARY.oxyhemoglobin(fraction_oxy))
                .append(MOLECULE_LIBRARY.deoxyhemoglobin(fraction_deoxy))
                .append(value=MOLECULE_LIBRARY.muscle_scatterer(
                        volume_fraction=1 - fraction_oxy - fraction_deoxy - water_volume_fraction),
                        key="muscle_scatterers")
                .append_filler(custom_water)
                .get_molecular_composition(SegmentationClasses.MUSCLE))

    def soft_tissue(self, background_oxy=None, blood_volume_fraction=None):
        """
        IMPORTANT! This tissue is not tested and it is not based on a specific real tissue type.
        It is a mixture of muscle (mostly optical properties) and water (mostly acoustic properties).
        This tissue type roughly resembles the generic background tissue that we see in real PA images.
        :return: a settings dictionary containing all min and max parameters fitting for generic soft tissue.
        """

        # Determine muscle oxygenation
        if background_oxy is None:
            oxy = OpticalTissueProperties.BACKGROUND_OXYGENATION
        else:
            oxy = background_oxy

        # Get the blood volume fractions for oxyhemoglobin and deoxyhemoglobin
        if blood_volume_fraction is None:
            bvf = OpticalTissueProperties.BLOOD_VOLUME_FRACTION_MUSCLE_TISSUE
        else:
            bvf = blood_volume_fraction

        [fraction_oxy, fraction_deoxy] = self.get_blood_volume_fractions(bvf, oxy)

        # Get the water volume fraction
        water_volume_fraction = OpticalTissueProperties.WATER_VOLUME_FRACTION_HUMAN_BODY

        custom_water = MOLECULE_LIBRARY.water(water_volume_fraction)
        custom_water.anisotropy_spectrum = AnisotropySpectrumLibrary.CONSTANT_ANISOTROPY_ARBITRARY(
            OpticalTissueProperties.STANDARD_ANISOTROPY - 0.005)
        custom_water.alpha_coefficient = 0.08
        custom_water.speed_of_sound = StandardProperties.SPEED_OF_SOUND_WATER
        custom_water.density = StandardProperties.DENSITY_WATER
        custom_water.mus500 = OpticalTissueProperties.MUS500_MUSCLE_TISSUE
        custom_water.b_mie = OpticalTissueProperties.BMIE_MUSCLE_TISSUE
        custom_water.f_ray = OpticalTissueProperties.FRAY_MUSCLE_TISSUE

        # generate the tissue dictionary
        return (MolecularCompositionGenerator()
                .append(MOLECULE_LIBRARY.oxyhemoglobin(fraction_oxy))
                .append(MOLECULE_LIBRARY.deoxyhemoglobin(fraction_deoxy))
                .append(value=MOLECULE_LIBRARY.muscle_scatterer(
                        volume_fraction=1 - fraction_oxy - fraction_deoxy - water_volume_fraction),
                        key="muscle_scatterers")
<<<<<<< HEAD
                .append_filler(custom_water)
                .get_molecular_composition(SegmentationClasses.MUSCLE))
=======
                .append(custom_water)
                .get_molecular_composition(SegmentationClasses.SOFT_TISSUE))
>>>>>>> 2fbfe9d2

    def epidermis(self, melanosom_volume_fraction=None):
        """

        :return: a settings dictionary containing all min and max parameters fitting for epidermis tissue.
        """

        # Get melanin volume fraction
        if melanosom_volume_fraction is None:
            melanin_volume_fraction = 0.014
        else:
            melanin_volume_fraction = melanosom_volume_fraction

        # generate the tissue dictionary
        return (MolecularCompositionGenerator()
                .append(MOLECULE_LIBRARY.melanin(melanin_volume_fraction))
                .append_filler(MOLECULE_LIBRARY.epidermal_scatterer(1 - melanin_volume_fraction))
                .get_molecular_composition(SegmentationClasses.EPIDERMIS))

    def dermis(self, background_oxy=None, blood_volume_fraction=None):
        """

        :return: a settings dictionary containing all min and max parameters fitting for dermis tissue.
        """

        # Determine muscle oxygenation
        if background_oxy is None:
            oxy = 0.5
        else:
            oxy = background_oxy

        if blood_volume_fraction is None:
            bvf = 0.002
        else:
            bvf = blood_volume_fraction

        # Get the bloood volume fractions for oxyhemoglobin and deoxyhemoglobin
        [fraction_oxy, fraction_deoxy] = self.get_blood_volume_fractions(bvf, oxy)

        # generate the tissue dictionary
        return (MolecularCompositionGenerator()
                .append(MOLECULE_LIBRARY.oxyhemoglobin(fraction_oxy))
                .append(MOLECULE_LIBRARY.deoxyhemoglobin(fraction_deoxy))
                .append_filler(MOLECULE_LIBRARY.dermal_scatterer(1.0 - bvf))
                .get_molecular_composition(SegmentationClasses.DERMIS))

    def subcutaneous_fat(self, oxy=OpticalTissueProperties.BACKGROUND_OXYGENATION):
        """

        :return: a settings dictionary containing all min and max parameters fitting for subcutaneous fat tissue.
        """

        # Get water volume fraction
        water_volume_fraction = OpticalTissueProperties.WATER_VOLUME_FRACTION_HUMAN_BODY

        # Get the bloood volume fractions for oxyhemoglobin and deoxyhemoglobin
        [fraction_oxy, fraction_deoxy] = self.get_blood_volume_fractions(
            OpticalTissueProperties.BLOOD_VOLUME_FRACTION_MUSCLE_TISSUE, oxy)

        # Determine fat volume fraction
        fat_volume_fraction = randomize_uniform(0.2, 1 - (water_volume_fraction + fraction_oxy + fraction_deoxy))

        # generate the tissue dictionary
        return (MolecularCompositionGenerator()
                .append(MOLECULE_LIBRARY.oxyhemoglobin(fraction_oxy))
                .append(MOLECULE_LIBRARY.deoxyhemoglobin(fraction_deoxy))
                .append(MOLECULE_LIBRARY.fat(fat_volume_fraction))
                .append(MOLECULE_LIBRARY.soft_tissue_scatterer(
                        1 - (fat_volume_fraction + water_volume_fraction + fraction_oxy + fraction_deoxy)))
                .append_filler(MOLECULE_LIBRARY.water(water_volume_fraction))
                .get_molecular_composition(SegmentationClasses.FAT))

    def blood(self, oxygenation=None):
        """

        :return: a settings dictionary containing all min and max parameters fitting for full blood.
        """

        # Get the bloood volume fractions for oxyhemoglobin and deoxyhemoglobin
        if oxygenation is None:
            oxygenation = randomize_uniform(0.0, 1.0)

        [fraction_oxy, fraction_deoxy] = self.get_blood_volume_fractions(1.0, oxygenation)

        # generate the tissue dictionary
        return (MolecularCompositionGenerator()
                .append(MOLECULE_LIBRARY.oxyhemoglobin(fraction_oxy))
                .append_filler(MOLECULE_LIBRARY.deoxyhemoglobin(fraction_deoxy))
                .get_molecular_composition(SegmentationClasses.BLOOD))

    def bone(self):
        """

            :return: a settings dictionary containing all min and max parameters fitting for full blood.
            """
        # Get water volume fraction
        water_volume_fraction = randomize_uniform(OpticalTissueProperties.WATER_VOLUME_FRACTION_BONE_MEAN -
                                                  OpticalTissueProperties.WATER_VOLUME_FRACTION_BONE_STD,
                                                  OpticalTissueProperties.WATER_VOLUME_FRACTION_BONE_MEAN +
                                                  OpticalTissueProperties.WATER_VOLUME_FRACTION_BONE_STD
                                                  )

        # generate the tissue dictionary
        return (MolecularCompositionGenerator()
                .append(MOLECULE_LIBRARY.bone(1 - water_volume_fraction))
                .append_filler(MOLECULE_LIBRARY.water(water_volume_fraction))
                .get_molecular_composition(SegmentationClasses.BONE))

    def mediprene(self):
        return (MolecularCompositionGenerator()
                .append_filler(MOLECULE_LIBRARY.mediprene())
                .get_molecular_composition(SegmentationClasses.MEDIPRENE))

    def heavy_water(self):
        return (MolecularCompositionGenerator()
                .append_filler(MOLECULE_LIBRARY.heavy_water())
                .get_molecular_composition(SegmentationClasses.HEAVY_WATER))

    def ultrasound_gel(self):
        return (MolecularCompositionGenerator()
<<<<<<< HEAD
                .append_filler(MOLECULE_LIBRARY.water())
                .get_molecular_composition(SegmentationClasses.ULTRASOUND_GEL))
=======
                .append(MOLECULE_LIBRARY.water())
                .get_molecular_composition(SegmentationClasses.ULTRASOUND_GEL))

    def lymph_node(self, oxy=None, blood_volume_fraction=None):
        """
        IMPORTANT! This tissue is not tested and it is not based on a specific real tissue type.
        It is a mixture of oxyhemoglobin, deoxyhemoglobin, and lymph node customized water.
        :return: a settings dictionary fitting for generic lymph node tissue.
        """

        # Determine muscle oxygenation
        if oxy is None:
            oxy = OpticalTissueProperties.LYMPH_NODE_OXYGENATION

        # Get the blood volume fractions for oxyhemoglobin and deoxyhemoglobin
        if blood_volume_fraction is None:
            blood_volume_fraction = OpticalTissueProperties.BLOOD_VOLUME_FRACTION_LYMPH_NODE

        [fraction_oxy, fraction_deoxy] = self.get_blood_volume_fractions(blood_volume_fraction, oxy)

        # Get the water volume fraction
        # water_volume_fraction = OpticalTissueProperties.WATER_VOLUME_FRACTION_HUMAN_BODY

        lymphatic_fluid = MOLECULE_LIBRARY.water(1 - fraction_deoxy - fraction_oxy)
        lymphatic_fluid.speed_of_sound = StandardProperties.SPEED_OF_SOUND_LYMPH_NODE + 1.22
        lymphatic_fluid.density = StandardProperties.DENSITY_LYMPH_NODE - 2.30
        lymphatic_fluid.alpha_coefficient = StandardProperties.ALPHA_COEFF_LYMPH_NODE + 0.36

        # generate the tissue dictionary
        return (MolecularCompositionGenerator()
                .append(MOLECULE_LIBRARY.oxyhemoglobin(fraction_oxy))
                .append(MOLECULE_LIBRARY.deoxyhemoglobin(fraction_deoxy))
                .append(lymphatic_fluid)
                .get_molecular_composition(SegmentationClasses.LYMPH_NODE))


TISSUE_LIBRARY = TissueLibrary()
>>>>>>> 2fbfe9d2
<|MERGE_RESOLUTION|>--- conflicted
+++ resolved
@@ -27,17 +27,6 @@
         TODO
         """
         return (MolecularCompositionGenerator().append(Molecule(name="constant_mua_mus_g",
-<<<<<<< HEAD
-                absorption_spectrum=
-                AbsorptionSpectrumLibrary().CONSTANT_ABSORBER_ARBITRARY(mua),
-                volume_fraction=1.0,
-                scattering_spectrum=
-                ScatteringSpectrumLibrary.
-                CONSTANT_SCATTERING_ARBITRARY(mus),
-                anisotropy_spectrum=
-                AnisotropySpectrumLibrary.
-                CONSTANT_ANISOTROPY_ARBITRARY(g))).get_molecular_composition(SegmentationClasses.GENERIC))
-=======
                                                                 absorption_spectrum=AbsorptionSpectrumLibrary().CONSTANT_ABSORBER_ARBITRARY(mua),
                                                                 volume_fraction=1.0,
                                                                 scattering_spectrum=ScatteringSpectrumLibrary.
@@ -45,7 +34,6 @@
                                                                 anisotropy_spectrum=AnisotropySpectrumLibrary.
                                                                 CONSTANT_ANISOTROPY_ARBITRARY(g)))
                 .get_molecular_composition(SegmentationClasses.GENERIC))
->>>>>>> 2fbfe9d2
 
     def muscle(self, background_oxy=None, blood_volume_fraction=None):
         """
@@ -132,13 +120,8 @@
                 .append(value=MOLECULE_LIBRARY.muscle_scatterer(
                         volume_fraction=1 - fraction_oxy - fraction_deoxy - water_volume_fraction),
                         key="muscle_scatterers")
-<<<<<<< HEAD
                 .append_filler(custom_water)
-                .get_molecular_composition(SegmentationClasses.MUSCLE))
-=======
-                .append(custom_water)
                 .get_molecular_composition(SegmentationClasses.SOFT_TISSUE))
->>>>>>> 2fbfe9d2
 
     def epidermis(self, melanosom_volume_fraction=None):
         """
@@ -259,11 +242,7 @@
 
     def ultrasound_gel(self):
         return (MolecularCompositionGenerator()
-<<<<<<< HEAD
                 .append_filler(MOLECULE_LIBRARY.water())
-                .get_molecular_composition(SegmentationClasses.ULTRASOUND_GEL))
-=======
-                .append(MOLECULE_LIBRARY.water())
                 .get_molecular_composition(SegmentationClasses.ULTRASOUND_GEL))
 
     def lymph_node(self, oxy=None, blood_volume_fraction=None):
@@ -295,9 +274,8 @@
         return (MolecularCompositionGenerator()
                 .append(MOLECULE_LIBRARY.oxyhemoglobin(fraction_oxy))
                 .append(MOLECULE_LIBRARY.deoxyhemoglobin(fraction_deoxy))
-                .append(lymphatic_fluid)
+                .append_filler(lymphatic_fluid)
                 .get_molecular_composition(SegmentationClasses.LYMPH_NODE))
 
 
-TISSUE_LIBRARY = TissueLibrary()
->>>>>>> 2fbfe9d2
+TISSUE_LIBRARY = TissueLibrary()