# SPDX-FileCopyrightText: 2021 Division of Intelligent Medical Systems, DKFZ
# SPDX-FileCopyrightText: 2021 Janek Groehl
# SPDX-License-Identifier: MIT

from abc import abstractmethod, ABC
import numpy as np
from sklearn.datasets import make_blobs
from scipy.ndimage.filters import gaussian_filter
from skimage import transform
from simpa.utils import Tags
from typing import Union
from simpa.log import Logger
<<<<<<< HEAD
from simpa.utils.calculate import calculate_oxygenation
=======
import os
import requests
import zipfile
>>>>>>> 5d77df89


class HeterogeneityGeneratorBase(object):
    """
    This is the base class to define heterogeneous structure maps.
    """

    def __init__(self, xdim, ydim, zdim, spacing_mm, target_mean=None,
                 target_std=None, target_min=None, target_max=None,
                 eps=1e-5):
        """
        :param xdim: the x dimension of the volume in voxels
        :param ydim: the y dimension of the volume in voxels
        :param zdim: the z dimension of the volume in voxels
        :param spacing_mm: the spacing of the volume in mm
        :param target_mean: (optional) the mean of the created heterogeneity map
        :param target_std: (optional) the standard deviation of the created heterogeneity map
        :param target_min: (optional) the minimum of the created heterogeneity map
        :param target_max: (optional) the maximum of the created heterogeneity map
        :param eps: (optional) the threshold when a re-normalisation should be triggered (default: 1e-5)
        """
        self._xdim = xdim
        self._ydim = ydim
        self._zdim = zdim
        self._spacing_mm = spacing_mm
        self._mean = target_mean
        self._std = target_std
        self._min = target_min
        self._max = target_max
        self.eps = eps

        self.map = np.ones((self._xdim, self._ydim, self._zdim), dtype=float)

    def get_map(self):
        self.normalise_map()
        return self.map.astype(float)

    def normalise_map(self):
        """
        If mean and std are set, then the data will be normalised to have the desired mean and the
        desired standard deviation.
        If min and max are set, then the data will be normalised to have the desired minimum and the
        desired maximum value.
        If all four values are set, then the data will be normalised to have the desired mean and the
        desired standard deviation first. afterwards all values smaller than min will be ste to min and
        all values larger than max will be set to max.
        """
        # Testing mean mean/std normalisation needs to be done
        if self._mean is not None and self._std is not None:
            if (np.abs(np.mean(self.map) - self._mean) > self.eps or
               np.abs(np.std(self.map) - self._std) > self.eps):
                mean = np.mean(self.map)
                std = np.std(self.map)
                self.map = (self.map - mean) / std
                self.map = (self.map * self._std) + self._mean
            if self._min is not None and self._max is not None:
                self.map[self.map < self._min] = self._min
                self.map[self.map > self._max] = self._max

        # Testing if min max normalisation needs to be done
        if self._min is None or self._max is None:
            return

        if (np.abs(np.min(self.map) - self._min) < self.eps and
           np.abs(np.max(self.map) - self._max) < self.eps):
            return

        _min = np.min(self.map)
        _max = np.max(self.map)
        self.map = (self.map - _min) / (_max-_min)
        self.map = (self.map * (self._max - self._min)) + self._min


class RandomHeterogeneity(HeterogeneityGeneratorBase):
    """
    This heterogeneity generator represents a uniform random sampling between the given bounds.
    Optionally, a Gaussian blur can be specified. Please not that a Gaussian blur will transform the random
    distribution to a Gaussian.
    """

    def __init__(self, xdim, ydim, zdim, spacing_mm, gaussian_blur_size_mm=None, target_mean=None, target_std=None,
                 target_min=None, target_max=None, eps=1e-5):
        """
        :param xdim: the x dimension of the volume in voxels
        :param ydim: the y dimension of the volume in voxels
        :param zdim: the z dimension of the volume in voxels
        :param spacing_mm: the spacing of the volume in mm
        :param gaussian_blur_size_mm: the size of the standard deviation for the Gaussian blur
        :param target_mean: (optional) the mean of the created heterogeneity map
        :param target_std: (optional) the standard deviation of the created heterogeneity map
        :param target_min: (optional) the minimum of the created heterogeneity map
        :param target_max: (optional) the maximum of the created heterogeneity map
        :param eps: (optional) the threshold when a re-normalisation should be triggered (default: 1e-5)
        """
        super().__init__(xdim, ydim, zdim, spacing_mm, target_mean, target_std, target_min, target_max, eps)

        self.map = np.random.random((xdim, ydim, zdim))
        if gaussian_blur_size_mm is not None:
            _gaussian_blur_size_voxels = gaussian_blur_size_mm / spacing_mm
            self.map = gaussian_filter(self.map, _gaussian_blur_size_voxels)


class BlobHeterogeneity(HeterogeneityGeneratorBase):
    """
    This heterogeneity generator representes a blob-like random sampling between the given bounds using the
    sklearn.datasets.make_blobs method. Please look into their documentation for optimising the given hyperparameters.

    """

    def __init__(self, xdim, ydim, zdim, spacing_mm, num_centers=None, cluster_std=None, target_mean=None,
                 target_std=None, target_min=None, target_max=None, random_state=None):
        """
        :param xdim: the x dimension of the volume in voxels
        :param ydim: the y dimension of the volume in voxels
        :param zdim: the z dimension of the volume in voxels
        :param spacing_mm: the spacing of the volume in mm
        :param num_centers: the number of blobs
        :param cluster_std: the size of the blobs
        :param target_mean: (optional) the mean of the created heterogeneity map
        :param target_std: (optional) the standard deviation of the created heterogeneity map
        :param target_min: (optional) the minimum of the created heterogeneity map
        :param target_max: (optional) the maximum of the created heterogeneity map
        """
        super().__init__(xdim, ydim, zdim, spacing_mm, target_mean, target_std, target_min, target_max)

        if num_centers is None:
            num_centers = int(np.round(np.float_power((xdim * ydim * zdim) * spacing_mm, 1 / 3)))

        if cluster_std is None:
            cluster_std = 1
        x, y = make_blobs(n_samples=(xdim * ydim * zdim) * 10, n_features=3, centers=num_centers,
                          random_state=random_state, cluster_std=cluster_std)

        self.map = np.histogramdd(x, bins=(xdim, ydim, zdim), range=((np.percentile(x[:, 0], 5),
                                                                      np.percentile(x[:, 0], 95)),
                                                                     (np.percentile(x[:, 1], 5),
                                                                         np.percentile(x[:, 1], 95)),
                                                                     (np.percentile(x[:, 2], 5),
                                                                         np.percentile(x[:, 2], 95))))[0]
        self.map = gaussian_filter(self.map, 5)


class ImageHeterogeneity(HeterogeneityGeneratorBase):
    """
    This heterogeneity generator takes a pre-specified 2D image, currently only supporting numpy arrays, and uses them
    as a map for heterogeneity within the tissue. By default, it will use download and use beef ultrasound images taken
    by our team.

    ##########
    This class will (if not previously downloaded in the directory of the simulation) download a folder with beef
    ultrasound images
    ##########

    Attributes:
        map: the np array of the heterogeneity map transformed and augments to fill the area
    """

    def __init__(self, xdim: int, ydim: int, zdim: int, spacing_mm: Union[int, float],
                 heterogeneity_image: np.ndarray = None, image_pixel_spacing_mm: Union[int, float] = None,
                 scaling_type: str = Tags.IMAGE_SCALING_SYMMETRIC, constant: Union[int, float] = 0,
                 crop_placement=('centre', 'centre'), target_mean: Union[int, float] = None,
                 target_std: Union[int, float] = None, target_min: Union[int, float] = None,
                 target_max: Union[int, float] = None, beef_ultrasound_database_path: str = None,
                 ultrasound_image_type: str = None):
        """
        :param xdim: the x dimension of the volume in voxels
        :param ydim: the y dimension of the volume in voxels
        :param zdim: the z dimension of the volume in voxels
        :param heterogeneity_image: the 2D prior image of the heterogeneity map
        :param spacing_mm: the spacing of the volume in mm
        :param image_pixel_spacing_mm: the pixel spacing of the image in mm (pixel spacing)
        :param scaling_type: the scaling type of the heterogeneity map, with default being that no scaling occurs
            OPTIONS:
            Tags.IMAGE_SCALING_SYMMETRIC: symmetric reflections of the image to span the area
            Tags.IMAGE_SCALING_STRETCH: stretch the image to span the area
            Tags.IMAGE_SCALING_WRAP: multiply the image to span the area
            Tags.IMAGE_SCALING_EDGE: continue the values at the edge of the area to fill the shape
            Tags.IMAGE_SCALING_CONSTANT: span the left-over area with a constant
        :param constant: the scaling constant of the heterogeneity map, used only for scaling type 'constant'
            WARNING: scaling constant must be in reference to the values in the heterogeneity_image
        :param crop_placement: the placement of where the heterogeneity map is cropped
        :param target_mean: (optional) the mean of the created heterogeneity map
        :param target_std: (optional) the standard deviation of the created heterogeneity map
        :param target_min: (optional) the minimum of the created heterogeneity map
        :param target_max: (optional) the maximum of the created heterogeneity map
        """
        super().__init__(xdim, ydim, zdim, spacing_mm, target_mean, target_std, target_min, target_max)
        self.logger = Logger()
        self.heterogeneity_image = heterogeneity_image

        if self.heterogeneity_image is None:
            self.heterogeneity_image = self.get_ultrasound_image(beef_ultrasound_database_path,
                                                                 image_type=ultrasound_image_type)
            image_pixel_spacing_mm = 0.2

        if image_pixel_spacing_mm is None:
            image_pixel_spacing_mm = spacing_mm

        if scaling_type == Tags.IMAGE_SCALING_STRETCH:
            self.heterogeneity_image = transform.resize(self.heterogeneity_image, output_shape=(xdim, zdim),
                                                        mode='symmetric')
        else:
            (image_width_pixels, image_height_pixels) = self.heterogeneity_image.shape
            [image_width_mm, image_height_mm] = np.array(
                [image_width_pixels, image_height_pixels]) * image_pixel_spacing_mm
            (xdim_mm, ydim_mm, zdim_mm) = np.array([xdim, ydim, zdim]) * spacing_mm

            wider = image_width_mm > xdim_mm
            taller = image_height_mm > zdim_mm

            if taller or wider:
                self.change_resolution(spacing_mm=spacing_mm, image_pixel_spacing_mm=image_pixel_spacing_mm)
                self.crop_image(xdim, zdim, crop_placement)
                if not taller and not wider:
                    self.upsize_to_fill_area(xdim, zdim, scaling_type, constant)

            else:
                self.change_resolution(spacing_mm=spacing_mm, image_pixel_spacing_mm=image_pixel_spacing_mm)
                self.upsize_to_fill_area(xdim, zdim, scaling_type, constant)

        self.map = np.repeat(self.heterogeneity_image[:, np.newaxis, :], ydim, axis=1)

    def upsize_to_fill_area(self, xdim: int, zdim: int, scaling_type: str = Tags.IMAGE_SCALING_SYMMETRIC,
                            constant: Union[int, float] = 0):
        """
        Fills an area with an image through various methods of expansion
        :param xdim: the x dimension of the area to be filled in voxels
        :param zdim: the z dimension of the area to be filled in voxels
        :param scaling_type: the scaling type of the heterogeneity map, with default being that no scaling occurs
            OPTIONS:
            TAGS.IMAGE_SCALING_SYMMETRIC: symmetric reflections of the image to span the area
            TAGS.IMAGE_SCALING_STRETCH: stretch the image to span the area
            TAGS.IMAGE_SCALING_WRAP: multiply the image to span the area
            TAGS.IMAGE_SCALING_EDGE: continue the values at the edge of the area to fill the shape
            TAGS.IMAGE_SCALING_CONSTANT: span the left-over area with a constant
        :param constant: the scaling constant of the heterogeneity map, used only for scaling type 'constant'
        """
        if scaling_type == Tags.IMAGE_SCALING_STRETCH:
            pass
        elif scaling_type == Tags.IMAGE_SCALING_CONSTANT:
            pad_left = int((xdim - len(self.heterogeneity_image)) / 2)
            pad_height = int(zdim - len(self.heterogeneity_image[0]))
            pad_right = xdim - pad_left - len(self.heterogeneity_image)
            self.heterogeneity_image = np.pad(self.heterogeneity_image, ((pad_left, pad_right), (0, pad_height)),
                                              mode=scaling_type, constant_values=constant)
        else:
            pad_left = int((xdim - len(self.heterogeneity_image)) / 2)
            pad_height = int(zdim - len(self.heterogeneity_image[0]))
            pad_right = xdim - pad_left - len(self.heterogeneity_image)
            self.heterogeneity_image = np.pad(self.heterogeneity_image, ((pad_left, pad_right), (0, pad_height)),
                                              mode=scaling_type)

        self.logger.warning("The input image has filled the area by using {} scaling type".format(scaling_type))

    def crop_image(self, xdim: int, zdim: int,
                   crop_placement: Union[str, tuple] = Tags.CROP_POSITION_CENTRE):
        """
        Crop the image to fit specified dimensions xdim and zdim
        :param xdim: the x dimension of the area to be filled in voxels
        :param zdim: the z dimension of the area to be filled in voxels
        :param crop_placement: the placement of where the heterogeneity map is cropped
            OPTIONS: TAGS.CROP_PLACEMENT_[TOP,BOTTOM,LEFT,RIGHT,CENTRE,RANDOM] or position of left hand corner on image
        :raises: ValueError for invalid placements
        """
        (image_width_pixels, image_height_pixels) = self.heterogeneity_image.shape
        crop_width = min(xdim, image_width_pixels)
        crop_height = min(zdim, image_height_pixels)

        if isinstance(crop_placement, tuple):
            if crop_placement[0] == Tags.CROP_POSITION_LEFT:
                crop_horizontal = 0
            elif crop_placement[0] == Tags.CROP_POSITION_RIGHT:
                crop_horizontal = image_width_pixels-crop_width-1
            elif crop_placement[0] == Tags.CROP_POSITION_CENTRE:
                crop_horizontal = round((image_width_pixels - crop_width) / 2)
            elif isinstance(crop_placement[0], int):
                crop_horizontal = crop_placement[0]
            else:
<<<<<<< HEAD
                raise ValueError(f'Unrecognised crop placement {crop_placement[0]}, please see the available options in'
                                 f'the documentation')
=======
                raise ValueError(f"Invalid crop placement {crop_placement[0]}. Please check Tags.CROP_POSITION_... for"
                                 f"valid string arguments and that numbers are of type int")
>>>>>>> 5d77df89

            if crop_placement[1] == Tags.CROP_POSITION_TOP:
                crop_vertical = 0
            elif crop_placement[1] == Tags.CROP_POSITION_BOTTOM:
                crop_vertical = image_height_pixels-crop_height-1
            elif crop_placement[1] == Tags.CROP_POSITION_CENTRE:
                crop_vertical = round((image_height_pixels - crop_height) / 2)
            elif isinstance(crop_placement[1], int):
                crop_vertical = crop_placement[1]
            else:
<<<<<<< HEAD
                raise ValueError(f'Unrecognised crop placement {crop_placement[1]}, please see the available options in'
                                 f'the documentation')
=======
                raise ValueError(f"Invalid crop placement {crop_placement[1]}. Please check Tags.CROP_POSITION_... for"
                                 f"valid string arguments and that numbers are of type int")
>>>>>>> 5d77df89

        elif isinstance(crop_placement, str):
            if crop_placement == Tags.CROP_POSITION_CENTRE:
                crop_horizontal = round((image_width_pixels - crop_width) / 2)
                crop_vertical = round((image_height_pixels - crop_height) / 2)
            elif crop_placement == Tags.CROP_POSITION_RANDOM:
                crop_horizontal = image_width_pixels - crop_width
                if crop_horizontal != 0:
                    crop_horizontal = np.random.randint(0, crop_horizontal)
                crop_vertical = image_height_pixels - crop_height
                if crop_vertical != 0:
                    crop_vertical = np.random.randint(0, crop_vertical)
            else:
<<<<<<< HEAD
                raise ValueError(f'Unrecognised crop placement {crop_placement}, please see the available options in'
                                 f'the documentation')
        else:
            raise ValueError(f'Unrecognised crop placement {crop_placement}, please see the available options in'
                             f'the documentation')
=======
                raise ValueError(f"Invalid crop placement {crop_placement}. Please check Tags.CROP_POSITION_... for"
                                 f"valid arguments")
>>>>>>> 5d77df89

        else:
            raise ValueError("Crop placement must be tuple or str")

        self.heterogeneity_image = self.heterogeneity_image[crop_horizontal: crop_horizontal +
                                                            crop_width, crop_vertical: crop_vertical + crop_height]

        self.logger.warning(
            "The input image has been cropped to the dimensions of the simulation volume ({} {})".format(xdim, zdim))

    def change_resolution(self, spacing_mm: Union[int, float],
                          image_pixel_spacing_mm: Union[int, float]):
        """
        Method to change the resolution of an image
        :param image_pixel_spacing_mm: original image pixel spacing mm
        :param spacing_mm: target pixel spacing mm
        """
        (image_width_pixels, image_height_pixels) = self.heterogeneity_image.shape
        [image_width_mm, image_height_mm] = np.array([image_width_pixels, image_height_pixels]) * image_pixel_spacing_mm
        new_image_pixel_width = round(image_width_mm / spacing_mm)
        new_image_pixel_height = round(image_height_mm / spacing_mm)

        self.logger.warning(
            "The input image has changed pixel spacing to {} to match the simulation volume".format(spacing_mm))
<<<<<<< HEAD
        return transform.resize(image, (new_image_pixel_width, new_image_pixel_height))


class OxygenationDiffusionMap(object):
    """
    Here the aim is to create diffusion maps for oxygenation based on the positions and values of pre-set of the
    sources/sinks. This predefined oxygenation map must be 2D. The user should understand that this technique requires
    knowing when the diffusion equations have approached a stable point. This works using a finite difference method on
    the diffusion equations.

    Some suggestions for how to optimise the time of convergence:
        - We recommend that the user try a number of time steps to begin with to gauge reasonable values for your
        simulation.
        - We recommend that the user amends the diffusion constant. At its essence, this value determines the size of
        the steps in this numerical method. Large diffusion constant will lead to faster convergence, but will reduce
        the accuracy
        - We recommend caution around the value decide for the background_oxygenation. This value should represent what
        you expect the long term oxygenation to look like, as this will reduce the amount each value needs to change in
        order to reach ots converged value. In addition, this value will be used as the boundary. It represents
        condition which must be fulfilled throughout the simulation and will therefore have a large baring on the final
        results

    Attributes:
        map: The final oxygenation map
    """

    def __init__(self, segmentation_array: np.ndarray, segmentation_mapping: dict,
                 segments_to_include: list, diffusion_const: Union[int, float], dt: Union[int, float],
                 ds2: Union[int, float], n_steps: int, background_oxygenation: Union[int, float]):
        """
        Upon initialisation of this class, the diffusion map will be created.
        :param segmentation_array: An array segmenting the medium
        :param segmentation_mapping: A mapping from the segmentations to the oxygenations of the blood vessels
        :param segments_to_include: Which segments to include in the initial oxygenation map
        :param diffusion_const: The diffusion constant of the oxygenation
        :param n_steps: The number of steps the simulation should use
        :param background_oxygenation: The oxygenation that will be used as the starting value everywhere where the
        oxygenation is not defined, and as the edge value
        """
        initial_conditions = np.zeros(segmentation_array.shape)
        for segment in segments_to_include:
            initial_conditions[np.where(segmentation_array == segment)
                               ] = calculate_oxygenation(segmentation_mapping[segment])

        oxygenation = initial_conditions.copy()
        oxygenation[np.where(initial_conditions == 0)] = background_oxygenation

        for m in range(n_steps):
            oxygenation = self.diffusion_timestep(oxygenation, initial_conditions, diffusion_const, dt, ds2)

        self.map = oxygenation

    @abstractmethod
    def diffusion_timestep(self, u, boundary_conditions, diffusion_const, dt, ds2):
        """
        Here, a diffusion equation can be applied to determine how the oxygenation should evolve.
        :param u: The initial map to perform a time step of the diffusion model
        :param boundary_conditions: The conditions that you wish to remain constant throughout the simulation
        :param diffusion_const: The diffusion constant of the oxygenation
        :param dt: The time step
        :param ds2: The second order spatial step
        :return: The map after a time step of the diffusion model
        """
        pass

    def get_map(self):
        return self.map


class OxygenationDiffusionMap2D(OxygenationDiffusionMap):
    """
    This uses the OxygenationDiffusionMap class and applies it to a volume with a constant cross-sectoin. The predefined
    oxygenation map must be 2D.

    Attributes:
        map: The final oxygenation map
    """

    def __init__(self, spacing_mm, segmentation_area: np.ndarray, segmentation_mapping, segments_to_include,
                 diffusion_const, ydim: int, n_steps=10000, background_oxygenation=0.8):
        """
        Upon initialisation of this class, the diffusion map will be created.
        :param spacing_mm: the spacing of the volume in mm
        :param segmentation_area: An array segmenting the cross-sectional area of the medium
        :param segmentation_mapping: A mapping from the segmentations to the oxygenations of the blood vessels
        :param segments_to_include: Which segments to include in the initial oxygenation map
        :param diffusion_const: The diffusion constant of the oxygenation
        :param ydim: the dimension to scale the image to make it into a volume
        :param n_steps: The number of steps the simulation should use
        :param background_oxygenation: The oxygenation that will be used as the starting value everywhere where the
        oxygenation is not defined, and as the edge value
        """
        ds2 = spacing_mm**2
        dt = ds2 ** 2 / (4 * diffusion_const * ds2)
        super().__init__(segmentation_area, segmentation_mapping, segments_to_include, diffusion_const, dt, ds2,
                         n_steps, background_oxygenation)

        self.map = np.repeat(self.map[:, np.newaxis, :], ydim, axis=1)

    def diffusion_timestep(self, u, boundary_conditions, diffusion_const, dt, ds2):
        """
        :param u: The initial map to perform a time step of the diffusion model
        :param boundary_conditions: The conditions that you wish to remain constant throughout the simulation
        :param diffusion_const: The diffusion constant of the oxygenation
        :param dt: The time step
        :param ds2: The second order spatial step
        :return: The map after a time step of the diffusion model
        """
        # Propagate with forward-difference in time, central-difference in space
        u[1:-1, 1:-1] = u[1:-1, 1:-1] + diffusion_const * dt * (
            (u[2:, 1:-1] - 2 * u[1:-1, 1:-1] + u[:-2, 1:-1]) / ds2
            + (u[1:-1, 2:] - 2 * u[1:-1, 1:-1] + u[1:-1, :-2]) / ds2)
        u[np.where(boundary_conditions != 0)] = boundary_conditions[np.where(boundary_conditions != 0)]
        return u


class OxygenationDiffusionMap3D(OxygenationDiffusionMap):
    """
    Here the aim is to create diffusion maps for oxygenation based on the positions and values of pre-set of the
    sources/sinks. This predefined oxygenation map must be 3D. The user should understand that this technique requires
    knowing when the diffusion equations have approached a stable point. This works using a finite difference method on
    the diffusion equations.

    Some suggestions for how to optimise the time of convergence:
        - We recommend that the user try a number of time steps to begin with to gauge reasonable values for your
        simulation.
        - We recommend that the user amends the diffusion constant. At its essence, this value determines the size of
        the steps in this numerical method. Large diffusion constant will lead to faster convergence, but will reduce
        the accuracy
        - We recommend caution around the value decide for the background_oxygenation. This value should represent what
        you expect the long term oxygenation to look like, as this will reduce the amount each value needs to change in
        order to reach ots converged value. In addition, this value will be used as the boundary. It represents
        condition which must be fulfilled throughout the simulation and will therefore have a large baring on the final
        results

    Attributes:
        map: The final oxygenation map
    """

    def __init__(self, spacing_mm: Union[int, float], segmentation_volume: np.ndarray, segmentation_mapping: dict,
                 segments_to_include: list, diffusion_const: Union[int, float],
                 n_steps: int = 10000, background_oxygenation: Union[int, float] = 0.8):
        """
        Upon initialisation of this class, the diffusion map will be created.
        :param spacing_mm: the spacing of the volume in mm
        :param segmentation_volume: An array segmenting the volume of the medium
        :param segmentation_mapping: A mapping from the segmentations to the oxygenations of the blood vessels
        :param segments_to_include: Which segments to include in the initial oxygenation map
        :param diffusion_const: The diffusion constant of the oxygenation
        :param n_steps: The number of steps the simulation should use
        :param background_oxygenation: The oxygenation that will be used: as the starting value everywhere where the
        oxygenation is not defined, and as the edge value
        """
        ds2 = spacing_mm**2
        dt = ds2 ** 2 / (6 * diffusion_const * ds2)

        super().__init__(segmentation_volume, segmentation_mapping, segments_to_include, diffusion_const, dt,
                         ds2, n_steps, background_oxygenation)

    def diffusion_timestep(self, u, boundary_conditions, diffusion_const, dt, ds2):
        """
        :param u: The initial map to perform a time step of the diffusion model
        :param boundary_conditions: The conditions that you wish to remain constant throughout the simulation
        :param diffusion_const: The diffusion constant of the oxygenation
        :param dt: The time step
        :param ds2: The second order spatial step
        :return: The map after a time step of the diffusion model
        """
        # Propagate with forward-difference in time, central-difference in space
        u[1:-1, 1:-1, 1:-1] = u[1:-1, 1:-1, 1:-1] + diffusion_const * dt * (
            (u[2:, 1:-1, 1:-1] - 2 * u[1:-1, 1:-1, 1:-1] + u[:-2, 1:-1, 1:-1]) / ds2
            + (u[1:-1, 2:, 1:-1] - 2 * u[1:-1, 1:-1, 1:-1] + u[1:-1, :-2, 1:-1]) / ds2
            + (u[1:-1, 1:-1, 2:] - 2 * u[1:-1, 1:-1, 1:-1] + u[1:-1, 1:-1, :-2]) / ds2)
        u[np.where(boundary_conditions != 0)] = boundary_conditions[np.where(boundary_conditions != 0)]
        return u
=======
        self.heterogeneity_image = transform.resize(self.heterogeneity_image, (new_image_pixel_width,
                                                                               new_image_pixel_height))

    def exponential(self, factor: Union[int, float] = 6):
        """
        Method to put an exponential weighting on the image. This is implemented as we believe the images created the
        MSOT Acuity Echo device might be exponential, and hence this method will reverse this.
        :param factor: The exponential factor
        """
        self.map = np.exp(factor * self.map / np.max(self.map))

    def invert_image(self):
        """
        Method to invert the image
        """
        self.map = np.max(self.map) - self.map

    @staticmethod
    def get_ultrasound_image(beef_ultrasound_database_path: str = None, image_type: str = Tags.MEAT_ULTRASOUND_CROPPED):

        logger = Logger()
        if not beef_ultrasound_database_path:
            current_dir = os.getcwd()
            beef_ultrasound_database_path = os.path.join(current_dir, "beef_ultrasound_database")
            if not os.path.exists(beef_ultrasound_database_path):
                download_ultrasound_images(current_dir)
        # make the image be random
        rng = np.random.default_rng()
        scan_number = rng.integers(low=2, high=63)
        logger.debug("Scan number {} was used for this simulation".format(scan_number))
        heterogeneity_image = np.load(beef_ultrasound_database_path + "/" + image_type + "/Scan_" + str(scan_number)
                                      + ".npy")
        return heterogeneity_image


def download_ultrasound_images(save_dir: str):
    """
    Downloads the latest beef ultrasound images from nextcloud. The metadata about these images can be found in the
    folder

    :return: None
    """
    logger = Logger()
    # nextcloud url with the reference images
    nextcloud_url = "https://hub.dkfz.de/s/g8fLZiY5D6ZC3Hx"  # shared "beef_ultrasound_database" folder on nextcloud
    # Specify the local directory to save the files
    zip_filepath = os.path.join(save_dir, "downloaded.zip")
    # Construct the download URL based on the public share link
    download_url = nextcloud_url.replace('/s/', '/index.php/s/') + '/download'
    # Send a GET request to download the file
    logger.debug(f'Download folder with ultrasound figures from nextcloud...')
    response = requests.get(download_url)
    if response.status_code == 200:
        # Save the file
        with open(zip_filepath, 'wb') as f:
            f.write(response.content)
        logger.debug(f'File downloaded successfully and stored at {zip_filepath}.')
    else:
        logger.critical(f'Failed to download file. Status code: {response.status_code}')
        raise requests.exceptions.HTTPError(f'Failed to download file. Status code: {response.status_code}')

    # Open the zip file
    with zipfile.ZipFile(zip_filepath, 'r') as zip_ref:
        # Extract all the contents into the specified directory
        zip_ref.extractall(save_dir)

    logger.debug(f'Files extracted to {save_dir}')

    # Remove the zip file after extraction
    os.remove(zip_filepath)
    logger.debug(f'{zip_filepath} removed successfully.')
>>>>>>> 5d77df89
<|MERGE_RESOLUTION|>--- conflicted
+++ resolved
@@ -2,7 +2,7 @@
 # SPDX-FileCopyrightText: 2021 Janek Groehl
 # SPDX-License-Identifier: MIT
 
-from abc import abstractmethod, ABC
+from abc import abstractmethod
 import numpy as np
 from sklearn.datasets import make_blobs
 from scipy.ndimage.filters import gaussian_filter
@@ -10,13 +10,10 @@
 from simpa.utils import Tags
 from typing import Union
 from simpa.log import Logger
-<<<<<<< HEAD
-from simpa.utils.calculate import calculate_oxygenation
-=======
 import os
 import requests
 import zipfile
->>>>>>> 5d77df89
+from simpa.utils.calculate import calculate_oxygenation
 
 
 class HeterogeneityGeneratorBase(object):
@@ -295,13 +292,8 @@
             elif isinstance(crop_placement[0], int):
                 crop_horizontal = crop_placement[0]
             else:
-<<<<<<< HEAD
-                raise ValueError(f'Unrecognised crop placement {crop_placement[0]}, please see the available options in'
-                                 f'the documentation')
-=======
                 raise ValueError(f"Invalid crop placement {crop_placement[0]}. Please check Tags.CROP_POSITION_... for"
                                  f"valid string arguments and that numbers are of type int")
->>>>>>> 5d77df89
 
             if crop_placement[1] == Tags.CROP_POSITION_TOP:
                 crop_vertical = 0
@@ -312,13 +304,8 @@
             elif isinstance(crop_placement[1], int):
                 crop_vertical = crop_placement[1]
             else:
-<<<<<<< HEAD
-                raise ValueError(f'Unrecognised crop placement {crop_placement[1]}, please see the available options in'
-                                 f'the documentation')
-=======
                 raise ValueError(f"Invalid crop placement {crop_placement[1]}. Please check Tags.CROP_POSITION_... for"
                                  f"valid string arguments and that numbers are of type int")
->>>>>>> 5d77df89
 
         elif isinstance(crop_placement, str):
             if crop_placement == Tags.CROP_POSITION_CENTRE:
@@ -332,16 +319,8 @@
                 if crop_vertical != 0:
                     crop_vertical = np.random.randint(0, crop_vertical)
             else:
-<<<<<<< HEAD
-                raise ValueError(f'Unrecognised crop placement {crop_placement}, please see the available options in'
-                                 f'the documentation')
-        else:
-            raise ValueError(f'Unrecognised crop placement {crop_placement}, please see the available options in'
-                             f'the documentation')
-=======
                 raise ValueError(f"Invalid crop placement {crop_placement}. Please check Tags.CROP_POSITION_... for"
                                  f"valid arguments")
->>>>>>> 5d77df89
 
         else:
             raise ValueError("Crop placement must be tuple or str")
@@ -366,183 +345,6 @@
 
         self.logger.warning(
             "The input image has changed pixel spacing to {} to match the simulation volume".format(spacing_mm))
-<<<<<<< HEAD
-        return transform.resize(image, (new_image_pixel_width, new_image_pixel_height))
-
-
-class OxygenationDiffusionMap(object):
-    """
-    Here the aim is to create diffusion maps for oxygenation based on the positions and values of pre-set of the
-    sources/sinks. This predefined oxygenation map must be 2D. The user should understand that this technique requires
-    knowing when the diffusion equations have approached a stable point. This works using a finite difference method on
-    the diffusion equations.
-
-    Some suggestions for how to optimise the time of convergence:
-        - We recommend that the user try a number of time steps to begin with to gauge reasonable values for your
-        simulation.
-        - We recommend that the user amends the diffusion constant. At its essence, this value determines the size of
-        the steps in this numerical method. Large diffusion constant will lead to faster convergence, but will reduce
-        the accuracy
-        - We recommend caution around the value decide for the background_oxygenation. This value should represent what
-        you expect the long term oxygenation to look like, as this will reduce the amount each value needs to change in
-        order to reach ots converged value. In addition, this value will be used as the boundary. It represents
-        condition which must be fulfilled throughout the simulation and will therefore have a large baring on the final
-        results
-
-    Attributes:
-        map: The final oxygenation map
-    """
-
-    def __init__(self, segmentation_array: np.ndarray, segmentation_mapping: dict,
-                 segments_to_include: list, diffusion_const: Union[int, float], dt: Union[int, float],
-                 ds2: Union[int, float], n_steps: int, background_oxygenation: Union[int, float]):
-        """
-        Upon initialisation of this class, the diffusion map will be created.
-        :param segmentation_array: An array segmenting the medium
-        :param segmentation_mapping: A mapping from the segmentations to the oxygenations of the blood vessels
-        :param segments_to_include: Which segments to include in the initial oxygenation map
-        :param diffusion_const: The diffusion constant of the oxygenation
-        :param n_steps: The number of steps the simulation should use
-        :param background_oxygenation: The oxygenation that will be used as the starting value everywhere where the
-        oxygenation is not defined, and as the edge value
-        """
-        initial_conditions = np.zeros(segmentation_array.shape)
-        for segment in segments_to_include:
-            initial_conditions[np.where(segmentation_array == segment)
-                               ] = calculate_oxygenation(segmentation_mapping[segment])
-
-        oxygenation = initial_conditions.copy()
-        oxygenation[np.where(initial_conditions == 0)] = background_oxygenation
-
-        for m in range(n_steps):
-            oxygenation = self.diffusion_timestep(oxygenation, initial_conditions, diffusion_const, dt, ds2)
-
-        self.map = oxygenation
-
-    @abstractmethod
-    def diffusion_timestep(self, u, boundary_conditions, diffusion_const, dt, ds2):
-        """
-        Here, a diffusion equation can be applied to determine how the oxygenation should evolve.
-        :param u: The initial map to perform a time step of the diffusion model
-        :param boundary_conditions: The conditions that you wish to remain constant throughout the simulation
-        :param diffusion_const: The diffusion constant of the oxygenation
-        :param dt: The time step
-        :param ds2: The second order spatial step
-        :return: The map after a time step of the diffusion model
-        """
-        pass
-
-    def get_map(self):
-        return self.map
-
-
-class OxygenationDiffusionMap2D(OxygenationDiffusionMap):
-    """
-    This uses the OxygenationDiffusionMap class and applies it to a volume with a constant cross-sectoin. The predefined
-    oxygenation map must be 2D.
-
-    Attributes:
-        map: The final oxygenation map
-    """
-
-    def __init__(self, spacing_mm, segmentation_area: np.ndarray, segmentation_mapping, segments_to_include,
-                 diffusion_const, ydim: int, n_steps=10000, background_oxygenation=0.8):
-        """
-        Upon initialisation of this class, the diffusion map will be created.
-        :param spacing_mm: the spacing of the volume in mm
-        :param segmentation_area: An array segmenting the cross-sectional area of the medium
-        :param segmentation_mapping: A mapping from the segmentations to the oxygenations of the blood vessels
-        :param segments_to_include: Which segments to include in the initial oxygenation map
-        :param diffusion_const: The diffusion constant of the oxygenation
-        :param ydim: the dimension to scale the image to make it into a volume
-        :param n_steps: The number of steps the simulation should use
-        :param background_oxygenation: The oxygenation that will be used as the starting value everywhere where the
-        oxygenation is not defined, and as the edge value
-        """
-        ds2 = spacing_mm**2
-        dt = ds2 ** 2 / (4 * diffusion_const * ds2)
-        super().__init__(segmentation_area, segmentation_mapping, segments_to_include, diffusion_const, dt, ds2,
-                         n_steps, background_oxygenation)
-
-        self.map = np.repeat(self.map[:, np.newaxis, :], ydim, axis=1)
-
-    def diffusion_timestep(self, u, boundary_conditions, diffusion_const, dt, ds2):
-        """
-        :param u: The initial map to perform a time step of the diffusion model
-        :param boundary_conditions: The conditions that you wish to remain constant throughout the simulation
-        :param diffusion_const: The diffusion constant of the oxygenation
-        :param dt: The time step
-        :param ds2: The second order spatial step
-        :return: The map after a time step of the diffusion model
-        """
-        # Propagate with forward-difference in time, central-difference in space
-        u[1:-1, 1:-1] = u[1:-1, 1:-1] + diffusion_const * dt * (
-            (u[2:, 1:-1] - 2 * u[1:-1, 1:-1] + u[:-2, 1:-1]) / ds2
-            + (u[1:-1, 2:] - 2 * u[1:-1, 1:-1] + u[1:-1, :-2]) / ds2)
-        u[np.where(boundary_conditions != 0)] = boundary_conditions[np.where(boundary_conditions != 0)]
-        return u
-
-
-class OxygenationDiffusionMap3D(OxygenationDiffusionMap):
-    """
-    Here the aim is to create diffusion maps for oxygenation based on the positions and values of pre-set of the
-    sources/sinks. This predefined oxygenation map must be 3D. The user should understand that this technique requires
-    knowing when the diffusion equations have approached a stable point. This works using a finite difference method on
-    the diffusion equations.
-
-    Some suggestions for how to optimise the time of convergence:
-        - We recommend that the user try a number of time steps to begin with to gauge reasonable values for your
-        simulation.
-        - We recommend that the user amends the diffusion constant. At its essence, this value determines the size of
-        the steps in this numerical method. Large diffusion constant will lead to faster convergence, but will reduce
-        the accuracy
-        - We recommend caution around the value decide for the background_oxygenation. This value should represent what
-        you expect the long term oxygenation to look like, as this will reduce the amount each value needs to change in
-        order to reach ots converged value. In addition, this value will be used as the boundary. It represents
-        condition which must be fulfilled throughout the simulation and will therefore have a large baring on the final
-        results
-
-    Attributes:
-        map: The final oxygenation map
-    """
-
-    def __init__(self, spacing_mm: Union[int, float], segmentation_volume: np.ndarray, segmentation_mapping: dict,
-                 segments_to_include: list, diffusion_const: Union[int, float],
-                 n_steps: int = 10000, background_oxygenation: Union[int, float] = 0.8):
-        """
-        Upon initialisation of this class, the diffusion map will be created.
-        :param spacing_mm: the spacing of the volume in mm
-        :param segmentation_volume: An array segmenting the volume of the medium
-        :param segmentation_mapping: A mapping from the segmentations to the oxygenations of the blood vessels
-        :param segments_to_include: Which segments to include in the initial oxygenation map
-        :param diffusion_const: The diffusion constant of the oxygenation
-        :param n_steps: The number of steps the simulation should use
-        :param background_oxygenation: The oxygenation that will be used: as the starting value everywhere where the
-        oxygenation is not defined, and as the edge value
-        """
-        ds2 = spacing_mm**2
-        dt = ds2 ** 2 / (6 * diffusion_const * ds2)
-
-        super().__init__(segmentation_volume, segmentation_mapping, segments_to_include, diffusion_const, dt,
-                         ds2, n_steps, background_oxygenation)
-
-    def diffusion_timestep(self, u, boundary_conditions, diffusion_const, dt, ds2):
-        """
-        :param u: The initial map to perform a time step of the diffusion model
-        :param boundary_conditions: The conditions that you wish to remain constant throughout the simulation
-        :param diffusion_const: The diffusion constant of the oxygenation
-        :param dt: The time step
-        :param ds2: The second order spatial step
-        :return: The map after a time step of the diffusion model
-        """
-        # Propagate with forward-difference in time, central-difference in space
-        u[1:-1, 1:-1, 1:-1] = u[1:-1, 1:-1, 1:-1] + diffusion_const * dt * (
-            (u[2:, 1:-1, 1:-1] - 2 * u[1:-1, 1:-1, 1:-1] + u[:-2, 1:-1, 1:-1]) / ds2
-            + (u[1:-1, 2:, 1:-1] - 2 * u[1:-1, 1:-1, 1:-1] + u[1:-1, :-2, 1:-1]) / ds2
-            + (u[1:-1, 1:-1, 2:] - 2 * u[1:-1, 1:-1, 1:-1] + u[1:-1, 1:-1, :-2]) / ds2)
-        u[np.where(boundary_conditions != 0)] = boundary_conditions[np.where(boundary_conditions != 0)]
-        return u
-=======
         self.heterogeneity_image = transform.resize(self.heterogeneity_image, (new_image_pixel_width,
                                                                                new_image_pixel_height))
 
@@ -614,4 +416,177 @@
     # Remove the zip file after extraction
     os.remove(zip_filepath)
     logger.debug(f'{zip_filepath} removed successfully.')
->>>>>>> 5d77df89
+
+
+class OxygenationDiffusionMap(object):
+    """
+    Here the aim is to create diffusion maps for oxygenation based on the positions and values of pre-set of the
+    sources/sinks. This predefined oxygenation map must be 2D. The user should understand that this technique requires
+    knowing when the diffusion equations have approached a stable point. This works using a finite difference method on
+    the diffusion equations.
+
+    Some suggestions for how to optimise the time of convergence:
+        - We recommend that the user try a number of time steps to begin with to gauge reasonable values for your
+        simulation.
+        - We recommend that the user amends the diffusion constant. At its essence, this value determines the size of
+        the steps in this numerical method. Large diffusion constant will lead to faster convergence, but will reduce
+        the accuracy
+        - We recommend caution around the value decide for the background_oxygenation. This value should represent what
+        you expect the long term oxygenation to look like, as this will reduce the amount each value needs to change in
+        order to reach ots converged value. In addition, this value will be used as the boundary. It represents
+        condition which must be fulfilled throughout the simulation and will therefore have a large baring on the final
+        results
+
+    Attributes:
+        map: The final oxygenation map
+    """
+
+    def __init__(self, segmentation_array: np.ndarray, segmentation_mapping: dict,
+                 segments_to_include: list, diffusion_const: Union[int, float], dt: Union[int, float],
+                 ds2: Union[int, float], n_steps: int, background_oxygenation: Union[int, float]):
+        """
+        Upon initialisation of this class, the diffusion map will be created.
+        :param segmentation_array: An array segmenting the medium
+        :param segmentation_mapping: A mapping from the segmentations to the oxygenations of the blood vessels
+        :param segments_to_include: Which segments to include in the initial oxygenation map
+        :param diffusion_const: The diffusion constant of the oxygenation
+        :param n_steps: The number of steps the simulation should use
+        :param background_oxygenation: The oxygenation that will be used as the starting value everywhere where the
+        oxygenation is not defined, and as the edge value
+        """
+        initial_conditions = np.zeros(segmentation_array.shape)
+        for segment in segments_to_include:
+            initial_conditions[np.where(segmentation_array == segment)
+                               ] = calculate_oxygenation(segmentation_mapping[segment])
+
+        oxygenation = initial_conditions.copy()
+        oxygenation[np.where(initial_conditions == 0)] = background_oxygenation
+
+        for m in range(n_steps):
+            oxygenation = self.diffusion_timestep(oxygenation, initial_conditions, diffusion_const, dt, ds2)
+
+        self.map = oxygenation
+
+    @abstractmethod
+    def diffusion_timestep(self, u, boundary_conditions, diffusion_const, dt, ds2):
+        """
+        Here, a diffusion equation can be applied to determine how the oxygenation should evolve.
+        :param u: The initial map to perform a time step of the diffusion model
+        :param boundary_conditions: The conditions that you wish to remain constant throughout the simulation
+        :param diffusion_const: The diffusion constant of the oxygenation
+        :param dt: The time step
+        :param ds2: The second order spatial step
+        :return: The map after a time step of the diffusion model
+        """
+        pass
+
+    def get_map(self):
+        return self.map
+
+
+class OxygenationDiffusionMap2D(OxygenationDiffusionMap):
+    """
+    This uses the OxygenationDiffusionMap class and applies it to a volume with a constant cross-sectoin. The predefined
+    oxygenation map must be 2D.
+
+    Attributes:
+        map: The final oxygenation map
+    """
+
+    def __init__(self, spacing_mm, segmentation_area: np.ndarray, segmentation_mapping, segments_to_include,
+                 diffusion_const, ydim: int, n_steps=10000, background_oxygenation=0.8):
+        """
+        Upon initialisation of this class, the diffusion map will be created.
+        :param spacing_mm: the spacing of the volume in mm
+        :param segmentation_area: An array segmenting the cross-sectional area of the medium
+        :param segmentation_mapping: A mapping from the segmentations to the oxygenations of the blood vessels
+        :param segments_to_include: Which segments to include in the initial oxygenation map
+        :param diffusion_const: The diffusion constant of the oxygenation
+        :param ydim: the dimension to scale the image to make it into a volume
+        :param n_steps: The number of steps the simulation should use
+        :param background_oxygenation: The oxygenation that will be used as the starting value everywhere where the
+        oxygenation is not defined, and as the edge value
+        """
+        ds2 = spacing_mm**2
+        dt = ds2 ** 2 / (4 * diffusion_const * ds2)
+        super().__init__(segmentation_area, segmentation_mapping, segments_to_include, diffusion_const, dt, ds2,
+                         n_steps, background_oxygenation)
+
+        self.map = np.repeat(self.map[:, np.newaxis, :], ydim, axis=1)
+
+    def diffusion_timestep(self, u, boundary_conditions, diffusion_const, dt, ds2):
+        """
+        :param u: The initial map to perform a time step of the diffusion model
+        :param boundary_conditions: The conditions that you wish to remain constant throughout the simulation
+        :param diffusion_const: The diffusion constant of the oxygenation
+        :param dt: The time step
+        :param ds2: The second order spatial step
+        :return: The map after a time step of the diffusion model
+        """
+        # Propagate with forward-difference in time, central-difference in space
+        u[1:-1, 1:-1] = u[1:-1, 1:-1] + diffusion_const * dt * (
+            (u[2:, 1:-1] - 2 * u[1:-1, 1:-1] + u[:-2, 1:-1]) / ds2
+            + (u[1:-1, 2:] - 2 * u[1:-1, 1:-1] + u[1:-1, :-2]) / ds2)
+        u[np.where(boundary_conditions != 0)] = boundary_conditions[np.where(boundary_conditions != 0)]
+        return u
+
+
+class OxygenationDiffusionMap3D(OxygenationDiffusionMap):
+    """
+    Here the aim is to create diffusion maps for oxygenation based on the positions and values of pre-set of the
+    sources/sinks. This predefined oxygenation map must be 3D. The user should understand that this technique requires
+    knowing when the diffusion equations have approached a stable point. This works using a finite difference method on
+    the diffusion equations.
+
+    Some suggestions for how to optimise the time of convergence:
+        - We recommend that the user try a number of time steps to begin with to gauge reasonable values for your
+        simulation.
+        - We recommend that the user amends the diffusion constant. At its essence, this value determines the size of
+        the steps in this numerical method. Large diffusion constant will lead to faster convergence, but will reduce
+        the accuracy
+        - We recommend caution around the value decide for the background_oxygenation. This value should represent what
+        you expect the long term oxygenation to look like, as this will reduce the amount each value needs to change in
+        order to reach ots converged value. In addition, this value will be used as the boundary. It represents
+        condition which must be fulfilled throughout the simulation and will therefore have a large baring on the final
+        results
+
+    Attributes:
+        map: The final oxygenation map
+    """
+
+    def __init__(self, spacing_mm: Union[int, float], segmentation_volume: np.ndarray, segmentation_mapping: dict,
+                 segments_to_include: list, diffusion_const: Union[int, float],
+                 n_steps: int = 10000, background_oxygenation: Union[int, float] = 0.8):
+        """
+        Upon initialisation of this class, the diffusion map will be created.
+        :param spacing_mm: the spacing of the volume in mm
+        :param segmentation_volume: An array segmenting the volume of the medium
+        :param segmentation_mapping: A mapping from the segmentations to the oxygenations of the blood vessels
+        :param segments_to_include: Which segments to include in the initial oxygenation map
+        :param diffusion_const: The diffusion constant of the oxygenation
+        :param n_steps: The number of steps the simulation should use
+        :param background_oxygenation: The oxygenation that will be used: as the starting value everywhere where the
+        oxygenation is not defined, and as the edge value
+        """
+        ds2 = spacing_mm**2
+        dt = ds2 ** 2 / (6 * diffusion_const * ds2)
+
+        super().__init__(segmentation_volume, segmentation_mapping, segments_to_include, diffusion_const, dt,
+                         ds2, n_steps, background_oxygenation)
+
+    def diffusion_timestep(self, u, boundary_conditions, diffusion_const, dt, ds2):
+        """
+        :param u: The initial map to perform a time step of the diffusion model
+        :param boundary_conditions: The conditions that you wish to remain constant throughout the simulation
+        :param diffusion_const: The diffusion constant of the oxygenation
+        :param dt: The time step
+        :param ds2: The second order spatial step
+        :return: The map after a time step of the diffusion model
+        """
+        # Propagate with forward-difference in time, central-difference in space
+        u[1:-1, 1:-1, 1:-1] = u[1:-1, 1:-1, 1:-1] + diffusion_const * dt * (
+            (u[2:, 1:-1, 1:-1] - 2 * u[1:-1, 1:-1, 1:-1] + u[:-2, 1:-1, 1:-1]) / ds2
+            + (u[1:-1, 2:, 1:-1] - 2 * u[1:-1, 1:-1, 1:-1] + u[1:-1, :-2, 1:-1]) / ds2
+            + (u[1:-1, 1:-1, 2:] - 2 * u[1:-1, 1:-1, 1:-1] + u[1:-1, 1:-1, :-2]) / ds2)
+        u[np.where(boundary_conditions != 0)] = boundary_conditions[np.where(boundary_conditions != 0)]
+        return u