# SPDX-FileCopyrightText: 2021 Division of Intelligent Medical Systems, DKFZ
# SPDX-FileCopyrightText: 2021 Janek Groehl
# SPDX-License-Identifier: MIT
from abc import abstractmethod

from abc import abstractmethod
import numpy as np
from sklearn.datasets import make_blobs
from scipy.ndimage.filters import gaussian_filter
from skimage import transform
from simpa.utils import Tags
from typing import Union
from simpa.log import Logger
import os
import requests
import zipfile
from simpa.utils.calculate import calculate_oxygenation


class HeterogeneityGeneratorBase(object):
    """
    This is the base class to define heterogeneous structure maps.
    """

    def __init__(self, xdim, ydim, zdim, spacing_mm, target_mean=None,
                 target_std=None, target_min=None, target_max=None,
                 eps=1e-5):
        """
        :param xdim: the x dimension of the volume in voxels
        :param ydim: the y dimension of the volume in voxels
        :param zdim: the z dimension of the volume in voxels
        :param spacing_mm: the spacing of the volume in mm
        :param target_mean: (optional) the mean of the created heterogeneity map
        :param target_std: (optional) the standard deviation of the created heterogeneity map
        :param target_min: (optional) the minimum of the created heterogeneity map
        :param target_max: (optional) the maximum of the created heterogeneity map
        :param eps: (optional) the threshold when a re-normalisation should be triggered (default: 1e-5)
        """
        self._xdim = xdim
        self._ydim = ydim
        self._zdim = zdim
        self._spacing_mm = spacing_mm
        self._mean = target_mean
        self._std = target_std
        self._min = target_min
        self._max = target_max
        self.eps = eps

        self.map = np.ones((self._xdim, self._ydim, self._zdim), dtype=float)

    @abstractmethod
    def get_map(self):
        """
        A method to return the 3D heterogeneity map. In some cases, this will mean changing from 2D to 3D at this step
        :return: 3D heterogeneity map
        """
        pass

    def normalise_map(self):
        """
        If mean and std are set, then the data will be normalised to have the desired mean and the
        desired standard deviation.
        If min and max are set, then the data will be normalised to have the desired minimum and the
        desired maximum value.
        If all four values are set, then the data will be normalised to have the desired mean and the
        desired standard deviation first. afterwards all values smaller than min will be ste to min and
        all values larger than max will be set to max.
        """
        # Testing mean mean/std normalisation needs to be done
        if self._mean is not None and self._std is not None:
            if (np.abs(np.mean(self.map) - self._mean) > self.eps or
               np.abs(np.std(self.map) - self._std) > self.eps):
                mean = np.mean(self.map)
                std = np.std(self.map)
                self.map = (self.map - mean) / std
                self.map = (self.map * self._std) + self._mean
            if self._min is not None and self._max is not None:
                self.map[self.map < self._min] = self._min
                self.map[self.map > self._max] = self._max

        # Testing if min max normalisation needs to be done
        if self._min is None or self._max is None:
            return

        if (np.abs(np.min(self.map) - self._min) < self.eps and
           np.abs(np.max(self.map) - self._max) < self.eps):
            return

        _min = np.min(self.map)
        _max = np.max(self.map)
        self.map = (self.map - _min) / (_max-_min)
        self.map = (self.map * (self._max - self._min)) + self._min


class RandomHeterogeneity(HeterogeneityGeneratorBase):
    """
    This heterogeneity generator represents a uniform random sampling between the given bounds.
    Optionally, a Gaussian blur can be specified. Please not that a Gaussian blur will transform the random
    distribution to a Gaussian.
    """

    def __init__(self, xdim, ydim, zdim, spacing_mm, gaussian_blur_size_mm=None, target_mean=None, target_std=None,
                 target_min=None, target_max=None, eps=1e-5):
        """
        :param xdim: the x dimension of the volume in voxels
        :param ydim: the y dimension of the volume in voxels
        :param zdim: the z dimension of the volume in voxels
        :param spacing_mm: the spacing of the volume in mm
        :param gaussian_blur_size_mm: the size of the standard deviation for the Gaussian blur
        :param target_mean: (optional) the mean of the created heterogeneity map
        :param target_std: (optional) the standard deviation of the created heterogeneity map
        :param target_min: (optional) the minimum of the created heterogeneity map
        :param target_max: (optional) the maximum of the created heterogeneity map
        :param eps: (optional) the threshold when a re-normalisation should be triggered (default: 1e-5)
        """
        super().__init__(xdim, ydim, zdim, spacing_mm, target_mean, target_std, target_min, target_max, eps)

        self.map = np.random.random((xdim, ydim, zdim))
        if gaussian_blur_size_mm is not None:
            _gaussian_blur_size_voxels = gaussian_blur_size_mm / spacing_mm
            self.map = gaussian_filter(self.map, _gaussian_blur_size_voxels)

    def get_map(self):
        self.normalise_map()
        return self.map.astype(float)


class BlobHeterogeneity(HeterogeneityGeneratorBase):
    """
    This heterogeneity generator representes a blob-like random sampling between the given bounds using the
    sklearn.datasets.make_blobs method. Please look into their documentation for optimising the given hyperparameters.

    """

    def __init__(self, xdim, ydim, zdim, spacing_mm, num_centers=None, cluster_std=None, target_mean=None,
                 target_std=None, target_min=None, target_max=None, random_state=None):
        """
        :param xdim: the x dimension of the volume in voxels
        :param ydim: the y dimension of the volume in voxels
        :param zdim: the z dimension of the volume in voxels
        :param spacing_mm: the spacing of the volume in mm
        :param num_centers: the number of blobs
        :param cluster_std: the size of the blobs
        :param target_mean: (optional) the mean of the created heterogeneity map
        :param target_std: (optional) the standard deviation of the created heterogeneity map
        :param target_min: (optional) the minimum of the created heterogeneity map
        :param target_max: (optional) the maximum of the created heterogeneity map
        """
        super().__init__(xdim, ydim, zdim, spacing_mm, target_mean, target_std, target_min, target_max)

        if num_centers is None:
            num_centers = int(np.round(np.float_power((xdim * ydim * zdim) * spacing_mm, 1 / 3)))

        if cluster_std is None:
            cluster_std = 1
        x, y = make_blobs(n_samples=(xdim * ydim * zdim) * 10, n_features=3, centers=num_centers,
                          random_state=random_state, cluster_std=cluster_std)

        self.map = np.histogramdd(x, bins=(xdim, ydim, zdim), range=((np.percentile(x[:, 0], 5),
                                                                      np.percentile(x[:, 0], 95)),
                                                                     (np.percentile(x[:, 1], 5),
                                                                         np.percentile(x[:, 1], 95)),
                                                                     (np.percentile(x[:, 2], 5),
                                                                         np.percentile(x[:, 2], 95))))[0]
        self.map = gaussian_filter(self.map, 5)

    def get_map(self):
        self.normalise_map()
        return self.map.astype(float)


class ImageHeterogeneity(HeterogeneityGeneratorBase):
    """
    This heterogeneity generator takes a pre-specified 2D image, currently only supporting numpy arrays, and uses them
    as a map for heterogeneity within the tissue. By default, it will use download and use beef ultrasound images taken
    by our team.

    ##########
    This class will (if not previously downloaded in the directory of the simulation) download a folder with beef
    ultrasound images
    ##########

    Attributes:
        map: the np array of the heterogeneity map transformed and augments to fill the area
    """

    def __init__(self, xdim: int, ydim: int, zdim: int, spacing_mm: Union[int, float],
                 heterogeneity_image: np.ndarray = None, image_pixel_spacing_mm: Union[int, float] = None,
                 scaling_type: str = Tags.IMAGE_SCALING_SYMMETRIC, constant: Union[int, float] = 0,
                 crop_placement=('centre', 'centre'), target_mean: Union[int, float] = None,
                 target_std: Union[int, float] = None, target_min: Union[int, float] = None,
                 target_max: Union[int, float] = None, beef_ultrasound_database_path: str = None,
                 ultrasound_image_type: str = Tags.MEAT_ULTRASOUND_CROPPED, scan_number: int = None):
        """
        :param xdim: the x dimension of the volume in voxels
        :param ydim: the y dimension of the volume in voxels
        :param zdim: the z dimension of the volume in voxels
        :param heterogeneity_image: the 2D prior image of the heterogeneity map
        :param spacing_mm: the spacing of the volume in mm
        :param image_pixel_spacing_mm: the pixel spacing of the image in mm (pixel spacing)
        :param scaling_type: the scaling type of the heterogeneity map, with default being that no scaling occurs
            OPTIONS:
            Tags.IMAGE_SCALING_SYMMETRIC: symmetric reflections of the image to span the area
            Tags.IMAGE_SCALING_STRETCH: stretch the image to span the area
            Tags.IMAGE_SCALING_WRAP: multiply the image to span the area
            Tags.IMAGE_SCALING_EDGE: continue the values at the edge of the area to fill the shape
            Tags.IMAGE_SCALING_CONSTANT: span the left-over area with a constant
        :param constant: the scaling constant of the heterogeneity map, used only for scaling type 'constant'
            WARNING: scaling constant must be in reference to the values in the heterogeneity_image
        :param crop_placement: the placement of where the heterogeneity map is cropped
        :param target_mean: (optional) the mean of the created heterogeneity map
        :param target_std: (optional) the standard deviation of the created heterogeneity map
        :param target_min: (optional) the minimum of the created heterogeneity map
        :param target_max: (optional) the maximum of the created heterogeneity map
        """
        super().__init__(xdim, ydim, zdim, spacing_mm, target_mean, target_std, target_min, target_max)
        self.logger = Logger()
        self.heterogeneity_image = heterogeneity_image

        if self.heterogeneity_image is None:
            self.heterogeneity_image = get_ultrasound_image(beef_ultrasound_database_path=beef_ultrasound_database_path,
                                                            image_type=ultrasound_image_type,
                                                            scan_number=scan_number)
            image_pixel_spacing_mm = 0.2

        if image_pixel_spacing_mm is None:
            image_pixel_spacing_mm = spacing_mm

        if scaling_type == Tags.IMAGE_SCALING_STRETCH:
            self.heterogeneity_image = transform.resize(self.heterogeneity_image, output_shape=(xdim, zdim),
                                                        mode='symmetric')
        else:
            (image_width_pixels, image_height_pixels) = self.heterogeneity_image.shape
            [image_width_mm, image_height_mm] = np.array(
                [image_width_pixels, image_height_pixels]) * image_pixel_spacing_mm
            (xdim_mm, ydim_mm, zdim_mm) = np.array([xdim, ydim, zdim]) * spacing_mm

            wider = image_width_mm > xdim_mm
            taller = image_height_mm > zdim_mm

            if taller or wider:
                self.change_resolution(spacing_mm=spacing_mm, image_pixel_spacing_mm=image_pixel_spacing_mm)
                self.crop_image(xdim, zdim, crop_placement)
                if not taller and not wider:
                    self.upsize_to_fill_area(xdim, zdim, scaling_type, constant)

            else:
                self.change_resolution(spacing_mm=spacing_mm, image_pixel_spacing_mm=image_pixel_spacing_mm)
                self.upsize_to_fill_area(xdim, zdim, scaling_type, constant)

    def upsize_to_fill_area(self, xdim: int, zdim: int, scaling_type: str = Tags.IMAGE_SCALING_SYMMETRIC,
                            constant: Union[int, float] = 0):
        """
        Fills an area with an image through various methods of expansion
        :param xdim: the x dimension of the area to be filled in voxels
        :param zdim: the z dimension of the area to be filled in voxels
        :param scaling_type: the scaling type of the heterogeneity map, with default being that no scaling occurs
            OPTIONS:
            TAGS.IMAGE_SCALING_SYMMETRIC: symmetric reflections of the image to span the area
            TAGS.IMAGE_SCALING_STRETCH: stretch the image to span the area
            TAGS.IMAGE_SCALING_WRAP: multiply the image to span the area
            TAGS.IMAGE_SCALING_EDGE: continue the values at the edge of the area to fill the shape
            TAGS.IMAGE_SCALING_CONSTANT: span the left-over area with a constant
        :param constant: the scaling constant of the heterogeneity map, used only for scaling type 'constant'
        """
        if scaling_type == Tags.IMAGE_SCALING_STRETCH:
            pass
        elif scaling_type == Tags.IMAGE_SCALING_CONSTANT:
            pad_left = int((xdim - len(self.heterogeneity_image)) / 2)
            pad_height = int(zdim - len(self.heterogeneity_image[0]))
            pad_right = xdim - pad_left - len(self.heterogeneity_image)
            self.heterogeneity_image = np.pad(array=self.heterogeneity_image,
                                              pad_width=((pad_left, pad_right), (0, pad_height)), mode=scaling_type,
                                              constant_values=constant)
        else:
            pad_left = int((xdim - len(self.heterogeneity_image)) / 2)
            pad_height = int(zdim - len(self.heterogeneity_image[0]))
            pad_right = xdim - pad_left - len(self.heterogeneity_image)
            self.heterogeneity_image = np.pad(array=self.heterogeneity_image,
                                              pad_width=((pad_left, pad_right), (0, pad_height)), mode=scaling_type)

        self.logger.warning("The input image has filled the area by using {} scaling type".format(scaling_type))

    def crop_image(self, xdim: int, zdim: int,
                   crop_placement: Union[str, tuple] = Tags.CROP_POSITION_CENTRE):
        """
        Crop the image to fit specified dimensions xdim and zdim
        :param xdim: the x dimension of the area to be filled in voxels
        :param zdim: the z dimension of the area to be filled in voxels
        :param crop_placement: the placement of where the heterogeneity map is cropped
            OPTIONS: TAGS.CROP_PLACEMENT_[TOP,BOTTOM,LEFT,RIGHT,CENTRE,RANDOM] or position of left hand corner on image
        :raises: ValueError for invalid placements
        """
        (image_width_pixels, image_height_pixels) = self.heterogeneity_image.shape
        crop_width = min(xdim, image_width_pixels)
        crop_height = min(zdim, image_height_pixels)

        if isinstance(crop_placement, tuple):
            if crop_placement[0] == Tags.CROP_POSITION_LEFT:
                crop_horizontal = 0
            elif crop_placement[0] == Tags.CROP_POSITION_RIGHT:
                crop_horizontal = image_width_pixels-crop_width-1
            elif crop_placement[0] == Tags.CROP_POSITION_CENTRE:
                crop_horizontal = round((image_width_pixels - crop_width) / 2)
            elif isinstance(crop_placement[0], int):
                crop_horizontal = crop_placement[0]
            else:
                raise ValueError(f"Invalid crop placement {crop_placement[0]}. Please check Tags.CROP_POSITION_... for"
                                 f"valid string arguments and that numbers are of type int")

            if crop_placement[1] == Tags.CROP_POSITION_TOP:
                crop_vertical = 0
            elif crop_placement[1] == Tags.CROP_POSITION_BOTTOM:
                crop_vertical = image_height_pixels-crop_height-1
            elif crop_placement[1] == Tags.CROP_POSITION_CENTRE:
                crop_vertical = round((image_height_pixels - crop_height) / 2)
            elif isinstance(crop_placement[1], int):
                crop_vertical = crop_placement[1]
            else:
                raise ValueError(f"Invalid crop placement {crop_placement[1]}. Please check Tags.CROP_POSITION_... for"
                                 f"valid string arguments and that numbers are of type int")

        elif isinstance(crop_placement, str):
            if crop_placement == Tags.CROP_POSITION_CENTRE:
                crop_horizontal = round((image_width_pixels - crop_width) / 2)
                crop_vertical = round((image_height_pixels - crop_height) / 2)
            elif crop_placement == Tags.CROP_POSITION_RANDOM:
                crop_horizontal = image_width_pixels - crop_width
                if crop_horizontal != 0:
                    crop_horizontal = np.random.randint(0, crop_horizontal)
                crop_vertical = image_height_pixels - crop_height
                if crop_vertical != 0:
                    crop_vertical = np.random.randint(0, crop_vertical)
            else:
                raise ValueError(f"Invalid crop placement {crop_placement}. Please check Tags.CROP_POSITION_... for"
                                 f"valid arguments")

        else:
            raise ValueError("Crop placement must be tuple or str")

        self.heterogeneity_image = self.heterogeneity_image[crop_horizontal: crop_horizontal +
                                                            crop_width, crop_vertical: crop_vertical + crop_height]

        self.logger.warning(
            "The input image has been cropped to the dimensions of the simulation volume ({} {})".format(xdim, zdim))

    def change_resolution(self, spacing_mm: Union[int, float],
                          image_pixel_spacing_mm: Union[int, float]):
        """
        Method to change the resolution of an image
        :param image_pixel_spacing_mm: original image pixel spacing mm
        :param spacing_mm: target pixel spacing mm
        """
        (image_width_pixels, image_height_pixels) = self.heterogeneity_image.shape
        [image_width_mm, image_height_mm] = np.array([image_width_pixels, image_height_pixels]) * image_pixel_spacing_mm
        new_image_pixel_width = round(image_width_mm / spacing_mm)
        new_image_pixel_height = round(image_height_mm / spacing_mm)

        self.logger.warning(
            "The input image has changed pixel spacing to {} to match the simulation volume".format(spacing_mm))
        self.heterogeneity_image = transform.resize(self.heterogeneity_image, (new_image_pixel_width,
                                                                               new_image_pixel_height))

    def exponential(self, factor: Union[int, float] = 6):
        """
        Method to put an exponential weighting on the image. This is implemented as we believe the images created the
        MSOT Acuity Echo device might be exponential, and hence this method will reverse this.
        :param factor: The exponential factor
        """
        self.map = np.exp(factor * self.map / np.max(self.map))

    def invert_image(self):
        """
        Method to invert the image
        """
        self.map = np.max(self.map) - self.map

    def get_map(self):
        self.map = np.repeat(self.heterogeneity_image[:, np.newaxis, :], self._ydim, axis=1)
        self.normalise_map()
        return self.map.astype(float)


def download_ultrasound_images(save_dir: str):
    """
    Downloads the latest beef ultrasound images from nextcloud. The metadata about these images can be found in the
    folder

    :param save_dir: directory to save the images to
    :return: None
    """
    logger = Logger()
    # nextcloud url with the reference images
    nextcloud_url = "https://hub.dkfz.de/s/g8fLZiY5D6ZC3Hx"  # shared "beef_ultrasound_database" folder on nextcloud
    # Specify the local directory to save the files
    zip_filepath = os.path.join(save_dir, "downloaded.zip")
    # Construct the download URL based on the public share link
    download_url = nextcloud_url.replace('/s/', '/index.php/s/') + '/download'
    # Send a GET request to download the file
    logger.debug(f'Download folder with ultrasound figures from nextcloud...')
    response = requests.get(download_url)
    if response.status_code == 200:
        # Save the file
        with open(zip_filepath, 'wb') as f:
            f.write(response.content)
        logger.debug(f'File downloaded successfully and stored at {zip_filepath}.')
    else:
        logger.critical(f'Failed to download file. Status code: {response.status_code}')
        raise requests.exceptions.HTTPError(f'Failed to download file. Status code: {response.status_code}')

    # Open the zip file
    with zipfile.ZipFile(zip_filepath, 'r') as zip_ref:
        # Extract all the contents into the specified directory
        zip_ref.extractall(save_dir)

    logger.debug(f'Files extracted to {save_dir}')

    # Remove the zip file after extraction
    os.remove(zip_filepath)
    logger.debug(f'{zip_filepath} removed successfully.')


<<<<<<< HEAD
class OxygenationDiffusionMap(object):
    """
    Here the aim is to create diffusion maps for oxygenation based on the positions and values of pre-set of the
    sources/sinks. This predefined oxygenation map must be 2D. The user should understand that this technique requires
    knowing when the diffusion equations have approached a stable point. This works using a finite difference method on
    the diffusion equations.

    Some suggestions for how to optimise the time of convergence:
        - We recommend that the user try a number of time steps to begin with to gauge reasonable values for your
        simulation.
        - We recommend that the user amends the diffusion constant. At its essence, this value determines the size of
        the steps in this numerical method. Large diffusion constant will lead to faster convergence, but will reduce
        the accuracy
        - We recommend caution around the value decide for the background_oxygenation. This value should represent what
        you expect the long term oxygenation to look like, as this will reduce the amount each value needs to change in
        order to reach ots converged value. In addition, this value will be used as the boundary. It represents
        condition which must be fulfilled throughout the simulation and will therefore have a large baring on the final
        results

    Attributes:
        map: The final oxygenation map
    """

    def __init__(self, segmentation_array: np.ndarray, segmentation_mapping: dict,
                 segments_to_include: list, diffusion_const: Union[int, float], dt: Union[int, float],
                 ds2: Union[int, float], n_steps: int, background_oxygenation: Union[int, float]):
        """
        Upon initialisation of this class, the diffusion map will be created.
        :param segmentation_array: An array segmenting the medium
        :param segmentation_mapping: A mapping from the segmentations to the oxygenations of the blood vessels
        :param segments_to_include: Which segments to include in the initial oxygenation map
        :param diffusion_const: The diffusion constant of the oxygenation
        :param n_steps: The number of steps the simulation should use
        :param background_oxygenation: The oxygenation that will be used as the starting value everywhere where the
        oxygenation is not defined, and as the edge value
        """
        initial_conditions = np.zeros(segmentation_array.shape)
        for segment in segments_to_include:
            initial_conditions[np.where(segmentation_array == segment)
                               ] = calculate_oxygenation(segmentation_mapping[segment])

        oxygenation = initial_conditions.copy()
        oxygenation[np.where(initial_conditions == 0)] = background_oxygenation

        for m in range(n_steps):
            oxygenation = self.diffusion_timestep(oxygenation, initial_conditions, diffusion_const, dt, ds2)

        self.map = oxygenation

    @abstractmethod
    def diffusion_timestep(self, u, boundary_conditions, diffusion_const, dt, ds2):
        """
        Here, a diffusion equation can be applied to determine how the oxygenation should evolve.
        :param u: The initial map to perform a time step of the diffusion model
        :param boundary_conditions: The conditions that you wish to remain constant throughout the simulation
        :param diffusion_const: The diffusion constant of the oxygenation
        :param dt: The time step
        :param ds2: The second order spatial step
        :return: The map after a time step of the diffusion model
        """
        pass

    def get_map(self):
        return self.map


class OxygenationDiffusionMap2D(OxygenationDiffusionMap):
    """
    This uses the OxygenationDiffusionMap class and applies it to a volume with a constant cross-sectoin. The predefined
    oxygenation map must be 2D.

    Attributes:
        map: The final oxygenation map
    """

    def __init__(self, spacing_mm, segmentation_area: np.ndarray, segmentation_mapping, segments_to_include,
                 diffusion_const, ydim: int, n_steps=10000, background_oxygenation=0.8):
        """
        Upon initialisation of this class, the diffusion map will be created.
        :param spacing_mm: the spacing of the volume in mm
        :param segmentation_area: An array segmenting the cross-sectional area of the medium
        :param segmentation_mapping: A mapping from the segmentations to the oxygenations of the blood vessels
        :param segments_to_include: Which segments to include in the initial oxygenation map
        :param diffusion_const: The diffusion constant of the oxygenation
        :param ydim: the dimension to scale the image to make it into a volume
        :param n_steps: The number of steps the simulation should use
        :param background_oxygenation: The oxygenation that will be used as the starting value everywhere where the
        oxygenation is not defined, and as the edge value
        """
        ds2 = spacing_mm**2
        dt = ds2 ** 2 / (4 * diffusion_const * ds2)
        super().__init__(segmentation_area, segmentation_mapping, segments_to_include, diffusion_const, dt, ds2,
                         n_steps, background_oxygenation)

        self.map = np.repeat(self.map[:, np.newaxis, :], ydim, axis=1)

    def diffusion_timestep(self, u, boundary_conditions, diffusion_const, dt, ds2):
        """
        :param u: The initial map to perform a time step of the diffusion model
        :param boundary_conditions: The conditions that you wish to remain constant throughout the simulation
        :param diffusion_const: The diffusion constant of the oxygenation
        :param dt: The time step
        :param ds2: The second order spatial step
        :return: The map after a time step of the diffusion model
        """
        # Propagate with forward-difference in time, central-difference in space
        u[1:-1, 1:-1] = u[1:-1, 1:-1] + diffusion_const * dt * (
            (u[2:, 1:-1] - 2 * u[1:-1, 1:-1] + u[:-2, 1:-1]) / ds2
            + (u[1:-1, 2:] - 2 * u[1:-1, 1:-1] + u[1:-1, :-2]) / ds2)
        u[np.where(boundary_conditions != 0)] = boundary_conditions[np.where(boundary_conditions != 0)]
        return u


class OxygenationDiffusionMap3D(OxygenationDiffusionMap):
    """
    Here the aim is to create diffusion maps for oxygenation based on the positions and values of pre-set of the
    sources/sinks. This predefined oxygenation map must be 3D. The user should understand that this technique requires
    knowing when the diffusion equations have approached a stable point. This works using a finite difference method on
    the diffusion equations.

    Some suggestions for how to optimise the time of convergence:
        - We recommend that the user try a number of time steps to begin with to gauge reasonable values for your
        simulation.
        - We recommend that the user amends the diffusion constant. At its essence, this value determines the size of
        the steps in this numerical method. Large diffusion constant will lead to faster convergence, but will reduce
        the accuracy
        - We recommend caution around the value decide for the background_oxygenation. This value should represent what
        you expect the long term oxygenation to look like, as this will reduce the amount each value needs to change in
        order to reach ots converged value. In addition, this value will be used as the boundary. It represents
        condition which must be fulfilled throughout the simulation and will therefore have a large baring on the final
        results

    Attributes:
        map: The final oxygenation map
    """

    def __init__(self, spacing_mm: Union[int, float], segmentation_volume: np.ndarray, segmentation_mapping: dict,
                 segments_to_include: list, diffusion_const: Union[int, float],
                 n_steps: int = 10000, background_oxygenation: Union[int, float] = 0.8):
        """
        Upon initialisation of this class, the diffusion map will be created.
        :param spacing_mm: the spacing of the volume in mm
        :param segmentation_volume: An array segmenting the volume of the medium
        :param segmentation_mapping: A mapping from the segmentations to the oxygenations of the blood vessels
        :param segments_to_include: Which segments to include in the initial oxygenation map
        :param diffusion_const: The diffusion constant of the oxygenation
        :param n_steps: The number of steps the simulation should use
        :param background_oxygenation: The oxygenation that will be used: as the starting value everywhere where the
        oxygenation is not defined, and as the edge value
        """
        ds2 = spacing_mm**2
        dt = ds2 ** 2 / (6 * diffusion_const * ds2)

        super().__init__(segmentation_volume, segmentation_mapping, segments_to_include, diffusion_const, dt,
                         ds2, n_steps, background_oxygenation)

    def diffusion_timestep(self, u, boundary_conditions, diffusion_const, dt, ds2):
        """
        :param u: The initial map to perform a time step of the diffusion model
        :param boundary_conditions: The conditions that you wish to remain constant throughout the simulation
        :param diffusion_const: The diffusion constant of the oxygenation
        :param dt: The time step
        :param ds2: The second order spatial step
        :return: The map after a time step of the diffusion model
        """
        # Propagate with forward-difference in time, central-difference in space
        u[1:-1, 1:-1, 1:-1] = u[1:-1, 1:-1, 1:-1] + diffusion_const * dt * (
            (u[2:, 1:-1, 1:-1] - 2 * u[1:-1, 1:-1, 1:-1] + u[:-2, 1:-1, 1:-1]) / ds2
            + (u[1:-1, 2:, 1:-1] - 2 * u[1:-1, 1:-1, 1:-1] + u[1:-1, :-2, 1:-1]) / ds2
            + (u[1:-1, 1:-1, 2:] - 2 * u[1:-1, 1:-1, 1:-1] + u[1:-1, 1:-1, :-2]) / ds2)
        u[np.where(boundary_conditions != 0)] = boundary_conditions[np.where(boundary_conditions != 0)]
        return u
=======
def get_ultrasound_image(beef_ultrasound_database_path: str = None, image_type: str = Tags.MEAT_ULTRASOUND_CROPPED,
                         scan_number: int = None):
    """
    A method to retrieve an ultrasound image from the beef ultrasound database. If the ultrasound database has not
    been downloaded in the current working directory and beef_ultrasound_database_path is not given, the database
    will be downloaded in the current working directory. To avoíd accidentally downloading twice, after the first
    occasion of using this method, set the beef_ultrasound_database_path parameter to point to the downloaded
    folder, which will ensure you won't accidentally download again when working in other directories.

    :param beef_ultrasound_database_path: the path to the beef ultrasound database
    :param image_type: whether you would like to use the regular or cropped images
    :param scan_number: the scan number of the beef ultrasound database you wish to use. If not set, a random scan will be chosen
    :return: the ultrasound image
    """
    logger = Logger()
    if not beef_ultrasound_database_path:
        current_dir = os.getcwd()
        beef_ultrasound_database_path = os.path.join(current_dir, "beef_ultrasound_database")
        if not os.path.exists(beef_ultrasound_database_path):
            download_ultrasound_images(current_dir)
    # if there is no chosen scan number, let it be random
    if scan_number is None:
        rng = np.random.default_rng()
        scan_number = rng.integers(low=2, high=63)
    logger.debug("Scan number {} was used for this simulation".format(scan_number))
    ultrasound_image = np.load(beef_ultrasound_database_path + "/" + image_type + "/Scan_" + str(scan_number)
                               + ".npy")
    return ultrasound_image
>>>>>>> 28bb8a93
<|MERGE_RESOLUTION|>--- conflicted
+++ resolved
@@ -3,7 +3,6 @@
 # SPDX-License-Identifier: MIT
 from abc import abstractmethod
 
-from abc import abstractmethod
 import numpy as np
 from sklearn.datasets import make_blobs
 from scipy.ndimage.filters import gaussian_filter
@@ -420,180 +419,6 @@
     logger.debug(f'{zip_filepath} removed successfully.')
 
 
-<<<<<<< HEAD
-class OxygenationDiffusionMap(object):
-    """
-    Here the aim is to create diffusion maps for oxygenation based on the positions and values of pre-set of the
-    sources/sinks. This predefined oxygenation map must be 2D. The user should understand that this technique requires
-    knowing when the diffusion equations have approached a stable point. This works using a finite difference method on
-    the diffusion equations.
-
-    Some suggestions for how to optimise the time of convergence:
-        - We recommend that the user try a number of time steps to begin with to gauge reasonable values for your
-        simulation.
-        - We recommend that the user amends the diffusion constant. At its essence, this value determines the size of
-        the steps in this numerical method. Large diffusion constant will lead to faster convergence, but will reduce
-        the accuracy
-        - We recommend caution around the value decide for the background_oxygenation. This value should represent what
-        you expect the long term oxygenation to look like, as this will reduce the amount each value needs to change in
-        order to reach ots converged value. In addition, this value will be used as the boundary. It represents
-        condition which must be fulfilled throughout the simulation and will therefore have a large baring on the final
-        results
-
-    Attributes:
-        map: The final oxygenation map
-    """
-
-    def __init__(self, segmentation_array: np.ndarray, segmentation_mapping: dict,
-                 segments_to_include: list, diffusion_const: Union[int, float], dt: Union[int, float],
-                 ds2: Union[int, float], n_steps: int, background_oxygenation: Union[int, float]):
-        """
-        Upon initialisation of this class, the diffusion map will be created.
-        :param segmentation_array: An array segmenting the medium
-        :param segmentation_mapping: A mapping from the segmentations to the oxygenations of the blood vessels
-        :param segments_to_include: Which segments to include in the initial oxygenation map
-        :param diffusion_const: The diffusion constant of the oxygenation
-        :param n_steps: The number of steps the simulation should use
-        :param background_oxygenation: The oxygenation that will be used as the starting value everywhere where the
-        oxygenation is not defined, and as the edge value
-        """
-        initial_conditions = np.zeros(segmentation_array.shape)
-        for segment in segments_to_include:
-            initial_conditions[np.where(segmentation_array == segment)
-                               ] = calculate_oxygenation(segmentation_mapping[segment])
-
-        oxygenation = initial_conditions.copy()
-        oxygenation[np.where(initial_conditions == 0)] = background_oxygenation
-
-        for m in range(n_steps):
-            oxygenation = self.diffusion_timestep(oxygenation, initial_conditions, diffusion_const, dt, ds2)
-
-        self.map = oxygenation
-
-    @abstractmethod
-    def diffusion_timestep(self, u, boundary_conditions, diffusion_const, dt, ds2):
-        """
-        Here, a diffusion equation can be applied to determine how the oxygenation should evolve.
-        :param u: The initial map to perform a time step of the diffusion model
-        :param boundary_conditions: The conditions that you wish to remain constant throughout the simulation
-        :param diffusion_const: The diffusion constant of the oxygenation
-        :param dt: The time step
-        :param ds2: The second order spatial step
-        :return: The map after a time step of the diffusion model
-        """
-        pass
-
-    def get_map(self):
-        return self.map
-
-
-class OxygenationDiffusionMap2D(OxygenationDiffusionMap):
-    """
-    This uses the OxygenationDiffusionMap class and applies it to a volume with a constant cross-sectoin. The predefined
-    oxygenation map must be 2D.
-
-    Attributes:
-        map: The final oxygenation map
-    """
-
-    def __init__(self, spacing_mm, segmentation_area: np.ndarray, segmentation_mapping, segments_to_include,
-                 diffusion_const, ydim: int, n_steps=10000, background_oxygenation=0.8):
-        """
-        Upon initialisation of this class, the diffusion map will be created.
-        :param spacing_mm: the spacing of the volume in mm
-        :param segmentation_area: An array segmenting the cross-sectional area of the medium
-        :param segmentation_mapping: A mapping from the segmentations to the oxygenations of the blood vessels
-        :param segments_to_include: Which segments to include in the initial oxygenation map
-        :param diffusion_const: The diffusion constant of the oxygenation
-        :param ydim: the dimension to scale the image to make it into a volume
-        :param n_steps: The number of steps the simulation should use
-        :param background_oxygenation: The oxygenation that will be used as the starting value everywhere where the
-        oxygenation is not defined, and as the edge value
-        """
-        ds2 = spacing_mm**2
-        dt = ds2 ** 2 / (4 * diffusion_const * ds2)
-        super().__init__(segmentation_area, segmentation_mapping, segments_to_include, diffusion_const, dt, ds2,
-                         n_steps, background_oxygenation)
-
-        self.map = np.repeat(self.map[:, np.newaxis, :], ydim, axis=1)
-
-    def diffusion_timestep(self, u, boundary_conditions, diffusion_const, dt, ds2):
-        """
-        :param u: The initial map to perform a time step of the diffusion model
-        :param boundary_conditions: The conditions that you wish to remain constant throughout the simulation
-        :param diffusion_const: The diffusion constant of the oxygenation
-        :param dt: The time step
-        :param ds2: The second order spatial step
-        :return: The map after a time step of the diffusion model
-        """
-        # Propagate with forward-difference in time, central-difference in space
-        u[1:-1, 1:-1] = u[1:-1, 1:-1] + diffusion_const * dt * (
-            (u[2:, 1:-1] - 2 * u[1:-1, 1:-1] + u[:-2, 1:-1]) / ds2
-            + (u[1:-1, 2:] - 2 * u[1:-1, 1:-1] + u[1:-1, :-2]) / ds2)
-        u[np.where(boundary_conditions != 0)] = boundary_conditions[np.where(boundary_conditions != 0)]
-        return u
-
-
-class OxygenationDiffusionMap3D(OxygenationDiffusionMap):
-    """
-    Here the aim is to create diffusion maps for oxygenation based on the positions and values of pre-set of the
-    sources/sinks. This predefined oxygenation map must be 3D. The user should understand that this technique requires
-    knowing when the diffusion equations have approached a stable point. This works using a finite difference method on
-    the diffusion equations.
-
-    Some suggestions for how to optimise the time of convergence:
-        - We recommend that the user try a number of time steps to begin with to gauge reasonable values for your
-        simulation.
-        - We recommend that the user amends the diffusion constant. At its essence, this value determines the size of
-        the steps in this numerical method. Large diffusion constant will lead to faster convergence, but will reduce
-        the accuracy
-        - We recommend caution around the value decide for the background_oxygenation. This value should represent what
-        you expect the long term oxygenation to look like, as this will reduce the amount each value needs to change in
-        order to reach ots converged value. In addition, this value will be used as the boundary. It represents
-        condition which must be fulfilled throughout the simulation and will therefore have a large baring on the final
-        results
-
-    Attributes:
-        map: The final oxygenation map
-    """
-
-    def __init__(self, spacing_mm: Union[int, float], segmentation_volume: np.ndarray, segmentation_mapping: dict,
-                 segments_to_include: list, diffusion_const: Union[int, float],
-                 n_steps: int = 10000, background_oxygenation: Union[int, float] = 0.8):
-        """
-        Upon initialisation of this class, the diffusion map will be created.
-        :param spacing_mm: the spacing of the volume in mm
-        :param segmentation_volume: An array segmenting the volume of the medium
-        :param segmentation_mapping: A mapping from the segmentations to the oxygenations of the blood vessels
-        :param segments_to_include: Which segments to include in the initial oxygenation map
-        :param diffusion_const: The diffusion constant of the oxygenation
-        :param n_steps: The number of steps the simulation should use
-        :param background_oxygenation: The oxygenation that will be used: as the starting value everywhere where the
-        oxygenation is not defined, and as the edge value
-        """
-        ds2 = spacing_mm**2
-        dt = ds2 ** 2 / (6 * diffusion_const * ds2)
-
-        super().__init__(segmentation_volume, segmentation_mapping, segments_to_include, diffusion_const, dt,
-                         ds2, n_steps, background_oxygenation)
-
-    def diffusion_timestep(self, u, boundary_conditions, diffusion_const, dt, ds2):
-        """
-        :param u: The initial map to perform a time step of the diffusion model
-        :param boundary_conditions: The conditions that you wish to remain constant throughout the simulation
-        :param diffusion_const: The diffusion constant of the oxygenation
-        :param dt: The time step
-        :param ds2: The second order spatial step
-        :return: The map after a time step of the diffusion model
-        """
-        # Propagate with forward-difference in time, central-difference in space
-        u[1:-1, 1:-1, 1:-1] = u[1:-1, 1:-1, 1:-1] + diffusion_const * dt * (
-            (u[2:, 1:-1, 1:-1] - 2 * u[1:-1, 1:-1, 1:-1] + u[:-2, 1:-1, 1:-1]) / ds2
-            + (u[1:-1, 2:, 1:-1] - 2 * u[1:-1, 1:-1, 1:-1] + u[1:-1, :-2, 1:-1]) / ds2
-            + (u[1:-1, 1:-1, 2:] - 2 * u[1:-1, 1:-1, 1:-1] + u[1:-1, 1:-1, :-2]) / ds2)
-        u[np.where(boundary_conditions != 0)] = boundary_conditions[np.where(boundary_conditions != 0)]
-        return u
-=======
 def get_ultrasound_image(beef_ultrasound_database_path: str = None, image_type: str = Tags.MEAT_ULTRASOUND_CROPPED,
                          scan_number: int = None):
     """
@@ -622,4 +447,177 @@
     ultrasound_image = np.load(beef_ultrasound_database_path + "/" + image_type + "/Scan_" + str(scan_number)
                                + ".npy")
     return ultrasound_image
->>>>>>> 28bb8a93
+
+
+class OxygenationDiffusionMap(object):
+    """
+    Here the aim is to create diffusion maps for oxygenation based on the positions and values of pre-set of the
+    sources/sinks. This predefined oxygenation map must be 2D. The user should understand that this technique requires
+    knowing when the diffusion equations have approached a stable point. This works using a finite difference method on
+    the diffusion equations.
+
+    Some suggestions for how to optimise the time of convergence:
+        - We recommend that the user try a number of time steps to begin with to gauge reasonable values for your
+        simulation.
+        - We recommend that the user amends the diffusion constant. At its essence, this value determines the size of
+        the steps in this numerical method. Large diffusion constant will lead to faster convergence, but will reduce
+        the accuracy
+        - We recommend caution around the value decide for the background_oxygenation. This value should represent what
+        you expect the long term oxygenation to look like, as this will reduce the amount each value needs to change in
+        order to reach ots converged value. In addition, this value will be used as the boundary. It represents
+        condition which must be fulfilled throughout the simulation and will therefore have a large baring on the final
+        results
+
+    Attributes:
+        map: The final oxygenation map
+    """
+
+    def __init__(self, segmentation_array: np.ndarray, segmentation_mapping: dict,
+                 segments_to_include: list, diffusion_const: Union[int, float], dt: Union[int, float],
+                 ds2: Union[int, float], n_steps: int, background_oxygenation: Union[int, float]):
+        """
+        Upon initialisation of this class, the diffusion map will be created.
+        :param segmentation_array: An array segmenting the medium
+        :param segmentation_mapping: A mapping from the segmentations to the oxygenations of the blood vessels
+        :param segments_to_include: Which segments to include in the initial oxygenation map
+        :param diffusion_const: The diffusion constant of the oxygenation
+        :param n_steps: The number of steps the simulation should use
+        :param background_oxygenation: The oxygenation that will be used as the starting value everywhere where the
+        oxygenation is not defined, and as the edge value
+        """
+        initial_conditions = np.zeros(segmentation_array.shape)
+        for segment in segments_to_include:
+            initial_conditions[np.where(segmentation_array == segment)
+                               ] = calculate_oxygenation(segmentation_mapping[segment])
+
+        oxygenation = initial_conditions.copy()
+        oxygenation[np.where(initial_conditions == 0)] = background_oxygenation
+
+        for m in range(n_steps):
+            oxygenation = self.diffusion_timestep(oxygenation, initial_conditions, diffusion_const, dt, ds2)
+
+        self.map = oxygenation
+
+    @abstractmethod
+    def diffusion_timestep(self, u, boundary_conditions, diffusion_const, dt, ds2):
+        """
+        Here, a diffusion equation can be applied to determine how the oxygenation should evolve.
+        :param u: The initial map to perform a time step of the diffusion model
+        :param boundary_conditions: The conditions that you wish to remain constant throughout the simulation
+        :param diffusion_const: The diffusion constant of the oxygenation
+        :param dt: The time step
+        :param ds2: The second order spatial step
+        :return: The map after a time step of the diffusion model
+        """
+        pass
+
+    def get_map(self):
+        return self.map
+
+
+class OxygenationDiffusionMap2D(OxygenationDiffusionMap):
+    """
+    This uses the OxygenationDiffusionMap class and applies it to a volume with a constant cross-sectoin. The predefined
+    oxygenation map must be 2D.
+
+    Attributes:
+        map: The final oxygenation map
+    """
+
+    def __init__(self, spacing_mm, segmentation_area: np.ndarray, segmentation_mapping, segments_to_include,
+                 diffusion_const, ydim: int, n_steps=10000, background_oxygenation=0.8):
+        """
+        Upon initialisation of this class, the diffusion map will be created.
+        :param spacing_mm: the spacing of the volume in mm
+        :param segmentation_area: An array segmenting the cross-sectional area of the medium
+        :param segmentation_mapping: A mapping from the segmentations to the oxygenations of the blood vessels
+        :param segments_to_include: Which segments to include in the initial oxygenation map
+        :param diffusion_const: The diffusion constant of the oxygenation
+        :param ydim: the dimension to scale the image to make it into a volume
+        :param n_steps: The number of steps the simulation should use
+        :param background_oxygenation: The oxygenation that will be used as the starting value everywhere where the
+        oxygenation is not defined, and as the edge value
+        """
+        ds2 = spacing_mm**2
+        dt = ds2 ** 2 / (4 * diffusion_const * ds2)
+        super().__init__(segmentation_area, segmentation_mapping, segments_to_include, diffusion_const, dt, ds2,
+                         n_steps, background_oxygenation)
+
+        self.map = np.repeat(self.map[:, np.newaxis, :], ydim, axis=1)
+
+    def diffusion_timestep(self, u, boundary_conditions, diffusion_const, dt, ds2):
+        """
+        :param u: The initial map to perform a time step of the diffusion model
+        :param boundary_conditions: The conditions that you wish to remain constant throughout the simulation
+        :param diffusion_const: The diffusion constant of the oxygenation
+        :param dt: The time step
+        :param ds2: The second order spatial step
+        :return: The map after a time step of the diffusion model
+        """
+        # Propagate with forward-difference in time, central-difference in space
+        u[1:-1, 1:-1] = u[1:-1, 1:-1] + diffusion_const * dt * (
+            (u[2:, 1:-1] - 2 * u[1:-1, 1:-1] + u[:-2, 1:-1]) / ds2
+            + (u[1:-1, 2:] - 2 * u[1:-1, 1:-1] + u[1:-1, :-2]) / ds2)
+        u[np.where(boundary_conditions != 0)] = boundary_conditions[np.where(boundary_conditions != 0)]
+        return u
+
+
+class OxygenationDiffusionMap3D(OxygenationDiffusionMap):
+    """
+    Here the aim is to create diffusion maps for oxygenation based on the positions and values of pre-set of the
+    sources/sinks. This predefined oxygenation map must be 3D. The user should understand that this technique requires
+    knowing when the diffusion equations have approached a stable point. This works using a finite difference method on
+    the diffusion equations.
+
+    Some suggestions for how to optimise the time of convergence:
+        - We recommend that the user try a number of time steps to begin with to gauge reasonable values for your
+        simulation.
+        - We recommend that the user amends the diffusion constant. At its essence, this value determines the size of
+        the steps in this numerical method. Large diffusion constant will lead to faster convergence, but will reduce
+        the accuracy
+        - We recommend caution around the value decide for the background_oxygenation. This value should represent what
+        you expect the long term oxygenation to look like, as this will reduce the amount each value needs to change in
+        order to reach ots converged value. In addition, this value will be used as the boundary. It represents
+        condition which must be fulfilled throughout the simulation and will therefore have a large baring on the final
+        results
+
+    Attributes:
+        map: The final oxygenation map
+    """
+
+    def __init__(self, spacing_mm: Union[int, float], segmentation_volume: np.ndarray, segmentation_mapping: dict,
+                 segments_to_include: list, diffusion_const: Union[int, float],
+                 n_steps: int = 10000, background_oxygenation: Union[int, float] = 0.8):
+        """
+        Upon initialisation of this class, the diffusion map will be created.
+        :param spacing_mm: the spacing of the volume in mm
+        :param segmentation_volume: An array segmenting the volume of the medium
+        :param segmentation_mapping: A mapping from the segmentations to the oxygenations of the blood vessels
+        :param segments_to_include: Which segments to include in the initial oxygenation map
+        :param diffusion_const: The diffusion constant of the oxygenation
+        :param n_steps: The number of steps the simulation should use
+        :param background_oxygenation: The oxygenation that will be used: as the starting value everywhere where the
+        oxygenation is not defined, and as the edge value
+        """
+        ds2 = spacing_mm**2
+        dt = ds2 ** 2 / (6 * diffusion_const * ds2)
+
+        super().__init__(segmentation_volume, segmentation_mapping, segments_to_include, diffusion_const, dt,
+                         ds2, n_steps, background_oxygenation)
+
+    def diffusion_timestep(self, u, boundary_conditions, diffusion_const, dt, ds2):
+        """
+        :param u: The initial map to perform a time step of the diffusion model
+        :param boundary_conditions: The conditions that you wish to remain constant throughout the simulation
+        :param diffusion_const: The diffusion constant of the oxygenation
+        :param dt: The time step
+        :param ds2: The second order spatial step
+        :return: The map after a time step of the diffusion model
+        """
+        # Propagate with forward-difference in time, central-difference in space
+        u[1:-1, 1:-1, 1:-1] = u[1:-1, 1:-1, 1:-1] + diffusion_const * dt * (
+            (u[2:, 1:-1, 1:-1] - 2 * u[1:-1, 1:-1, 1:-1] + u[:-2, 1:-1, 1:-1]) / ds2
+            + (u[1:-1, 2:, 1:-1] - 2 * u[1:-1, 1:-1, 1:-1] + u[1:-1, :-2, 1:-1]) / ds2
+            + (u[1:-1, 1:-1, 2:] - 2 * u[1:-1, 1:-1, 1:-1] + u[1:-1, 1:-1, :-2]) / ds2)
+        u[np.where(boundary_conditions != 0)] = boundary_conditions[np.where(boundary_conditions != 0)]
+        return u