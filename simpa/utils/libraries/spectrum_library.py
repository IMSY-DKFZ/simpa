# SPDX-FileCopyrightText: 2021 Division of Intelligent Medical Systems, DKFZ
# SPDX-FileCopyrightText: 2021 Janek Groehl
# SPDX-License-Identifier: MIT

import os
import inspect
import glob
import numpy as np
import matplotlib.pylab as plt
import torch
from scipy import interpolate
from simpa.utils.libraries.literature_values import OpticalTissueProperties
from simpa.utils.serializer import SerializableSIMPAClass


class Spectrum(SerializableSIMPAClass, object):
    """
    An instance of this class represents a spectrum over a range of wavelengths. 
    """

    def __init__(self, spectrum_name: str, wavelengths: np.ndarray, values: np.ndarray):
        """
        :param spectrum_name:
        :param wavelengths:
        :param values:
        """
        if isinstance(values, np.ndarray):
            values = torch.from_numpy(values)
        wavelengths = torch.from_numpy(wavelengths)
        self.spectrum_name = spectrum_name
        self.wavelengths = wavelengths
        self.max_wavelength = int(torch.max(wavelengths))
        self.min_wavelength = int(torch.min(wavelengths))
        self.values = values

<<<<<<< HEAD
        if torch.Tensor.size(wavelengths) != torch.Tensor.size(values):
            raise ValueError("The shape of the wavelengths and the absorption coefficients did not match: " +
                             str(torch.Tensor.size(wavelengths)) + " vs " + str(torch.Tensor.size(values)))

        new_wavelengths = torch.arange(self.min_wavelength, self.max_wavelength+1, 1)
        new_absorptions_function = interpolate.interp1d(self.wavelengths, self.values)
        self.new_absorptions = new_absorptions_function(new_wavelengths)
=======
        if np.shape(wavelengths) != np.shape(values):
            raise ValueError("The shape of the wavelengths and the values did not match: " +
                             str(np.shape(wavelengths)) + " vs " + str(np.shape(values)))

        new_wavelengths = np.arange(self.min_wavelength, self.max_wavelength+1, 1)
        self.values_interp = np.interp(new_wavelengths, self.wavelengths, self.values)
>>>>>>> 6149f58c

    def get_value_over_wavelength(self):
        """
        :return: numpy array with the available wavelengths and the corresponding properties
        """
        return np.asarray([self.wavelengths, self.values])

    def get_value_for_wavelength(self, wavelength: int) -> float:
        """
        :param wavelength: the wavelength to retrieve a value from the defined spectrum.
                           Must be an integer value between the minimum and maximum wavelength.
        :return: the best matching linearly interpolated values for the given wavelength.
        :raises ValueError: if the given wavelength is not within the range of the spectrum.
        """
        if wavelength < self.min_wavelength or wavelength > self.max_wavelength:
            raise ValueError(f"The given wavelength ({wavelength}) is not within the range of the spectrum "
                             f"({self.min_wavelength} - {self.max_wavelength})")
        return self.values_interp[wavelength-self.min_wavelength]

    def __eq__(self, other):
        if isinstance(other, Spectrum):
            return (self.spectrum_name == other.spectrum_name,
                    self.wavelengths == other.wavelengths,
                    self.values == other.values)
        else:
            return super().__eq__(other)

    def serialize(self) -> dict:
        serialized_spectrum = self.__dict__
        return {"Spectrum": serialized_spectrum}

    @staticmethod
    def deserialize(dictionary_to_deserialize: dict):
        deserialized_spectrum = Spectrum(spectrum_name=dictionary_to_deserialize["spectrum_name"],
                                         wavelengths=dictionary_to_deserialize["wavelengths"],
                                         values=dictionary_to_deserialize["values"])
        return deserialized_spectrum


class SpectraLibrary(object):

    def __init__(self, folder_name: str, additional_folder_path: str = None):
        self.spectra = list()
        self.add_spectra_from_folder(folder_name)
        if additional_folder_path is not None:
            self.add_spectra_from_folder(additional_folder_path)

    def add_spectra_from_folder(self, folder_name):
        base_path = os.path.dirname(os.path.abspath(inspect.getfile(inspect.currentframe())))
        for absorption_spectrum in glob.glob(os.path.join(base_path, folder_name, "*.npz")):
            name = absorption_spectrum.split(os.path.sep)[-1][:-4]
            numpy_data = np.load(absorption_spectrum)
            values = numpy_data["values"]
            wavelengths = numpy_data["wavelengths"]
            self.spectra.append(Spectrum(spectrum_name=name, values=values, wavelengths=wavelengths))

    def __next__(self):
        if self.i > 0:
            self.i -= 1
            return self.spectra[self.i]
        raise StopIteration()

    def __iter__(self):
        self.i = len(self.spectra)
        return self

    def get_spectra_names(self):
        return [spectrum.spectrum_name for spectrum in self]

    def get_spectrum_by_name(self, spectrum_name: str) -> Spectrum:
        for spectrum in self:
            if spectrum.spectrum_name == spectrum_name:
                return spectrum

        raise LookupError(
            f"No spectrum for the given name exists ({spectrum_name}). Try one of: {self.get_spectra_names()}")


class AnisotropySpectrumLibrary(SpectraLibrary):

    def __init__(self, additional_folder_path: str = None):
        super(AnisotropySpectrumLibrary, self).__init__("anisotropy_spectra_data", additional_folder_path)

    @staticmethod
    def CONSTANT_ANISOTROPY_ARBITRARY(anisotropy: float = 1):
        return Spectrum("Constant Anisotropy (arb)", np.asarray([450, 1000]),
                        np.asarray([anisotropy, anisotropy]))


class ScatteringSpectrumLibrary(SpectraLibrary):

    def __init__(self, additional_folder_path: str = None):
        super(ScatteringSpectrumLibrary, self).__init__("scattering_spectra_data", additional_folder_path)

    @staticmethod
    def CONSTANT_SCATTERING_ARBITRARY(scattering: float = 1):
        return Spectrum("Constant Scattering (arb)", np.asarray([450, 1000]),
                        np.asarray([scattering, scattering]))

    @staticmethod
    def scattering_from_rayleigh_and_mie_theory(name: str, mus_at_500_nm: float = 1.0, fraction_rayleigh_scattering: float = 0.0,
                                                mie_power_law_coefficient: float = 0.0):
        wavelengths = np.arange(450, 1001, 1)
        scattering = (mus_at_500_nm * (fraction_rayleigh_scattering * (wavelengths / 500) ** 1e-4 +
                      (1 - fraction_rayleigh_scattering) * (wavelengths / 500) ** -mie_power_law_coefficient))
        return Spectrum(name, wavelengths, scattering)


class AbsorptionSpectrumLibrary(SpectraLibrary):

    def __init__(self, additional_folder_path: str = None):
        super(AbsorptionSpectrumLibrary, self).__init__("absorption_spectra_data", additional_folder_path)

    @staticmethod
    def CONSTANT_ABSORBER_ARBITRARY(absorption_coefficient: float = 1):
        return Spectrum("Constant Absorber (arb)", np.asarray([450, 1000]),
                        np.asarray([absorption_coefficient, absorption_coefficient]))


def get_simpa_internal_absorption_spectra_by_names(absorption_spectrum_names: list):
    lib = AbsorptionSpectrumLibrary()
    spectra = []
    for spectrum_name in absorption_spectrum_names:
        spectra.append(lib.get_spectrum_by_name(spectrum_name))
    return spectra


def view_saved_spectra(save_path=None, mode="absorption"):
    """
    Opens a matplotlib plot and visualizes the available absorption spectra.

    :param save_path: If not None, then the figure will be saved as a png file to the destination.
    :param mode: string that is "absorption", "scattering", or "anisotropy"
    """
    plt.figure(figsize=(11, 8))
    if mode == "absorption":
        for spectrum in AbsorptionSpectrumLibrary():
            plt.semilogy(spectrum.wavelengths,
                         spectrum.values,
                         label=spectrum.spectrum_name)
    if mode == "scattering":
        for spectrum in ScatteringSpectrumLibrary():
            plt.semilogy(spectrum.wavelengths,
                         spectrum.values,
                         label=spectrum.spectrum_name)
    if mode == "anisotropy":
        for spectrum in AnisotropySpectrumLibrary():
            plt.semilogy(spectrum.wavelengths,
                         spectrum.values,
                         label=spectrum.spectrum_name)
    ax = plt.gca()
    box = ax.get_position()
    ax.set_position([box.x0, box.y0, box.width * 0.8, box.height])
    ax.set_ylabel(mode)
    ax.set_xlabel("Wavelength [nm]")
    ax.set_title(f"{mode} spectra for all absorbers present in the library")
    # ax.hlines([1e-4, 1e-3, 1e-2, 1e-1, 1e0, 1e1, 1e2, 1e3], 450, 1000, linestyles="dashed", colors=["#EEEEEE88"])
    ax.legend(loc='best', bbox_to_anchor=(1, 0.5))
    if save_path is not None:
        plt.savefig(save_path + f"{mode}_spectra.png")
    plt.show()
    plt.close()<|MERGE_RESOLUTION|>--- conflicted
+++ resolved
@@ -15,7 +15,7 @@
 
 class Spectrum(SerializableSIMPAClass, object):
     """
-    An instance of this class represents a spectrum over a range of wavelengths. 
+    An instance of this class represents a spectrum over a range of wavelengths.
     """
 
     def __init__(self, spectrum_name: str, wavelengths: np.ndarray, values: np.ndarray):
@@ -33,7 +33,6 @@
         self.min_wavelength = int(torch.min(wavelengths))
         self.values = values
 
-<<<<<<< HEAD
         if torch.Tensor.size(wavelengths) != torch.Tensor.size(values):
             raise ValueError("The shape of the wavelengths and the absorption coefficients did not match: " +
                              str(torch.Tensor.size(wavelengths)) + " vs " + str(torch.Tensor.size(values)))
@@ -41,14 +40,6 @@
         new_wavelengths = torch.arange(self.min_wavelength, self.max_wavelength+1, 1)
         new_absorptions_function = interpolate.interp1d(self.wavelengths, self.values)
         self.new_absorptions = new_absorptions_function(new_wavelengths)
-=======
-        if np.shape(wavelengths) != np.shape(values):
-            raise ValueError("The shape of the wavelengths and the values did not match: " +
-                             str(np.shape(wavelengths)) + " vs " + str(np.shape(values)))
-
-        new_wavelengths = np.arange(self.min_wavelength, self.max_wavelength+1, 1)
-        self.values_interp = np.interp(new_wavelengths, self.wavelengths, self.values)
->>>>>>> 6149f58c
 
     def get_value_over_wavelength(self):
         """
@@ -63,10 +54,7 @@
         :return: the best matching linearly interpolated values for the given wavelength.
         :raises ValueError: if the given wavelength is not within the range of the spectrum.
         """
-        if wavelength < self.min_wavelength or wavelength > self.max_wavelength:
-            raise ValueError(f"The given wavelength ({wavelength}) is not within the range of the spectrum "
-                             f"({self.min_wavelength} - {self.max_wavelength})")
-        return self.values_interp[wavelength-self.min_wavelength]
+        return self.new_absorptions[wavelength-self.min_wavelength]
 
     def __eq__(self, other):
         if isinstance(other, Spectrum):
