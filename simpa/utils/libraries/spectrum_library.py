--- conflicted
+++ resolved
@@ -34,20 +34,12 @@
         self.values = values
 
         if torch.Tensor.size(wavelengths) != torch.Tensor.size(values):
-<<<<<<< HEAD
-            raise ValueError("The shape of the wavelengths and the absorption coefficients did not match: " +
-=======
             raise ValueError("The shape of the wavelengths and the values did not match: " +
->>>>>>> 2ec62d08
                              str(torch.Tensor.size(wavelengths)) + " vs " + str(torch.Tensor.size(values)))
 
         new_wavelengths = torch.arange(self.min_wavelength, self.max_wavelength+1, 1)
         new_absorptions_function = interpolate.interp1d(self.wavelengths, self.values)
-<<<<<<< HEAD
-        self.new_absorptions = new_absorptions_function(new_wavelengths)
-=======
         self.values_interp = new_absorptions_function(new_wavelengths)
->>>>>>> 2ec62d08
 
     def get_value_over_wavelength(self):
         """
@@ -62,7 +54,10 @@
         :return: the best matching linearly interpolated values for the given wavelength.
         :raises ValueError: if the given wavelength is not within the range of the spectrum.
         """
-        return self.new_absorptions[wavelength-self.min_wavelength]
+        if wavelength < self.min_wavelength or wavelength > self.max_wavelength:
+            raise ValueError(f"The given wavelength ({wavelength}) is not within the range of the spectrum "
+                             f"({self.min_wavelength} - {self.max_wavelength})")
+        return self.values_interp[wavelength-self.min_wavelength]
 
     def __eq__(self, other):
         if isinstance(other, Spectrum):
