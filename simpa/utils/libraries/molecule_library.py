# SPDX-FileCopyrightText: 2021 Division of Intelligent Medical Systems, DKFZ
# SPDX-FileCopyrightText: 2021 Janek Groehl
# SPDX-License-Identifier: MIT

import numpy as np
import torch
from simpa.utils import Tags

from simpa.utils.tissue_properties import TissueProperties
from simpa.utils.libraries.literature_values import OpticalTissueProperties, StandardProperties
from simpa.utils.libraries.spectrum_library import AnisotropySpectrumLibrary, ScatteringSpectrumLibrary
from simpa.utils import Spectrum
from simpa.utils.calculate import calculate_oxygenation, calculate_gruneisen_parameter_from_temperature, calculate_bvf
from simpa.utils.serializer import SerializableSIMPAClass
from simpa.utils.libraries.spectrum_library import AbsorptionSpectrumLibrary
from simpa.log import Logger
from typing import Optional, Union


class MolecularComposition(SerializableSIMPAClass, list):
    """
    A class representing a molecular composition which is a list of Molecules.

    Attributes:
        segmentation_type (str): The type of segmentation.
        internal_properties (TissueProperties): The internal tissue properties.
    """

    def __init__(self, segmentation_type: Optional[str] = None, molecular_composition_settings: Optional[dict] = None):
        """
        Initialize the MolecularComposition object.

        :param segmentation_type: The segmentation class associated with this molecular composition.
        :type segmentation_type: str, optional
        :param molecular_composition_settings: A settings dictionary or dict containing the molecules that constitute
        this composition
        :type molecular_composition_settings: dict, optional
        """
        super().__init__()
        self.segmentation_type = segmentation_type
        self.internal_properties: TissueProperties = None
        self.logger = Logger()

        if molecular_composition_settings is None:
            return

        _keys = molecular_composition_settings.keys()
        for molecule_name in _keys:
            self.append(molecular_composition_settings[molecule_name])

    def update_internal_properties(self, settings):
        """
        Re-defines the internal properties of the molecular composition.
        For each data field and molecule, a linear mixing model is used to arrive at the final parameters.

        Raises:
            AssertionError: If the total volume fraction of all molecules is not exactly 100%.
        """
        self.internal_properties = TissueProperties(settings)
        self.internal_properties[Tags.DATA_FIELD_SEGMENTATION] = self.segmentation_type
        self.internal_properties[Tags.DATA_FIELD_OXYGENATION] = calculate_oxygenation(self)
<<<<<<< HEAD
        search_list = self.copy()

        for molecule in search_list:
            self.internal_properties.volume_fraction += molecule.get_volume_fraction()
=======
        self.internal_properties[Tags.DATA_FIELD_BLOOD_VOLUME_FRACTION] = calculate_bvf(self)
        for molecule in self:
            self.internal_properties.volume_fraction += molecule.volume_fraction
>>>>>>> c0be54b7
            self.internal_properties[Tags.DATA_FIELD_GRUNEISEN_PARAMETER] += \
                molecule.volume_fraction * molecule.gruneisen_parameter
            self.internal_properties[Tags.DATA_FIELD_DENSITY] += molecule.volume_fraction * molecule.density
            self.internal_properties[Tags.DATA_FIELD_SPEED_OF_SOUND] += molecule.volume_fraction * \
                molecule.speed_of_sound
            self.internal_properties[Tags.DATA_FIELD_ALPHA_COEFF] += molecule.volume_fraction * \
                molecule.alpha_coefficient

        if (torch.abs(self.internal_properties.volume_fraction - 1.0) > 1e-5).any():
            if not (torch.abs(self.internal_properties.volume_fraction - 1.0) < 1e-5).any():
                raise AssertionError("Invalid Molecular composition! The volume fractions of all molecules must be"
                                     "exactly 100% somewhere!")
            self.logger.warning("Some of the volume has not been filled by this molecular composition. Please check"
                                "that this is correct")

    def get_properties_for_wavelength(self, settings, wavelength) -> TissueProperties:
        """
        Get the tissue properties for a specific wavelength.

        :param wavelength: The wavelength to get properties for.
        :return: The updated tissue properties.
        """
        self.update_internal_properties(settings)
        self.internal_properties[Tags.DATA_FIELD_ABSORPTION_PER_CM] = 0
        self.internal_properties[Tags.DATA_FIELD_SCATTERING_PER_CM] = 0
        self.internal_properties[Tags.DATA_FIELD_ANISOTROPY] = 0
        search_list = self.copy()
        for molecule in search_list:
            self.internal_properties[Tags.DATA_FIELD_ABSORPTION_PER_CM] += \
                (molecule.volume_fraction * molecule.spectrum.get_value_for_wavelength(wavelength))

            self.internal_properties[Tags.DATA_FIELD_SCATTERING_PER_CM] += \
                (molecule.volume_fraction * (molecule.scattering_spectrum.get_value_for_wavelength(wavelength)))

            self.internal_properties[Tags.DATA_FIELD_ANISOTROPY] += \
                molecule.volume_fraction * molecule.anisotropy_spectrum.get_value_for_wavelength(wavelength)

        return self.internal_properties

    def serialize(self) -> dict:
        """
        Serialize the molecular composition to a dictionary.

        :return: The serialized molecular composition.
        """
        dict_items = self.__dict__
        dict_items["internal_properties"] = None
        list_items = [molecule for molecule in self]
        return {"MolecularComposition": {"dict_items": dict_items, "list_items": list_items}}

    @staticmethod
    def deserialize(dictionary_to_deserialize: dict):
        """
        Deserialize a dictionary into a MolecularComposition object.

        :param dictionary_to_deserialize: The dictionary to deserialize.
        :return: The deserialized MolecularComposition object.
        """
        deserialized_molecular_composition = MolecularCompositionGenerator()
        for molecule in dictionary_to_deserialize["list_items"]:
            deserialized_molecular_composition.append(molecule)
        deserialized_molecular_composition = deserialized_molecular_composition.get_molecular_composition(
            dictionary_to_deserialize["dict_items"]["segmentation_type"]
        )
        return deserialized_molecular_composition


class Molecule(SerializableSIMPAClass, object):
    """
    A class representing a molecule with various properties.

    Attributes:
        name (str): The name of the molecule.
        spectrum (Spectrum): The absorption spectrum of the molecule.
        volume_fraction (float): The volume fraction of the molecule.
        scattering_spectrum (Spectrum): The scattering spectrum of the molecule.
        anisotropy_spectrum (Spectrum): The anisotropy spectrum of the molecule.
        gruneisen_parameter (float): The Grüneisen parameter of the molecule.
        density (float): The density of the molecule.
        speed_of_sound (float): The speed of sound in the molecule.
        alpha_coefficient (float): The alpha coefficient of the molecule.
    """

    def __init__(self, name: str = None,
                 absorption_spectrum: Spectrum = None,
                 volume_fraction: float = None,
                 scattering_spectrum: Spectrum = None,
                 anisotropy_spectrum: Spectrum = None, gruneisen_parameter: float = None,
                 density: float = None, speed_of_sound: float = None,
                 alpha_coefficient: float = None):
        """
        Initialize the Molecule object.

        :param name: The name of the molecule.
        :param absorption_spectrum: The absorption spectrum of the molecule.
        :param volume_fraction: The volume fraction of the molecule.
        :param scattering_spectrum: The scattering spectrum of the molecule.
        :param anisotropy_spectrum: The anisotropy spectrum of the molecule.
        :param gruneisen_parameter: The Grüneisen parameter of the molecule.
        :param density: The density of the molecule.
        :param speed_of_sound: The speed of sound in the molecule.
        :param alpha_coefficient: The alpha coefficient of the molecule.
        """
        if name is None:
            name = "GenericMoleculeName"
        if not isinstance(name, str):
            if isinstance(name, bytes):
                name = name.decode("utf-8")
            else:
                raise TypeError("Molecule name must be of type str or bytes instead of {}!".format(type(name)))
        self.name = name

        if absorption_spectrum is None:
            absorption_spectrum = AbsorptionSpectrumLibrary.CONSTANT_ABSORBER_ZERO
        if isinstance(absorption_spectrum, dict):
            absorption_spectrum = absorption_spectrum[list(absorption_spectrum.keys())[0]]
        if not isinstance(absorption_spectrum, Spectrum):
            raise TypeError(f"The given spectrum was not of type AbsorptionSpectrum! Instead: "
                            f"{type(absorption_spectrum)} and reads: {absorption_spectrum}")
        self.spectrum = absorption_spectrum

        if volume_fraction is None:
            volume_fraction = 0.0
        if not isinstance(volume_fraction, (int, float, np.int64, np.ndarray)):
            raise TypeError(f"The given volume_fraction was not of type float or array instead of "
                            f"{type(volume_fraction)}!")
        if isinstance(volume_fraction, np.ndarray):
            volume_fraction = torch.tensor(volume_fraction, dtype=torch.float32)
        self.volume_fraction = volume_fraction

        if scattering_spectrum is None:
            scattering_spectrum = ScatteringSpectrumLibrary.CONSTANT_SCATTERING_ARBITRARY(1e-15)
        if not isinstance(scattering_spectrum, Spectrum):
            raise TypeError(f"The given scattering_spectrum was not of type Spectrum instead of "
                            f"{type(scattering_spectrum)}!")
        self.scattering_spectrum = scattering_spectrum

        if anisotropy_spectrum is None:
            anisotropy_spectrum = 0.0
        if not isinstance(anisotropy_spectrum, Spectrum):
            raise TypeError(f"The given anisotropy was not of type Spectrum instead of {type(anisotropy_spectrum)}!")
        self.anisotropy_spectrum = anisotropy_spectrum

        if gruneisen_parameter is None:
            gruneisen_parameter = calculate_gruneisen_parameter_from_temperature(
                StandardProperties.BODY_TEMPERATURE_CELCIUS)
        if not isinstance(gruneisen_parameter, (np.int32, np.int64, int, float, np.ndarray)):
            raise TypeError(f"The given gruneisen_parameter was not of type int or float instead "
                            f"of {type(gruneisen_parameter)}!")
        if isinstance(gruneisen_parameter, np.ndarray):
            gruneisen_parameter = torch.tensor(gruneisen_parameter, dtype=torch.float32)
        self.gruneisen_parameter = gruneisen_parameter

        if density is None:
            density = StandardProperties.DENSITY_GENERIC
        if not isinstance(density, (np.int32, np.int64, int, float, np.ndarray)):
            raise TypeError(f"The given density was not of type int or float instead of {type(density)}!")
        if isinstance(density, np.ndarray):
            density = torch.tensor(density, dtype=torch.float32)
        self.density = density

        if speed_of_sound is None:
            speed_of_sound = StandardProperties.SPEED_OF_SOUND_GENERIC
        if not isinstance(speed_of_sound, (np.int32, np.int64, int, float, np.ndarray)):
            raise TypeError("The given speed_of_sound was not of type int or float instead of {}!"
                            .format(type(speed_of_sound)))
        if isinstance(speed_of_sound, np.ndarray):
            speed_of_sound = torch.tensor(speed_of_sound, dtype=torch.float32)
        self.speed_of_sound = speed_of_sound

        if alpha_coefficient is None:
            alpha_coefficient = StandardProperties.ALPHA_COEFF_GENERIC
        if not isinstance(alpha_coefficient, (np.int32, np.int64, int, float, np.ndarray)):
            raise TypeError("The given alpha_coefficient was not of type int or float instead of {}!"
                            .format(type(alpha_coefficient)))
        if isinstance(alpha_coefficient, np.ndarray):
            alpha_coefficient = torch.tensor(alpha_coefficient, dtype=torch.float32)
        self.alpha_coefficient = alpha_coefficient

    def __eq__(self, other) -> bool:
        """
        Check equality between two Molecule objects.

        :param other: The other Molecule object to compare.
        :return: True if the Molecule objects are equal, False otherwise.
        """
        if isinstance(other, Molecule):
            return (self.name == other.name and
                    self.spectrum == other.spectrum and
                    self.volume_fraction == other.volume_fraction and
                    self.scattering_spectrum == other.scattering_spectrum and
                    self.alpha_coefficient == other.alpha_coefficient and
                    self.speed_of_sound == other.speed_of_sound and
                    self.gruneisen_parameter == other.gruneisen_parameter and
                    self.anisotropy_spectrum == other.anisotropy_spectrum and
                    self.density == other.density
                    )
        else:
            return super().__eq__(other)

    def get_volume_fraction(self):
        return self.volume_fraction

    def serialize(self):
        """
        Serialize the molecule to a dictionary.

        :return: The serialized molecule.
        :rtype: dict
        """
        serialized_molecule = self.__dict__
        return {"Molecule": serialized_molecule}

    @staticmethod
    def deserialize(dictionary_to_deserialize: dict):
        """
        Deserialize a dictionary into a Molecule object.

        :param dictionary_to_deserialize: The dictionary to deserialize.
        :return: The deserialized Molecule object.
        """
        deserialized_molecule = Molecule(name=dictionary_to_deserialize["name"],
                                         absorption_spectrum=dictionary_to_deserialize["spectrum"],
                                         volume_fraction=dictionary_to_deserialize["volume_fraction"],
                                         scattering_spectrum=dictionary_to_deserialize["scattering_spectrum"],
                                         alpha_coefficient=dictionary_to_deserialize["alpha_coefficient"],
                                         speed_of_sound=dictionary_to_deserialize["speed_of_sound"],
                                         gruneisen_parameter=dictionary_to_deserialize["gruneisen_parameter"],
                                         anisotropy_spectrum=dictionary_to_deserialize["anisotropy_spectrum"],
                                         density=dictionary_to_deserialize["density"])
        return deserialized_molecule


class MoleculeLibrary(object):
    """
    A class to create predefined molecules with specific properties.

    Each method in this class returns a Molecule object with predefined settings
    representing different types of tissues or substances.
    """
    # Main absorbers
    @staticmethod
    def water(volume_fraction: (float, torch.Tensor) = 1.0) -> Molecule:
        """
        Create a water molecule with predefined properties.

        :param volume_fraction: The volume fraction of the molecule, defaults to 1.0
        :return: A Molecule object representing water
        """
        return Molecule(name="water",
                        absorption_spectrum=AbsorptionSpectrumLibrary().get_spectrum_by_name("Water"),
                        volume_fraction=volume_fraction,
                        scattering_spectrum=ScatteringSpectrumLibrary.CONSTANT_SCATTERING_ARBITRARY(
                            StandardProperties.WATER_MUS),
                        anisotropy_spectrum=AnisotropySpectrumLibrary.CONSTANT_ANISOTROPY_ARBITRARY(
                            StandardProperties.WATER_G),
                        density=StandardProperties.DENSITY_WATER,
                        speed_of_sound=StandardProperties.SPEED_OF_SOUND_WATER,
                        alpha_coefficient=StandardProperties.ALPHA_COEFF_WATER
                        )

    @staticmethod
    def oxyhemoglobin(volume_fraction: (float, torch.Tensor) = 1.0) -> Molecule:
        """
        Create an oxyhemoglobin molecule with predefined properties.

        :param volume_fraction: The volume fraction of the molecule, defaults to 1.0
        :return: A Molecule object representing oxyhemoglobin
        """
        return Molecule(name="oxyhemoglobin",
                        absorption_spectrum=AbsorptionSpectrumLibrary().get_spectrum_by_name("Oxyhemoglobin"),
                        volume_fraction=volume_fraction,
                        scattering_spectrum=ScatteringSpectrumLibrary().get_spectrum_by_name("blood_scattering"),
                        anisotropy_spectrum=AnisotropySpectrumLibrary.CONSTANT_ANISOTROPY_ARBITRARY(
                            OpticalTissueProperties.BLOOD_ANISOTROPY),
                        density=StandardProperties.DENSITY_BLOOD,
                        speed_of_sound=StandardProperties.SPEED_OF_SOUND_BLOOD,
                        alpha_coefficient=StandardProperties.ALPHA_COEFF_BLOOD
                        )

    @staticmethod
    def deoxyhemoglobin(volume_fraction: (float, torch.Tensor) = 1.0) -> Molecule:
        """
        Create a deoxyhemoglobin molecule with predefined properties.

        :param volume_fraction: The volume fraction of the molecule, defaults to 1.0
        :return: A Molecule object representing deoxyhemoglobin
        """
        return Molecule(name="deoxyhemoglobin",
                        absorption_spectrum=AbsorptionSpectrumLibrary().get_spectrum_by_name("Deoxyhemoglobin"),
                        volume_fraction=volume_fraction,
                        scattering_spectrum=ScatteringSpectrumLibrary().get_spectrum_by_name("blood_scattering"),
                        anisotropy_spectrum=AnisotropySpectrumLibrary.CONSTANT_ANISOTROPY_ARBITRARY(
                            OpticalTissueProperties.BLOOD_ANISOTROPY),
                        density=StandardProperties.DENSITY_BLOOD,
                        speed_of_sound=StandardProperties.SPEED_OF_SOUND_BLOOD,
                        alpha_coefficient=StandardProperties.ALPHA_COEFF_BLOOD
                        )

    @staticmethod
    def melanin(volume_fraction: (float, torch.Tensor) = 1.0) -> Molecule:
        """
        Create a melanin molecule with predefined properties.

        :param volume_fraction: The volume fraction of the molecule, defaults to 1.0
        :return: A Molecule object representing melanin
        """
        return Molecule(name="melanin",
                        absorption_spectrum=AbsorptionSpectrumLibrary().get_spectrum_by_name("Melanin"),
                        volume_fraction=volume_fraction,
                        scattering_spectrum=ScatteringSpectrumLibrary.scattering_from_rayleigh_and_mie_theory(
                            "epidermis", OpticalTissueProperties.MUS500_EPIDERMIS, OpticalTissueProperties.FRAY_EPIDERMIS,
                            OpticalTissueProperties.BMIE_EPIDERMIS),
                        anisotropy_spectrum=AnisotropySpectrumLibrary().get_spectrum_by_name("Epidermis_Anisotropy"),
                        density=StandardProperties.DENSITY_SKIN,
                        speed_of_sound=StandardProperties.SPEED_OF_SOUND_SKIN,
                        alpha_coefficient=StandardProperties.ALPHA_COEFF_SKIN
                        )

    @staticmethod
    def fat(volume_fraction: (float, torch.Tensor) = 1.0) -> Molecule:
        """
        Create a fat molecule with predefined properties.

        :param volume_fraction: The volume fraction of the molecule, defaults to 1.0
        :return: A Molecule object representing fat
        """
        return Molecule(name="fat",
                        absorption_spectrum=AbsorptionSpectrumLibrary().get_spectrum_by_name("Fat"),
                        volume_fraction=volume_fraction,
                        scattering_spectrum=ScatteringSpectrumLibrary().get_spectrum_by_name("fat_scattering"),
                        anisotropy_spectrum=AnisotropySpectrumLibrary.CONSTANT_ANISOTROPY_ARBITRARY(
                            OpticalTissueProperties.STANDARD_ANISOTROPY),
                        density=StandardProperties.DENSITY_FAT,
                        speed_of_sound=StandardProperties.SPEED_OF_SOUND_FAT,
                        alpha_coefficient=StandardProperties.ALPHA_COEFF_FAT
                        )

    # Scatterers
    @staticmethod
    def constant_scatterer(scattering_coefficient: float = 100.0, anisotropy: float = 0.9,
                           volume_fraction: (float, torch.Tensor) = 1.0) -> Molecule:
        """
        Create a constant scatterer molecule with predefined properties.

        :param scattering_coefficient: The scattering coefficient, defaults to 100.0
        :param anisotropy: The anisotropy factor, defaults to 0.9
        :param volume_fraction: The volume fraction of the molecule, defaults to 1.0
        :return: A Molecule object representing a constant scatterer
        """
        return Molecule(name="constant_scatterer",
                        absorption_spectrum=AbsorptionSpectrumLibrary().CONSTANT_ABSORBER_ARBITRARY(1e-20),
                        volume_fraction=volume_fraction,
                        scattering_spectrum=ScatteringSpectrumLibrary.CONSTANT_SCATTERING_ARBITRARY(
                            scattering_coefficient),
                        anisotropy_spectrum=AnisotropySpectrumLibrary.CONSTANT_ANISOTROPY_ARBITRARY(anisotropy),
                        density=StandardProperties.DENSITY_GENERIC,
                        speed_of_sound=StandardProperties.SPEED_OF_SOUND_GENERIC,
                        alpha_coefficient=StandardProperties.ALPHA_COEFF_GENERIC
                        )

    @staticmethod
    def soft_tissue_scatterer(volume_fraction: (float, torch.Tensor) = 1.0) -> Molecule:
        """
        Create a soft tissue scatterer molecule with predefined properties.

        :param volume_fraction: The volume fraction of the molecule, defaults to 1.0
        :return: A Molecule object representing a soft tissue scatterer
        """
        return Molecule(name="soft_tissue_scatterer",
                        absorption_spectrum=AbsorptionSpectrumLibrary().CONSTANT_ABSORBER_ARBITRARY(1e-20),
                        volume_fraction=volume_fraction,
                        scattering_spectrum=ScatteringSpectrumLibrary().get_spectrum_by_name("background_scattering"),
                        anisotropy_spectrum=AnisotropySpectrumLibrary.CONSTANT_ANISOTROPY_ARBITRARY(
                            OpticalTissueProperties.STANDARD_ANISOTROPY),
                        density=StandardProperties.DENSITY_GENERIC,
                        speed_of_sound=StandardProperties.SPEED_OF_SOUND_GENERIC,
                        alpha_coefficient=StandardProperties.ALPHA_COEFF_GENERIC
                        )

    @staticmethod
    def muscle_scatterer(volume_fraction: (float, torch.Tensor) = 1.0) -> Molecule:
        """
        Create a muscle scatterer molecule with predefined properties.

        :param volume_fraction: The volume fraction of the molecule, defaults to 1.0
        :return: A Molecule object representing a muscle scatterer
        """
        return Molecule(name="muscle_scatterer",
                        absorption_spectrum=AbsorptionSpectrumLibrary().CONSTANT_ABSORBER_ARBITRARY(1e-20),
                        volume_fraction=volume_fraction,
                        scattering_spectrum=ScatteringSpectrumLibrary().get_spectrum_by_name("muscle_scattering"),
                        anisotropy_spectrum=AnisotropySpectrumLibrary.CONSTANT_ANISOTROPY_ARBITRARY(
                            OpticalTissueProperties.STANDARD_ANISOTROPY),
                        density=StandardProperties.DENSITY_GENERIC,
                        speed_of_sound=StandardProperties.SPEED_OF_SOUND_GENERIC,
                        alpha_coefficient=StandardProperties.ALPHA_COEFF_GENERIC
                        )

    @staticmethod
    def epidermal_scatterer(volume_fraction: (float, torch.Tensor) = 1.0) -> Molecule:
        """
        Create an epidermal scatterer molecule with predefined properties.

        :param volume_fraction: The volume fraction of the molecule, defaults to 1.0
        :return: A Molecule object representing an epidermal scatterer
        """
        return Molecule(name="epidermal_scatterer",
                        absorption_spectrum=AbsorptionSpectrumLibrary().CONSTANT_ABSORBER_ARBITRARY(1e-20),
                        volume_fraction=volume_fraction,
                        scattering_spectrum=ScatteringSpectrumLibrary.scattering_from_rayleigh_and_mie_theory(
                            "epidermis", OpticalTissueProperties.MUS500_EPIDERMIS, OpticalTissueProperties.FRAY_EPIDERMIS,
                            OpticalTissueProperties.BMIE_EPIDERMIS),
                        anisotropy_spectrum=AnisotropySpectrumLibrary().get_spectrum_by_name("Epidermis_Anisotropy"),
                        density=StandardProperties.DENSITY_SKIN,
                        speed_of_sound=StandardProperties.SPEED_OF_SOUND_SKIN,
                        alpha_coefficient=StandardProperties.ALPHA_COEFF_SKIN
                        )

    @staticmethod
    def dermal_scatterer(volume_fraction: (float, torch.Tensor) = 1.0) -> Molecule:
        """
        Create a dermal scatterer molecule with predefined properties.

        :param volume_fraction: The volume fraction of the molecule, defaults to 1.0
        :return: A Molecule object representing a dermal scatterer
        """
        return Molecule(name="dermal_scatterer",
                        absorption_spectrum=AbsorptionSpectrumLibrary().get_spectrum_by_name("Skin_Baseline"),
                        volume_fraction=volume_fraction,
                        scattering_spectrum=ScatteringSpectrumLibrary.scattering_from_rayleigh_and_mie_theory(
                            "dermis", OpticalTissueProperties.MUS500_DERMIS, OpticalTissueProperties.FRAY_DERMIS,
                            OpticalTissueProperties.BMIE_DERMIS),
                        anisotropy_spectrum=AnisotropySpectrumLibrary.CONSTANT_ANISOTROPY_ARBITRARY(
                            OpticalTissueProperties.DERMIS_ANISOTROPY),
                        density=StandardProperties.DENSITY_SKIN,
                        speed_of_sound=StandardProperties.SPEED_OF_SOUND_SKIN,
                        alpha_coefficient=StandardProperties.ALPHA_COEFF_SKIN
                        )

    @staticmethod
    def bone(volume_fraction: (float, torch.Tensor) = 1.0) -> Molecule:
        """
        Create a bone molecule with predefined properties.

        :param volume_fraction: The volume fraction of the molecule, defaults to 1.0
        :return: A Molecule object representing bone
        """
        return Molecule(name="bone",
                        absorption_spectrum=AbsorptionSpectrumLibrary().CONSTANT_ABSORBER_ARBITRARY(
                            OpticalTissueProperties.BONE_ABSORPTION),
                        volume_fraction=volume_fraction,
                        scattering_spectrum=ScatteringSpectrumLibrary().get_spectrum_by_name("bone_scattering"),
                        anisotropy_spectrum=AnisotropySpectrumLibrary.CONSTANT_ANISOTROPY_ARBITRARY(
                            OpticalTissueProperties.STANDARD_ANISOTROPY),
                        density=StandardProperties.DENSITY_BONE,
                        speed_of_sound=StandardProperties.SPEED_OF_SOUND_BONE,
                        alpha_coefficient=StandardProperties.ALPHA_COEFF_BONE
                        )

    @staticmethod
    def mediprene(volume_fraction: (float, torch.Tensor) = 1.0) -> Molecule:
        """
        Create a mediprene molecule with predefined properties.

        :param volume_fraction: The volume fraction of the molecule, defaults to 1.0
        :return: A Molecule object representing mediprene
        """
        return Molecule(name="mediprene",
                        absorption_spectrum=AbsorptionSpectrumLibrary().CONSTANT_ABSORBER_ARBITRARY(-np.log(0.85) / 10),  # FIXME
                        volume_fraction=volume_fraction,
                        scattering_spectrum=ScatteringSpectrumLibrary.CONSTANT_SCATTERING_ARBITRARY((-np.log(0.85)) -
                                                                                                    (-np.log(0.85) / 10)),
                        anisotropy_spectrum=AnisotropySpectrumLibrary.CONSTANT_ANISOTROPY_ARBITRARY(0.9),
                        density=StandardProperties.DENSITY_GEL_PAD,
                        speed_of_sound=StandardProperties.SPEED_OF_SOUND_GEL_PAD,
                        alpha_coefficient=StandardProperties.ALPHA_COEFF_GEL_PAD
                        )

    @staticmethod
    def heavy_water(volume_fraction: (float, torch.Tensor) = 1.0) -> Molecule:
        """
        Create a heavy water molecule with predefined properties.

        :param volume_fraction: The volume fraction of the molecule, defaults to 1.0
        :return: A Molecule object representing heavy water
        """
        return Molecule(name="heavy_water",
                        absorption_spectrum=AbsorptionSpectrumLibrary().CONSTANT_ABSORBER_ARBITRARY(
                            StandardProperties.HEAVY_WATER_MUA),
                        volume_fraction=volume_fraction,
                        scattering_spectrum=ScatteringSpectrumLibrary.CONSTANT_SCATTERING_ARBITRARY(
                            StandardProperties.WATER_MUS),
                        anisotropy_spectrum=AnisotropySpectrumLibrary.CONSTANT_ANISOTROPY_ARBITRARY(
                            StandardProperties.WATER_G),
                        density=StandardProperties.DENSITY_HEAVY_WATER,
                        speed_of_sound=StandardProperties.SPEED_OF_SOUND_HEAVY_WATER,
                        alpha_coefficient=StandardProperties.ALPHA_COEFF_WATER
                        )

    @staticmethod
    def air(volume_fraction: (float, torch.Tensor) = 1.0) -> Molecule:
        """
        Create an air molecule with predefined properties.

        :param volume_fraction: The volume fraction of the molecule, defaults to 1.0
        :return: A Molecule object representing air
        """
        return Molecule(name="air",
                        absorption_spectrum=AbsorptionSpectrumLibrary().CONSTANT_ABSORBER_ARBITRARY(
                            StandardProperties.AIR_MUA),
                        volume_fraction=volume_fraction,
                        scattering_spectrum=ScatteringSpectrumLibrary.CONSTANT_SCATTERING_ARBITRARY(
                            StandardProperties.AIR_MUS),
                        anisotropy_spectrum=AnisotropySpectrumLibrary.CONSTANT_ANISOTROPY_ARBITRARY(
                            StandardProperties.AIR_G),
                        density=StandardProperties.DENSITY_AIR,
                        speed_of_sound=StandardProperties.SPEED_OF_SOUND_AIR,
                        alpha_coefficient=StandardProperties.ALPHA_COEFF_AIR
                        )


MOLECULE_LIBRARY = MoleculeLibrary()


class MolecularCompositionGenerator(object):
    """
    The MolecularCompositionGenerator is a helper class to facilitate the creation of a
    MolecularComposition instance.

    This class provides methods to build and retrieve a molecular composition by
    appending Molecule objects to a dictionary, which is then used to create a
    MolecularComposition instance.
    """

    def __init__(self):
        """
        Initialize a new MolecularCompositionGenerator.

        The constructor initializes an empty dictionary to store the molecular composition.
        """
        self.molecular_composition_dictionary = dict()

    def append(self, value: Molecule = None, key: str = None):
        """
        Append a Molecule to the molecular composition.

        Adds the given Molecule object to the molecular composition dictionary with the
        specified key. If no key is provided, the name attribute of the Molecule is used as the key.

        :param value: The Molecule object to add to the molecular composition.
        :param key: The key under which the Molecule should be stored. If None, the Molecule's name is used.
        :raises KeyError: If the specified key already exists in the molecular composition.
        :return: The current instance of MolecularCompositionGenerator.
        """
        if key is None:
            key = value.name
        if key in self.molecular_composition_dictionary:
            raise KeyError(key + " already in the molecular composition!")
        self.molecular_composition_dictionary[key] = value
        return self

    def get_molecular_composition(self, segmentation_type):
        """
        Retrieve the molecular composition as a MolecularComposition instance.

        Creates a MolecularComposition instance using the current state of the
        molecular composition dictionary and the specified segmentation type.

        :param segmentation_type: The type of segmentation to be used in the MolecularComposition.
        :return: A MolecularComposition instance.
        """
        return MolecularComposition(segmentation_type=segmentation_type,
                                    molecular_composition_settings=self.molecular_composition_dictionary)<|MERGE_RESOLUTION|>--- conflicted
+++ resolved
@@ -59,16 +59,11 @@
         self.internal_properties = TissueProperties(settings)
         self.internal_properties[Tags.DATA_FIELD_SEGMENTATION] = self.segmentation_type
         self.internal_properties[Tags.DATA_FIELD_OXYGENATION] = calculate_oxygenation(self)
-<<<<<<< HEAD
+        self.internal_properties[Tags.DATA_FIELD_BLOOD_VOLUME_FRACTION] = calculate_bvf(self)
         search_list = self.copy()
 
         for molecule in search_list:
             self.internal_properties.volume_fraction += molecule.get_volume_fraction()
-=======
-        self.internal_properties[Tags.DATA_FIELD_BLOOD_VOLUME_FRACTION] = calculate_bvf(self)
-        for molecule in self:
-            self.internal_properties.volume_fraction += molecule.volume_fraction
->>>>>>> c0be54b7
             self.internal_properties[Tags.DATA_FIELD_GRUNEISEN_PARAMETER] += \
                 molecule.volume_fraction * molecule.gruneisen_parameter
             self.internal_properties[Tags.DATA_FIELD_DENSITY] += molecule.volume_fraction * molecule.density
@@ -99,10 +94,8 @@
         for molecule in search_list:
             self.internal_properties[Tags.DATA_FIELD_ABSORPTION_PER_CM] += \
                 (molecule.volume_fraction * molecule.spectrum.get_value_for_wavelength(wavelength))
-
             self.internal_properties[Tags.DATA_FIELD_SCATTERING_PER_CM] += \
                 (molecule.volume_fraction * (molecule.scattering_spectrum.get_value_for_wavelength(wavelength)))
-
             self.internal_properties[Tags.DATA_FIELD_ANISOTROPY] += \
                 molecule.volume_fraction * molecule.anisotropy_spectrum.get_value_for_wavelength(wavelength)
 
