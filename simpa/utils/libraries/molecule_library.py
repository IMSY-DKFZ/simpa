--- conflicted
+++ resolved
@@ -30,30 +30,11 @@
         """
         Initialize the MolecularComposition object.
 
-<<<<<<< HEAD
-    def __init__(self, segmentation_type=None, molecular_composition_settings=None):
-        """
-        Parameters
-        ----------
-        segmentation_type
-            The segmentation class associated with this molecular composition
-        molecular_composition_settings
-            A settings dictionary or dict containing the molecules that constitute this composition
-        filler
-            A designated molecule that is supposed to act as the filler molecule for this composition. The purpose
-            of this filler molecule is to facilitate the calculation of the individual molecule's volume fractions.
-            The filler molecule's volume fraction is automatically scaled such that the total volume fraction of the
-            composition is equal to 100%. This makes e.g. the assignment of multiple randomised blood volume fractions
-            or heterogeneous volume fractions possible without the user needing to manually compute the volume fractions
-            for one of the molecules.
-
-            The filler molecule can additionally be part of the molecular_composition_settings.
-=======
-        :param segmentation_type: The type of segmentation.
+        :param segmentation_type: The segmentation class associated with this molecular composition.
         :type segmentation_type: str, optional
-        :param molecular_composition_settings: Settings for the molecular composition.
+        :param molecular_composition_settings: A settings dictionary or dict containing the molecules that constitute
+        this composition
         :type molecular_composition_settings: dict, optional
->>>>>>> 5a6aa6b6
         """
         super().__init__()
         self.segmentation_type = segmentation_type
@@ -68,31 +49,19 @@
 
     def update_internal_properties(self, settings):
         """
-<<<<<<< HEAD
         Re-defines the internal properties of the molecular composition.
         For each data field and molecule, a linear mixing model is used to arrive at the final parameters.
-        if a filler molecule is defined, this molecule's volume fraction is adjusted dynamically to ensure that the
-        total volume fraction is equal to 100%.
-=======
-        Update the internal tissue properties based on the molecular composition.
 
         Raises:
             AssertionError: If the total volume fraction of all molecules is not exactly 100%.
->>>>>>> 5a6aa6b6
         """
         self.internal_properties = TissueProperties(settings)
         self.internal_properties[Tags.DATA_FIELD_SEGMENTATION] = self.segmentation_type
         self.internal_properties[Tags.DATA_FIELD_OXYGENATION] = calculate_oxygenation(self)
-<<<<<<< HEAD
         search_list = self.copy()
 
         for molecule in search_list:
             self.internal_properties.volume_fraction += molecule.get_volume_fraction()
-=======
-
-        for molecule in self:
-            self.internal_properties.volume_fraction += molecule.volume_fraction
->>>>>>> 5a6aa6b6
             self.internal_properties[Tags.DATA_FIELD_GRUNEISEN_PARAMETER] += \
                 molecule.volume_fraction * molecule.gruneisen_parameter
             self.internal_properties[Tags.DATA_FIELD_DENSITY] += molecule.volume_fraction * molecule.density
@@ -105,20 +74,14 @@
             raise AssertionError("Invalid Molecular composition! The volume fractions of all molecules must be"
                                  "exactly 100%!")
 
-<<<<<<< HEAD
     def get_properties_for_wavelength(self, settings, wavelength) -> TissueProperties:
-
-        self.update_internal_properties(settings)
-=======
-    def get_properties_for_wavelength(self, wavelength: Union[int, float]) -> TissueProperties:
         """
         Get the tissue properties for a specific wavelength.
 
         :param wavelength: The wavelength to get properties for.
         :return: The updated tissue properties.
         """
-        self.update_internal_properties()
->>>>>>> 5a6aa6b6
+        self.update_internal_properties(settings)
         self.internal_properties[Tags.DATA_FIELD_ABSORPTION_PER_CM] = 0
         self.internal_properties[Tags.DATA_FIELD_SCATTERING_PER_CM] = 0
         self.internal_properties[Tags.DATA_FIELD_ANISOTROPY] = 0
@@ -126,8 +89,10 @@
         for molecule in search_list:
             self.internal_properties[Tags.DATA_FIELD_ABSORPTION_PER_CM] += \
                 (molecule.volume_fraction * molecule.spectrum.get_value_for_wavelength(wavelength))
+
             self.internal_properties[Tags.DATA_FIELD_SCATTERING_PER_CM] += \
                 (molecule.volume_fraction * (molecule.scattering_spectrum.get_value_for_wavelength(wavelength)))
+
             self.internal_properties[Tags.DATA_FIELD_ANISOTROPY] += \
                 molecule.volume_fraction * molecule.anisotropy_spectrum.get_value_for_wavelength(wavelength)
 
@@ -328,17 +293,13 @@
     """
     # Main absorbers
     @staticmethod
-<<<<<<< HEAD
-    def water(volume_fraction: (float, torch.Tensor) = 1.0):
-=======
-    def water(volume_fraction: float = 1.0) -> Molecule:
+    def water(volume_fraction: (float, torch.Tensor) = 1.0) -> Molecule:
         """
         Create a water molecule with predefined properties.
 
         :param volume_fraction: The volume fraction of the molecule, defaults to 1.0
         :return: A Molecule object representing water
         """
->>>>>>> 5a6aa6b6
         return Molecule(name="water",
                         absorption_spectrum=AbsorptionSpectrumLibrary().get_spectrum_by_name("Water"),
                         volume_fraction=volume_fraction,
@@ -352,17 +313,13 @@
                         )
 
     @staticmethod
-<<<<<<< HEAD
-    def oxyhemoglobin(volume_fraction: (float, torch.Tensor) = 1.0):
-=======
-    def oxyhemoglobin(volume_fraction: float = 1.0) -> Molecule:
+    def oxyhemoglobin(volume_fraction: (float, torch.Tensor) = 1.0) -> Molecule:
         """
         Create an oxyhemoglobin molecule with predefined properties.
 
         :param volume_fraction: The volume fraction of the molecule, defaults to 1.0
         :return: A Molecule object representing oxyhemoglobin
         """
->>>>>>> 5a6aa6b6
         return Molecule(name="oxyhemoglobin",
                         absorption_spectrum=AbsorptionSpectrumLibrary().get_spectrum_by_name("Oxyhemoglobin"),
                         volume_fraction=volume_fraction,
@@ -375,17 +332,13 @@
                         )
 
     @staticmethod
-<<<<<<< HEAD
-    def deoxyhemoglobin(volume_fraction: (float, torch.Tensor) = 1.0):
-=======
-    def deoxyhemoglobin(volume_fraction: float = 1.0) -> Molecule:
+    def deoxyhemoglobin(volume_fraction: (float, torch.Tensor) = 1.0) -> Molecule:
         """
         Create a deoxyhemoglobin molecule with predefined properties.
 
         :param volume_fraction: The volume fraction of the molecule, defaults to 1.0
         :return: A Molecule object representing deoxyhemoglobin
         """
->>>>>>> 5a6aa6b6
         return Molecule(name="deoxyhemoglobin",
                         absorption_spectrum=AbsorptionSpectrumLibrary().get_spectrum_by_name("Deoxyhemoglobin"),
                         volume_fraction=volume_fraction,
@@ -398,17 +351,13 @@
                         )
 
     @staticmethod
-<<<<<<< HEAD
-    def melanin(volume_fraction: (float, torch.Tensor) = 1.0):
-=======
-    def melanin(volume_fraction: float = 1.0) -> Molecule:
+    def melanin(volume_fraction: (float, torch.Tensor) = 1.0) -> Molecule:
         """
         Create a melanin molecule with predefined properties.
 
         :param volume_fraction: The volume fraction of the molecule, defaults to 1.0
         :return: A Molecule object representing melanin
         """
->>>>>>> 5a6aa6b6
         return Molecule(name="melanin",
                         absorption_spectrum=AbsorptionSpectrumLibrary().get_spectrum_by_name("Melanin"),
                         volume_fraction=volume_fraction,
@@ -422,17 +371,13 @@
                         )
 
     @staticmethod
-<<<<<<< HEAD
-    def fat(volume_fraction: (float, torch.Tensor) = 1.0):
-=======
-    def fat(volume_fraction: float = 1.0) -> Molecule:
+    def fat(volume_fraction: (float, torch.Tensor) = 1.0) -> Molecule:
         """
         Create a fat molecule with predefined properties.
 
         :param volume_fraction: The volume fraction of the molecule, defaults to 1.0
         :return: A Molecule object representing fat
         """
->>>>>>> 5a6aa6b6
         return Molecule(name="fat",
                         absorption_spectrum=AbsorptionSpectrumLibrary().get_spectrum_by_name("Fat"),
                         volume_fraction=volume_fraction,
@@ -447,10 +392,7 @@
     # Scatterers
     @staticmethod
     def constant_scatterer(scattering_coefficient: float = 100.0, anisotropy: float = 0.9,
-<<<<<<< HEAD
-                           volume_fraction: (float, torch.Tensor) = 1.0):
-=======
-                           volume_fraction: float = 1.0) -> Molecule:
+                           volume_fraction: (float, torch.Tensor) = 1.0) -> Molecule:
         """
         Create a constant scatterer molecule with predefined properties.
 
@@ -459,7 +401,6 @@
         :param volume_fraction: The volume fraction of the molecule, defaults to 1.0
         :return: A Molecule object representing a constant scatterer
         """
->>>>>>> 5a6aa6b6
         return Molecule(name="constant_scatterer",
                         absorption_spectrum=AbsorptionSpectrumLibrary().CONSTANT_ABSORBER_ARBITRARY(1e-20),
                         volume_fraction=volume_fraction,
@@ -472,17 +413,13 @@
                         )
 
     @staticmethod
-<<<<<<< HEAD
-    def soft_tissue_scatterer(volume_fraction: (float, torch.Tensor) = 1.0):
-=======
-    def soft_tissue_scatterer(volume_fraction: float = 1.0) -> Molecule:
+    def soft_tissue_scatterer(volume_fraction: (float, torch.Tensor) = 1.0) -> Molecule:
         """
         Create a soft tissue scatterer molecule with predefined properties.
 
         :param volume_fraction: The volume fraction of the molecule, defaults to 1.0
         :return: A Molecule object representing a soft tissue scatterer
         """
->>>>>>> 5a6aa6b6
         return Molecule(name="soft_tissue_scatterer",
                         absorption_spectrum=AbsorptionSpectrumLibrary().CONSTANT_ABSORBER_ARBITRARY(1e-20),
                         volume_fraction=volume_fraction,
@@ -495,17 +432,13 @@
                         )
 
     @staticmethod
-<<<<<<< HEAD
-    def muscle_scatterer(volume_fraction: (float, torch.Tensor) = 1.0):
-=======
-    def muscle_scatterer(volume_fraction: float = 1.0) -> Molecule:
+    def muscle_scatterer(volume_fraction: (float, torch.Tensor) = 1.0) -> Molecule:
         """
         Create a muscle scatterer molecule with predefined properties.
 
         :param volume_fraction: The volume fraction of the molecule, defaults to 1.0
         :return: A Molecule object representing a muscle scatterer
         """
->>>>>>> 5a6aa6b6
         return Molecule(name="muscle_scatterer",
                         absorption_spectrum=AbsorptionSpectrumLibrary().CONSTANT_ABSORBER_ARBITRARY(1e-20),
                         volume_fraction=volume_fraction,
@@ -518,17 +451,13 @@
                         )
 
     @staticmethod
-<<<<<<< HEAD
-    def epidermal_scatterer(volume_fraction: (float, torch.Tensor) = 1.0):
-=======
-    def epidermal_scatterer(volume_fraction: float = 1.0) -> Molecule:
+    def epidermal_scatterer(volume_fraction: (float, torch.Tensor) = 1.0) -> Molecule:
         """
         Create an epidermal scatterer molecule with predefined properties.
 
         :param volume_fraction: The volume fraction of the molecule, defaults to 1.0
         :return: A Molecule object representing an epidermal scatterer
         """
->>>>>>> 5a6aa6b6
         return Molecule(name="epidermal_scatterer",
                         absorption_spectrum=AbsorptionSpectrumLibrary().CONSTANT_ABSORBER_ARBITRARY(1e-20),
                         volume_fraction=volume_fraction,
@@ -542,17 +471,13 @@
                         )
 
     @staticmethod
-<<<<<<< HEAD
-    def dermal_scatterer(volume_fraction: (float, torch.Tensor) = 1.0):
-=======
-    def dermal_scatterer(volume_fraction: float = 1.0) -> Molecule:
+    def dermal_scatterer(volume_fraction: (float, torch.Tensor) = 1.0) -> Molecule:
         """
         Create a dermal scatterer molecule with predefined properties.
 
         :param volume_fraction: The volume fraction of the molecule, defaults to 1.0
         :return: A Molecule object representing a dermal scatterer
         """
->>>>>>> 5a6aa6b6
         return Molecule(name="dermal_scatterer",
                         absorption_spectrum=AbsorptionSpectrumLibrary().get_spectrum_by_name("Skin_Baseline"),
                         volume_fraction=volume_fraction,
@@ -567,17 +492,13 @@
                         )
 
     @staticmethod
-<<<<<<< HEAD
-    def bone(volume_fraction: (float, torch.Tensor) = 1.0):
-=======
-    def bone(volume_fraction: float = 1.0) -> Molecule:
+    def bone(volume_fraction: (float, torch.Tensor) = 1.0) -> Molecule:
         """
         Create a bone molecule with predefined properties.
 
         :param volume_fraction: The volume fraction of the molecule, defaults to 1.0
         :return: A Molecule object representing bone
         """
->>>>>>> 5a6aa6b6
         return Molecule(name="bone",
                         absorption_spectrum=AbsorptionSpectrumLibrary().CONSTANT_ABSORBER_ARBITRARY(
                             OpticalTissueProperties.BONE_ABSORPTION),
@@ -591,17 +512,13 @@
                         )
 
     @staticmethod
-<<<<<<< HEAD
-    def mediprene(volume_fraction: (float, torch.Tensor) = 1.0):
-=======
-    def mediprene(volume_fraction: float = 1.0) -> Molecule:
+    def mediprene(volume_fraction: (float, torch.Tensor) = 1.0) -> Molecule:
         """
         Create a mediprene molecule with predefined properties.
 
         :param volume_fraction: The volume fraction of the molecule, defaults to 1.0
         :return: A Molecule object representing mediprene
         """
->>>>>>> 5a6aa6b6
         return Molecule(name="mediprene",
                         absorption_spectrum=AbsorptionSpectrumLibrary().CONSTANT_ABSORBER_ARBITRARY(-np.log(0.85) / 10),  # FIXME
                         volume_fraction=volume_fraction,
@@ -614,17 +531,13 @@
                         )
 
     @staticmethod
-<<<<<<< HEAD
-    def heavy_water(volume_fraction: (float, torch.Tensor) = 1.0):
-=======
-    def heavy_water(volume_fraction: float = 1.0) -> Molecule:
+    def heavy_water(volume_fraction: (float, torch.Tensor) = 1.0) -> Molecule:
         """
         Create a heavy water molecule with predefined properties.
 
         :param volume_fraction: The volume fraction of the molecule, defaults to 1.0
         :return: A Molecule object representing heavy water
         """
->>>>>>> 5a6aa6b6
         return Molecule(name="heavy_water",
                         absorption_spectrum=AbsorptionSpectrumLibrary().CONSTANT_ABSORBER_ARBITRARY(
                             StandardProperties.HEAVY_WATER_MUA),
@@ -639,17 +552,13 @@
                         )
 
     @staticmethod
-<<<<<<< HEAD
-    def air(volume_fraction: (float, torch.Tensor) = 1.0):
-=======
-    def air(volume_fraction: float = 1.0) -> Molecule:
+    def air(volume_fraction: (float, torch.Tensor) = 1.0) -> Molecule:
         """
         Create an air molecule with predefined properties.
 
         :param volume_fraction: The volume fraction of the molecule, defaults to 1.0
         :return: A Molecule object representing air
         """
->>>>>>> 5a6aa6b6
         return Molecule(name="air",
                         absorption_spectrum=AbsorptionSpectrumLibrary().CONSTANT_ABSORBER_ARBITRARY(
                             StandardProperties.AIR_MUA),
