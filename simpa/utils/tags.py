# The MIT License (MIT)
#
# Copyright (c) 2018 Computer Assisted Medical Interventions Group, DKFZ
#
# Permission is hereby granted, free of charge, to any person obtaining a copy
# of this software and associated simpa_documentation files (the "Software"), to deal
# in the Software without restriction, including without limitation the rights
# to use, copy, modify, merge, publish, distribute, sublicense, and/or sell
# copies of the Software, and to permit persons to whom the Software is
# furnished to do so, subject to the following conditions:
#
# The above copyright notice and this permission notice shall be included in all
# copies or substantial portions of the Software.
#
# THE SOFTWARE IS PROVIDED "AS IS", WITHOUT WARRANTY OF ANY KIND, EXPRESS OR
# IMPLIED, INCLUDING BUT NOT LIMITED TO THE WARRANTIES OF MERCHANTABILITY,
# FITNESS FOR A PARTICULAR PURPOSE AND NONINFRINGEMENT. IN NO EVENT SHALL THE
# AUTHORS OR COPYRIGHT HOLDERS BE LIABLE FOR ANY CLAIM, DAMAGES OR OTHER
# LIABILITY, WHETHER IN AN ACTION OF CONTRACT, TORT OR OTHERWISE, ARISING FROM,
# OUT OF OR IN CONNECTION WITH THE SOFTWARE OR THE USE OR OTHER DEALINGS IN THE
# SOFTWARE.

import numpy as np


class Tags:
    """
    This class contains all 'Tags' for the use in the settings dictionary.
    """



    """
    General settings
    """
    SIMULATION_PATH = ("simulation_path", str)
    VOLUME_NAME = ("volume_name", str)
    WAVELENGTHS = ("wavelengths", (list, range, tuple, np.ndarray))
    WAVELENGTH = ("wavelength", (int, np.integer))
    RANDOM_SEED = ("random_seed", (int, np.integer))
    TISSUE_PROPERTIES_OUPUT_NAME = "properties"
    SIMULATION_EXTRACT_FIELD_OF_VIEW = ("extract_field_of_view", bool)
    GPU = ("gpu", bool)
    ACOUSTIC_SIMULATION_3D = ("acoustic_simulation_3d", bool)
    MEDIUM_TEMPERATURE_CELCIUS = ("medium_temperature", (int, np.integer, float, np.float))

    """
    Volume Creation Settings
    """
    VOLUME_CREATOR = ("volume_creator", str)
    VOLUME_CREATOR_VERSATILE = "volume_creator_versatile"
    PRIORITY = "priority"
    MOLECULE_COMPOSITION = "molecule_composition"
    SIMULATE_DEFORMED_LAYERS = ("simulate_deformed_layers", bool)
    DEFORMED_LAYERS_SETTINGS = ("deformed_layers_settings", dict)
    BACKGROUND = "background"

    """
    ADHERE_TO_DEFORMATION default is True
    """
    ADHERE_TO_DEFORMATION = ("adhere_to_deformation", bool)
    DEFORMATION_X_COORDINATES_MM = "deformation_x_coordinates"
    DEFORMATION_Y_COORDINATES_MM = "deformation_y_coordinates"
    DEFORMATION_Z_ELEVATIONS_MM = "deformation_z_elevation"
    MAX_DEFORMATION_MM = "max_deformation"

    """
        Structure Settings
    """
<<<<<<< HEAD
    STRUCTURE_START_MM = ("structure_start", (list, tuple, np.ndarray))
    STRUCTURE_END_MM = ("structure_end", (list, tuple, np.ndarray))
    STRUCTURE_RADIUS = ("structure_radius", (int, np.integer, float, np.float))
    STRUCTURE_ECCENTRICITY = ("structure_excentricity", (int, np.integer, float, np.float))
=======
    CONSIDER_PARTIAL_VOLUME = "consider_partial_volume"
    STRUCTURE_START_MM = "structure_start"
    STRUCTURE_END_MM = "structure_end"
    STRUCTURE_RADIUS_MM = "structure_radius"
>>>>>>> 69b25711

    """
    Digital Device Twin Settings
    """
    DIGITAL_DEVICE = "digital_device"
    DIGITAL_DEVICE_MSOT = "digital_device_msot"

    """
    Optical model settings
    """
    RUN_OPTICAL_MODEL = ("run_optical_forward_model", bool)
    OPTICAL_MODEL_OUTPUT_NAME = "optical_forward_model_output"
    OPTICAL_MODEL_BINARY_PATH = ("optical_model_binary_path", str)
    OPTICAL_MODEL_NUMBER_PHOTONS = ("optical_model_number_of_photons", (int, np.integer, float, np.float))
    OPTICAL_MODEL_ILLUMINATION_GEOMETRY_XML_FILE = ("optical_model_illumination_geometry_xml_file", str)
    LASER_PULSE_ENERGY_IN_MILLIJOULE = ("laser_pulse_energy_in_millijoule", (int, np.integer, float, np.float, list, range, tuple, np.ndarray))
    OPTICAL_MODEL_FLUENCE = "fluence"
    OPTICAL_MODEL_INITIAL_PRESSURE = "initial_pressure"
    OPTICAL_MODEL_UNITS = "units"

    ILLUMINATION_TYPE = ("optical_model_illumination_type", str)

    # Illumination parameters
    ILLUMINATION_POSITION = ("illumination_position", (list, tuple, np.ndarray))
    ILLUMINATION_DIRECTION = ("illumination_direction", (list, tuple, np.ndarray))
    ILLUMINATION_PARAM1 = ("illumination_param1", (list, tuple, np.ndarray))
    ILLUMINATION_PARAM2 = ("illumination_param2", (list, tuple, np.ndarray))
    TIME_STEP = ("time_step", (int, np.integer, float, np.float))
    TOTAL_TIME = ("total_time", (int, np.integer, float, np.float))

    # Supported illumination types - implemented in mcx
    ILLUMINATION_TYPE_PENCIL = "pencil"
    ILLUMINATION_TYPE_DISK = "disk"
    ILLUMINATION_TYPE_SLIT = "slit"
    ILLUMINATION_TYPE_GAUSSIAN = "gaussian"
    ILLUMINATION_TYPE_PATTERN = "pattern"
    ILLUMINATION_TYPE_PATTERN_3D = "pattern3d"
    ILLUMINATION_TYPE_FOURIER = "fourier"
    ILLUMINATION_TYPE_FOURIER_X = "fourierx"
    ILLUMINATION_TYPE_FOURIER_X_2D = "fourierx2d"

    ILLUMINATION_TYPE_DKFZ_PAUS = "pasetup"  # TODO more explanatory rename of pasetup
    ILLUMINATION_TYPE_MSOT_ACUITY_ECHO = "msot_acuity_echo"

    # Supported optical models
    OPTICAL_MODEL = ("optical_model", str)
    OPTICAL_MODEL_MCXYZ = "mcxyz"
    OPTICAL_MODEL_MCX = "mcx"
    OPTICAL_MODEL_TEST = "simpa_tests"

    # Supported acoustic models
    ACOUSTIC_MODEL = ("acoustic_model", str)
    ACOUSTIC_MODEL_K_WAVE = "kwave"
    ACOUSTIC_MODEL_TEST = "simpa_tests"
    ACOUSTIC_MODEL_SCRIPT = "acoustic_model_script"
    ACOUSTIC_MODEL_SCRIPT_LOCATION = ("acoustic_model_script_location", str)

    """
    Acoustic model settings
    """

    RUN_ACOUSTIC_MODEL = ("run_acoustic_forward_model", bool)
    ACOUSTIC_MODEL_BINARY_PATH = ("acoustic_model_binary_path", str)
    ACOUSTIC_MODEL_OUTPUT_NAME = "acoustic_forward_model_output"
    ACOUSTIC_SIMULATION_PATH = "acoustic_simulation_path"
    RECORDMOVIE = ("record_movie", bool)
    MOVIENAME = "movie_name"
    ACOUSTIC_PLOT_SCALE = "acoustic_plot_scale"
    ACOUSTIC_LOG_SCALE = "acoustic_log_scale"
    TIME_SERIES_DATA = "time_series_data"
    TIME_SERIES_DATA_NOISE = "time_series_data_noise"

    # Reconstruction settings
    PERFORM_IMAGE_RECONSTRUCTION = ("perform_image_reconstruction", bool)
    RECONSTRUCTION_OUTPUT_NAME = "reconstruction_result"
    RECONSTRUCTION_ALGORITHM = ("reconstruction_algorithm", str)
    RECONSTRUCTION_ALGORITHM_DAS = "DAS"
    RECONSTRUCTION_ALGORITHM_DMAS = "DMAS"
    RECONSTRUCTION_ALGORITHM_SDMAS = "sDMAS"
    RECONSTRUCTION_ALGORITHM_TIME_REVERSAL = "time_reversal"
    RECONSTRUCTION_ALGORITHM_TEST = "TEST"
    RECONSTRUCTION_INVERSE_CRIME = ("reconstruction_inverse_crime", bool)
    RECONSTRUCTION_MITK_BINARY_PATH = ("reconstruction_mitk_binary_path", str)
    RECONSTRUCTION_MITK_SETTINGS_XML = ("reconstruction_mitk_settings_xml", str)
    RECONSTRUCTION_BMODE_METHOD = "reconstruction_bmode_method"
    RECONSTRUCTION_BMODE_METHOD_ABS = "Abs"
    RECONSTRUCTION_BMODE_METHOD_HILBERT_TRANSFORM = "EnvelopeDetection"
    RECONSTRUCTED_DATA = "reconstructed_data"
    RECONSTRUCTED_DATA_NOISE = "reconstructed_data_noise"

    """
    Upsampling settings
    """

    CROP_IMAGE = ("crop_image", bool)
    CENTER_CROP = "center_crop"
    CROP_POWER_OF_TWO = "crop_power_of_two"
    PERFORM_UPSAMPLING = ("sample", bool)
    UPSAMPLING_METHOD = "upsampling_method"
    UPSAMPLING_METHOD_DEEP_LEARNING = "deeplearning"
    UPSAMPLING_METHOD_NEAREST_NEIGHBOUR = "nearestneighbour"
    UPSAMPLING_METHOD_BILINEAR = "bilinear"
    UPSAMPLING_METHOD_LANCZOS2 = "lanczos2"
    UPSAMPLING_METHOD_LANCZOS3 = "lanczos3"
    UPSAMPLING_SCRIPT = ("upsampling_script", str)
    UPSAMPLING_SCRIPT_LOCATION = "upsampling_script_location"
    UPSCALE_FACTOR = "upscale_factor"
    UPSAMPLING_RUN = ("upsampling_run", bool)
    DL_MODEL_PATH = "dl_model_path"

    # physical property volume types
    PROPERTY_ABSORPTION_PER_CM = "mua"
    PROPERTY_SCATTERING_PER_CM = "mus"
    PROPERTY_ANISOTROPY = "g"
    PROPERTY_OXYGENATION = "oxy"
    PROPERTY_SEGMENTATION = "seg"
    """
    We define PROPERTY_GRUNEISEN_PARAMETER to contain all wavelength-independent constituents of the PA signal.
    This means that it contains the percentage of absorbed light converted into heat.
    Naturally, one could make an argument that this should not be the case, however, it simplifies the usage of 
    this tool.
    """
    PROPERTY_GRUNEISEN_PARAMETER = "gamma"
    PROPERTY_SPEED_OF_SOUND = "sos"
    PROPERTY_DENSITY = "density"
    PROPERTY_ALPHA_COEFF = "alpha_coeff"
    PROPERTY_SENSOR_MASK = "sensor_mask"
    PROPERTY_DIRECTIVITY_ANGLE = "directivity_angle"

    # Air layer
    AIR_LAYER = ("airlayer", bool)
    AIR_LAYER_HEIGHT_MM = ("air_layer_height", (int, np.integer, float, np.float))

    # Gel Pad Layer
    GELPAD_LAYER = ("gelpad", bool)
    GELPAD_LAYER_HEIGHT_MM = ("gelpad_layer_height_mm", (int, np.integer, float, np.float))

    # Volume geometry settings
    SPACING_MM = ("voxel_spacing_mm", (int, np.integer, float, np.float))
    DIM_VOLUME_X_MM = ("volume_x_dim_mm", (int, np.integer, float, np.float))
    DIM_VOLUME_Y_MM = ("volume_y_dim_mm", (int, np.integer, float, np.float))
    DIM_VOLUME_Z_MM = ("volume_z_dim_mm", (int, np.integer, float, np.float))

    # 2D Acoustic Medium Properties
    MEDIUM_SOUND_SPEED_HOMOGENEOUS = ("medium_sound_speed_homogeneous", bool)
    MEDIUM_SOUND_SPEED = "medium_sound_speed"
    MEDIUM_DENSITY_HOMOGENEOUS = "medium_density_homogeneous"
    MEDIUM_DENSITY = "medium_density"
    MEDIUM_ALPHA_COEFF_HOMOGENEOUS = "medium_alpha_coeff_homogeneous"
    MEDIUM_ALPHA_COEFF = "medium_alpha_coeff"
    MEDIUM_ALPHA_POWER = "medium_alpha_power"
    MEDIUM_NONLINEARITY = "medium_nonlinearity"

    # PML parameters

    PMLSize = "pml_size"
    PMLAlpha = "pml_alpha"
    PMLInside = "pml_inside"
    PlotPML = "plot_pml"

    # Acoustic Sensor Properties
    SENSOR_MASK = "sensor_mask"
    SENSOR_RECORD = "sensor_record"
    SENSOR_CENTER_FREQUENCY_HZ = "sensor_center_frequency"
    SENSOR_BANDWIDTH_PERCENT = "sensor_bandwidth"
    SENSOR_DIRECTIVITY_HOMOGENEOUS = "sensor_directivity_homogeneous"
    SENSOR_DIRECTIVITY_ANGLE = "sensor_directivity_angle"
    SENSOR_DIRECTIVITY_SIZE_M = "sensor_directivity_size"
    SENSOR_DIRECTIVITY_PATTERN = "sensor_directivity_pattern"
    SENSOR_ELEMENT_PITCH_MM = "sensor_element_pitch"
    SENSOR_SAMPLING_RATE_MHZ = "sensor_sampling_rate_mhz"
    SENSOR_NUM_ELEMENTS = "sensor_num_elements"
    SENSOR_NUM_USED_ELEMENTS = "sensor_num_used_elements"
    SENSOR_CONCAVE = "concave"
    SENSOR_RADIUS_MM = "sensor_radius_mm"
    SENSOR_LINEAR = "linear"

    # Noise properties
    APPLY_NOISE_MODEL = ("apply_noise_model", bool)
    NOISE_MODEL = "noise_model"
    NOISE_MODEL_GAUSSIAN = "noise_model_gaussian"
    NOISE_MEAN = "noise_mean"
    NOISE_STD = "noise_std"
    NOISE_MODEL_OUTPUT_NAME = "noise_model_output"
    NOISE_MODEL_PATH = "noise_model_path"

    # Constant Tissue Properties
    KEY_CONSTANT_PROPERTIES = "constant_properties"
    KEY_MUA = "mua"
    KEY_MUS = "mus"
    KEY_G = "g"

    # Tissue Properties Settings
    KEY_B = "B"
    KEY_B_MIN = "B_min"
    KEY_B_MAX = "B_max"
    KEY_W = "W"
    KEY_W_MAX = "w_max"
    KEY_W_MIN = "w_min"
    KEY_F = "F"
    KEY_F_MAX = "f_max"
    KEY_F_MIN = "f_min"
    KEY_M = "M"
    KEY_M_MAX = "m_max"
    KEY_M_MIN = "m_min"
    KEY_OXY = "OXY"
    KEY_OXY_MAX = "oxy_max"
    KEY_OXY_MIN = "oxy_min"
    KEY_MUSP500 = "musp500"
    KEY_F_RAY = "f_ray"
    KEY_B_MIE = "b_mie"
    KEY_ANISOTROPY = "anisotropy"

    # Structures
    STRUCTURES = "structures"
    CHILD_STRUCTURES = "child_structures"
    STRUCTURE_TYPE = "structure_type"
    STRUCTURE_SEGMENTATION_TYPE = "structure_segmentation_type"
    STRUCTURE_TISSUE_PROPERTIES = "structure_tissue_properties"

    STRUCTURE_CENTER_DEPTH_MIN_MM = "structure_depth_min_mm"
    STRUCTURE_CENTER_DEPTH_MAX_MM = "structure_depth_max_mm"

    STRUCTURE_BACKGROUND = "structure_background"

    STRUCTURE_LAYER = "structure_layer"
    STRUCTURE_THICKNESS_MIN_MM = "structure_thickness_min_mm"
    STRUCTURE_THICKNESS_MAX_MM = "structure_thickness_max_mm"

    STRUCTURE_TUBE = "structure_tube"
    STRUCTURE_RADIUS_MIN_MM = "structure_radius_min_mm"
    STRUCTURE_RADIUS_MAX_MM = "structure_radius_max_mm"
    STRUCTURE_FORCE_ORTHOGONAL_TO_PLANE = "structure_force_orthogonal_to_plane"
    STRUCTURE_TUBE_CENTER_X_MIN_MM = "structure_tube_start_x_min_mm"
    STRUCTURE_TUBE_CENTER_X_MAX_MM = "structure_tube_start_x_max_mm"

    STRUCTURE_ELLIPSE = "structure_ellipse"
    STRUCTURE_MIN_ECCENTRICITY = "structure_eccentricity_min"
    STRUCTURE_MAX_ECCENTRICITY = "structure_eccentricity_max"

    STRUCTURE_DISTORTED_LAYERS = "distorted_layers"
    STRUCTURE_DISTORTED_LAYERS_ELEVATION = "distorted_layers_elevation"

    UNITS_ARBITRARY = "arbitrary_unity"
    UNITS_PRESSURE = "newton_per_meters_squared"

    """
    IO settings
    """

    SIMPA_OUTPUT_PATH = ("simpa_output_path", str)
    SIMPA_OUTPUT_NAME = "simpa_output.hdf5"
    SETTINGS_JSON = "settings_json"
    SETTINGS_JSON_PATH = "settings_json_path"
    SETTINGS = "settings"
    SIMULATION_PROPERTIES = "simulation_properties"
    SIMULATIONS = "simulations"
    UPSAMPLED_DATA = "upsampled_data"
    ORIGINAL_DATA = "original_data"<|MERGE_RESOLUTION|>--- conflicted
+++ resolved
@@ -67,17 +67,11 @@
     """
         Structure Settings
     """
-<<<<<<< HEAD
+    CONSIDER_PARTIAL_VOLUME = "consider_partial_volume"
     STRUCTURE_START_MM = ("structure_start", (list, tuple, np.ndarray))
     STRUCTURE_END_MM = ("structure_end", (list, tuple, np.ndarray))
-    STRUCTURE_RADIUS = ("structure_radius", (int, np.integer, float, np.float))
+    STRUCTURE_RADIUS_MM = ("structure_radius", (int, np.integer, float, np.float))
     STRUCTURE_ECCENTRICITY = ("structure_excentricity", (int, np.integer, float, np.float))
-=======
-    CONSIDER_PARTIAL_VOLUME = "consider_partial_volume"
-    STRUCTURE_START_MM = "structure_start"
-    STRUCTURE_END_MM = "structure_end"
-    STRUCTURE_RADIUS_MM = "structure_radius"
->>>>>>> 69b25711
 
     """
     Digital Device Twin Settings
