"""
SPDX-FileCopyrightText: 2021 Computer Assisted Medical Interventions Group, DKFZ
SPDX-FileCopyrightText: 2021 VISION Lab, Cancer Research UK Cambridge Institute (CRUK CI)
SPDX-License-Identifier: MIT
"""

import numpy as np


class Tags:
    """
    This class contains all 'Tags' for the use in the settings dictionary as well as strings that are used in SIMPA
    as naming conventions.
    Every Tag that is intended to be used as a key in the settings dictionary is represented by a tuple.
    The first element of the tuple is a string that corresponds to the name of the Tag.
    The second element of the tuple is a data type or a tuple of data types.
    The values that are assigned to the keys in the settings should match these data types.
    Their usage within the SIMPA package is divided in "SIMPA package", "module X", "adapter Y", "class Z" and
    "naming convention".
    """

    """
    General settings
    """

    SIMULATION_PATH = ("simulation_path", str)
    """
    Absolute path to the folder where the SIMPA output is saved.\n
    Usage: SIMPA package
    """

    VOLUME_NAME = ("volume_name", str)
    """
    Name of the SIMPA output file.\n
    Usage: SIMPA package
    """

    WAVELENGTHS = ("wavelengths", (list, range, tuple, np.ndarray))
    """
    Iterable of all the wavelengths used for the simulation.\n
    Usage: SIMPA package
    """

    WAVELENGTH = ("wavelength", (int, np.integer))
    """
    Single wavelength used for the current simulation.\n
    Usage: SIMPA package
    """

    RANDOM_SEED = ("random_seed", (int, np.integer))
    """
    Random seed for numpy and torch.\n
    Usage: SIMPA package
    """

    TISSUE_PROPERTIES_OUPUT_NAME = "properties"
    """
    Name of the simulation properties field in the SIMPA output file.\n
    Usage: naming convention
    """

    GPU = ("gpu", (bool, np.bool, np.bool_))
    """
    If True, uses all available gpu options of the used modules.\n
    Usage: SIMPA package 
    """

    ACOUSTIC_SIMULATION_3D = ("acoustic_simulation_3d", bool)
    """
    If True, simulates the acoustic forward model in 3D.\n
    Usage: SIMPA package
    """

    MEDIUM_TEMPERATURE_CELCIUS = ("medium_temperature", (int, np.integer, float, np.float))
    """
    Temperature of the simulated volume.\n
    Usage: module noise_simulation
    """

    LOAD_AND_SAVE_HDF5_FILE_AT_THE_END_OF_SIMULATION_TO_MINIMISE_FILESIZE = ("minimize_file_size", (bool, np.bool, np.bool_))
    """
    If not set to False, the HDF5 file will be optimised after the simulations are done.
    Usage: simpa.core.simulation.simulate
    """

    """
    Volume Creation Settings
    """

    VOLUME_CREATOR = ("volume_creator", str)
    """
    Choice of the volume creator adapter.\n 
    Usage: module volume_creation_module, module device_digital_twins
    """

    VOLUME_CREATOR_VERSATILE = "volume_creator_versatile"
    """
    Corresponds to the ModelBasedVolumeCreator.\n
    Usage: module volume_creation_module, naming convention
    """

    VOLUME_CREATOR_SEGMENTATION_BASED = "volume_creator_segmentation_based"
    """
    Corresponds to the SegmentationBasedVolumeCreator.\n
    Usage: module volume_creation_module, naming convention
    """

    INPUT_SEGMENTATION_VOLUME = ("input_segmentation_volume", np.ndarray)
    """
    Array that defines a segmented volume.\n
    Usage: adapter segmentation_based_volume_creator
    """

    SEGMENTATION_CLASS_MAPPING = ("segmentation_class_mapping", dict)
    """
    Mapping that assigns every class in the INPUT_SEGMENTATION_VOLUME a MOLECULE_COMPOSITION.\n
    Usage: adapter segmentation_based_volume_creator
    """

    PRIORITY = ("priority", (int, np.integer, float, np.float))
    """
    Number that corresponds to a priority of the assigned structure. If another structure occupies the same voxel 
    in a volume, the structure with a higher priority will be preferred.\n
    Usage: adapter versatile_volume_creator
    """

    MOLECULE_COMPOSITION = ("molecule_composition", list)
    """
    List that contains all the molecules within a structure.\n
    Usage: module volume_creation_module
    """

    SIMULATE_DEFORMED_LAYERS = ("simulate_deformed_layers", bool)
    """
    If True, the horizontal layers are deformed according to the DEFORMED_LAYERS_SETTINGS.\n
    Usage: adapter versatile_volume_creation
    """

    DEFORMED_LAYERS_SETTINGS = ("deformed_layers_settings", dict)
    """
    Settings that contain the functional which defines the deformation of the layers.\n
    Usage: adapter versatile_volume_creation
    """

    BACKGROUND = "Background"
    """
    Corresponds to the name of a structure.\n
    Usage: adapter versatile_volume_creation, naming convention
    """

    ADHERE_TO_DEFORMATION = ("adhere_to_deformation", bool)
    """
    If True, a structure will be shifted according to the deformation.\n
    Usage: adapter versatile_volume_creation
    """

    DEFORMATION_X_COORDINATES_MM = "deformation_x_coordinates"
    """
    Mesh that defines the x coordinates of the deformation.\n
    Usage: adapter versatile_volume_creation, naming convention
    """

    DEFORMATION_Y_COORDINATES_MM = "deformation_y_coordinates"
    """
    Mesh that defines the y coordinates of the deformation.\n
    Usage: adapter versatile_volume_creation, naming convention
    """

    DEFORMATION_Z_ELEVATIONS_MM = "deformation_z_elevation"
    """
    Mesh that defines the z coordinates of the deformation.\n
    Usage: adapter versatile_volume_creation, naming convention
    """

    MAX_DEFORMATION_MM = "max_deformation"
    """
    Maximum deformation in z-direction.\n
    Usage: adapter versatile_volume_creation, naming convention
    """

    """
    Structure Settings
    """

    CONSIDER_PARTIAL_VOLUME = ("consider_partial_volume", bool)
    """
    If True, the structure will be generated with its edges only occupying a partial volume of the voxel.\n
    Usage: adapter versatile_volume_creation
    """

    STRUCTURE_START_MM = ("structure_start", (list, tuple, np.ndarray))
    """
    Beginning of the structure as [x, y, z] coordinates in the generated volume.\n
    Usage: adapter versatile_volume_creation, class GeometricalStructure
    """

    STRUCTURE_END_MM = ("structure_end", (list, tuple, np.ndarray))
    """
    Ending of the structure as [x, y, z] coordinates in the generated volume.\n
    Usage: adapter versatile_volume_creation, class GeometricalStructure
    """

    STRUCTURE_RADIUS_MM = ("structure_radius", (int, np.integer, float, np.float, np.ndarray))
    """
    Radius of the structure.\n
    Usage: adapter versatile_volume_creation, class GeometricalStructure
    """

    STRUCTURE_ECCENTRICITY = ("structure_excentricity", (int, np.integer, float, np.float, np.ndarray))
    """
    Eccentricity of the structure.\n
    Usage: adapter versatile_volume_creation, class EllipticalTubularStructure
    """

    STRUCTURE_FIRST_EDGE_MM = ("structure_first_edge_mm", (list, tuple, np.ndarray))
    """
    Edge of the structure as [x, y, z] vector starting from STRUCTURE_START_MM in the generated volume.\n
    Usage: adapter versatile_volume_creation, class ParallelepipedStructure
    """

    STRUCTURE_SECOND_EDGE_MM = ("structure_second_edge_mm", (list, tuple, np.ndarray))
    """
    Edge of the structure as [x, y, z] vector starting from STRUCTURE_START_MM in the generated volume.\n
    Usage: adapter versatile_volume_creation, class ParallelepipedStructure
    """

    STRUCTURE_THIRD_EDGE_MM = ("structure_third_edge_mm", (list, tuple, np.ndarray))
    """
    Edge of the structure as [x, y, z] vector starting from STRUCTURE_START_MM in the generated volume.\n
    Usage: adapter versatile_volume_creation, class ParallelepipedStructure
    """

    STRUCTURE_X_EXTENT_MM = ("structure_x_extent_mm", (int, np.integer, float, np.float))
    """
    X-extent of the structure in the generated volume.\n
    Usage: adapter versatile_volume_creation, class RectangularCuboidStructure
    """

    STRUCTURE_Y_EXTENT_MM = ("structure_y_extent_mm", (int, np.integer, float, np.float))
    """
    Y-extent of the structure in the generated volume.\n
    Usage: adapter versatile_volume_creation, class RectangularCuboidStructure
    """

    STRUCTURE_Z_EXTENT_MM = ("structure_z_extent_mm", (int, np.integer, float, np.float))
    """
    Z-extent of the structure in the generated volume.\n
    Usage: adapter versatile_volume_creation, class RectangularCuboidStructure
    """

    STRUCTURE_BIFURCATION_LENGTH_MM = ("structure_bifurcation_length_mm", (int, np.integer, float, np.float))
    """
    Length after which a VesselStructure will bifurcate.\n
    Usage: adapter versatile_volume_creation, class VesselStructure
    """

    STRUCTURE_CURVATURE_FACTOR = ("structure_curvature_factor", (int, np.integer, float, np.float))
    """
    Factor that determines how strongly a vessel tree is curved.\n
    Usage: adapter versatile_volume_creation, class VesselStructure
    """

    STRUCTURE_RADIUS_VARIATION_FACTOR = ("structure_radius_variation_factor", (int, np.integer, float, np.float))
    """
    Factor that determines how strongly a the radius of vessel tree varies.\n
    Usage: adapter versatile_volume_creation, class VesselStructure
    """

    STRUCTURE_DIRECTION = ("structure_direction", (list, tuple, np.ndarray))
    """
    Direction as [x, y, z] vector starting from STRUCTURE_START_MM in which the vessel will grow.\n
    Usage: adapter versatile_volume_creation, class VesselStructure
    """

    """
    Digital Device Twin Settings
    """

    DIGITAL_DEVICE = ("digital_device", str)
    """
    Digital device that is chosen as illumination source and detector for the simulation.\n
    Usage: SIMPA package
    """

    DIGITAL_DEVICE_MSOT_ACUITY = "digital_device_msot"
    """
    Corresponds to the MSOTAcuityEcho device.\n
    Usage: SIMPA package, naming convention
    """

    DIGITAL_DEVICE_RSOM = "digital_device_rsom"
    """
    Corresponds to the RSOMExplorerP50 device.\n
    Usage: SIMPA package, naming convention
    """

    DIGITAL_DEVICE_MSOT_INVISION = "digital_device_invision"
    """
    Corresponds to the InVision 256-TF device.\n
    Usage: SIMPA package, naming convention
    """

    DIGITAL_DEVICE_SLIT_ILLUMINATION_LINEAR_DETECTOR = "digital_device_slit_illumination_linear_detector"
    """
    Corresponds to a PA device with a slit as illumination and a linear array as detection geometry.\n
    Usage: SIMPA package, naming convention
    """

    DIGITAL_DEVICE_POSITION = ("digital_device_position", (list, tuple, np.ndarray))
    """
    Position in [x, y, z] coordinates of the device in the generated volume.\n
    Usage: SIMPA package
    """

    US_GEL = ("us_gel", bool)
    """
    If True, us gel is placed between the PA device and the simulated volume.\n
    Usage: SIMPA package
    """

    OPTICAL_MODEL_SETTINGS = ("optical_model_settings", dict)
    """
    Optical model settings
    """

    OPTICAL_MODEL_OUTPUT_NAME = "optical_forward_model_output"
    """
    Name of the optical forward model output field in the SIMPA output file.\n
    Usage: naming convention
    """

    OPTICAL_MODEL_BINARY_PATH = ("optical_model_binary_path", str)
    """
    Absolute path of the location of the optical forward model binary.\n
    Usage: module optical_simulation_module
    """

    OPTICAL_MODEL_NUMBER_PHOTONS = ("optical_model_number_of_photons", (int, np.integer, float, np.float))
    """
    Number of photons used in the optical simulation.\n
    Usage: module optical_simulation_module
    """

    OPTICAL_MODEL_ILLUMINATION_GEOMETRY_JSON_FILE = ("optical_model_illumination_geometry_json_file", str)
    """
    Absolute path of the location of the JSON file containing the IPASC-formatted optical forward 
    model illumination geometry.\n
    Usage: module optical_simulation_module
    """

    LASER_PULSE_ENERGY_IN_MILLIJOULE = ("laser_pulse_energy_in_millijoule", (int, np.integer, float, np.float, list,
                                                                             range, tuple, np.ndarray))
    """
    Laser pulse energy used in the optical simulation.\n
    Usage: module optical_simulation_module
    """

    OPTICAL_MODEL_FLUENCE = "fluence"
    """
    Name of the optical forward model output fluence field in the SIMPA output file.\n
    Usage: naming convention
    """

    OPTICAL_MODEL_INITIAL_PRESSURE = "initial_pressure"
    """
    Name of the optical forward model output initial pressure field in the SIMPA output file.\n
    Usage: naming convention
    """

    OPTICAL_MODEL_UNITS = "units"
    """
    Name of the optical forward model output units field in the SIMPA output file.\n
    Usage: naming convention
    """

    MCX_SEED = ("mcx_seed", (int, np.integer))
    """
    Specific seed for random initialisation in mcx.\n
    if not set, Tags.RANDOM_SEED will be used instead.
    Usage: module optical_modelling, adapter mcx_adapter
    """

    MCX_ASSUMED_ANISOTROPY = ("mcx_seed", (int, np.int, float, np.float))
    """
    The anisotropy that should be assumed for the mcx simulations.
    If not set, a default value of 0.9 will be assumed.
    Usage: module optical_modelling, adapter mcx_adapter
    """

    ILLUMINATION_TYPE = ("optical_model_illumination_type", str)
    """
    Type of the illumination geometry used in mcx.\n
    Usage: module optical_modelling, adapter mcx_adapter
    """

    # Illumination parameters
    ILLUMINATION_POSITION = ("illumination_position", (list, tuple, np.ndarray))
    """
    Position of the photon source in [x, y, z] coordinates used in mcx.\n
    Usage: module optical_modelling, adapter mcx_adapter
    """

    ILLUMINATION_DIRECTION = ("illumination_direction", (list, tuple, np.ndarray))
    """
    Direction of the photon source as [x, y, z] vector used in mcx.\n
    Usage: module optical_modelling, adapter mcx_adapter
    """

    ILLUMINATION_PARAM1 = ("illumination_param1", (list, tuple, np.ndarray))
    """
    First parameter group of the specified illumination type as [x, y, z, w] vector used in mcx.\n
    Usage: module optical_modelling, adapter mcx_adapter
    """

    ILLUMINATION_PARAM2 = ("illumination_param2", (list, tuple, np.ndarray))
    """
    Second parameter group of the specified illumination type as [x, y, z, w] vector used in mcx.\n
    Usage: module optical_modelling, adapter mcx_adapter
    """

    TIME_STEP = ("time_step", (int, np.integer, float, np.float))
    """
    Temporal resolution of mcx.\n
    Usage: adapter mcx_adapter
    """

    TOTAL_TIME = ("total_time", (int, np.integer, float, np.float))
    """
    Total simulated time in mcx.\n
    Usage: adapter mcx_adapter
    """

    # Supported illumination types - implemented in mcx
    ILLUMINATION_TYPE_PENCIL = "pencil"
    """
    Corresponds to pencil source in mcx.\n
    Usage: adapter mcx_adapter, naming convention
    """

    ILLUMINATION_TYPE_PENCILARRAY = "pencilarray"
    """
    Corresponds to pencilarray source in mcx.\n
    Usage: adapter mcx_adapter, naming convention
    """

    ILLUMINATION_TYPE_DISK = "disk"
    """
    Corresponds to disk source in mcx.\n
    Usage: adapter mcx_adapter, naming convention
    """

    ILLUMINATION_TYPE_SLIT = "slit"
    """
    Corresponds to slit source in mcx.\n
    Usage: adapter mcx_adapter, naming convention
    """

    ILLUMINATION_TYPE_GAUSSIAN = "gaussian"
    """
    Corresponds to gaussian source in mcx.\n
    Usage: adapter mcx_adapter, naming convention
    """

    ILLUMINATION_TYPE_PATTERN = "pattern"
    """
    Corresponds to pattern source in mcx.\n
    Usage: adapter mcx_adapter, naming convention
    """

    ILLUMINATION_TYPE_PATTERN_3D = "pattern3d"
    """
    Corresponds to pattern3d source in mcx.\n
    Usage: adapter mcx_adapter, naming convention
    """

    ILLUMINATION_TYPE_PLANAR = "planar"
    """
    Corresponds to planar source in mcx.\n
    Usage: adapter mcx_adapter, naming convention
    """

    ILLUMINATION_TYPE_FOURIER = "fourier"
    """
    Corresponds to fourier source in mcx.\n
    Usage: adapter mcx_adapter, naming convention
    """

    ILLUMINATION_TYPE_FOURIER_X = "fourierx"
    """
    Corresponds to fourierx source in mcx.\n
    Usage: adapter mcx_adapter, naming convention
    """

    ILLUMINATION_TYPE_FOURIER_X_2D = "fourierx2d"
    """
    Corresponds to fourierx2d source in mcx.\n
    Usage: adapter mcx_adapter, naming convention
    """

    ILLUMINATION_TYPE_DKFZ_PAUS = "pasetup"  # TODO more explanatory rename of pasetup
    """
    Corresponds to pasetup source in mcx. The geometrical definition is described in:\n
    Usage: adapter mcx_adapter, naming convention
    """

    ILLUMINATION_TYPE_MSOT_ACUITY_ECHO = "msot_acuity_echo"
    """s
    Corresponds to msot_acuity_echo source in mcx. The device is manufactured by iThera Medical, Munich, Germany
    (https: // www.ithera-medical.com / products / msot-acuity /).\n
    Usage: adapter mcx_adapter, naming convention
    """

    ILLUMINATION_TYPE_MSOT_INVISION = "invision"
    """
    Corresponds to a source definition in mcx.\n
    Usage: adapter mcx_adapter, naming convention
    """

    ILLUMINATION_TYPE_RING = "ring"
    """
    Corresponds to ring source in mcx.\n
    Usage: adapter mcx_adapter, naming convention
    """

    ILLUMINATION_TYPE_IPASC_DEFINITION = "ipasc"
    """
    Corresponds to a source definition in mcx.\n
    Usage: adapter mcx_adapter, naming convention
    """

    # Supported optical models
    OPTICAL_MODEL = ("optical_model", str)
    """
    Choice of the used optical model.\n
    Usage: module optical_simulation_module
    """

    OPTICAL_MODEL_MCX = "mcx"
    """
    Corresponds to the mcx simulation.\n
    Usage: module optical_simulation_module, naming convention
    """

    OPTICAL_MODEL_TEST = "simpa_tests"
    """
    Corresponds to an adapter for testing purposes only.\n
    Usage: module optical_simulation_module, naming convention
    """

    # Supported acoustic models
    ACOUSTIC_MODEL = ("acoustic_model", str)
    """
    Choice of the used acoustic model.\n
    Usage: module acoustic_forward_module
    """

    ACOUSTIC_MODEL_K_WAVE = "kwave"
    """
    Corresponds to the kwave simulaiton.\n
    Usage: module acoustic_forward_module, naming convention
    """

    K_WAVE_SPECIFIC_DT = ("dt_acoustic_sim", (int, np.integer, float, np.float))
    """
    Temporal resolution of kwave.\n
    Usage: adapter KwaveAcousticForwardModel, adapter TimeReversalAdapter
    """

    K_WAVE_SPECIFIC_NT = ("Nt_acoustic_sim", (int, np.integer, float, np.float))
    """
    Total time steps simulated by kwave.\n
    Usage: adapter KwaveAcousticForwardModel, adapter TimeReversalAdapter
    """

    ACOUSTIC_MODEL_TEST = "simpa_tests"
    """
    Corresponds to an adapter for testing purposes only.\n
    Usage: module acoustic_forward_module, naming convention
    """

    ACOUSTIC_MODEL_SETTINGS = ("acoustic_model_settings", dict)
    """
    Acoustic model settings.
    """

    ACOUSTIC_MODEL_BINARY_PATH = ("acoustic_model_binary_path", str)
    """
    Absolute path of the location of the acoustic forward model binary.\n
    Usage: module optical_simulation_module
    """

    ACOUSTIC_MODEL_OUTPUT_NAME = "acoustic_forward_model_output"
    """
    Name of the acoustic forward model output field in the SIMPA output file.\n
    Usage: naming convention
    """

    RECORDMOVIE = ("record_movie", (bool, np.bool, np.bool_))
    """
    If True, a movie of the kwave simulation will be recorded.\n
    Usage: adapter KwaveAcousticForwardModel
    """

    MOVIENAME = ("movie_name", str)
    """
    Name of the movie recorded by kwave.\n
    Usage: adapter KwaveAcousticForwardModel
    """

    ACOUSTIC_LOG_SCALE = ("acoustic_log_scale", (bool, np.bool, np.bool_))
    """
    If True, the movie of the kwave simulation will be recorded in a log scale.\n
    Usage: adapter KwaveAcousticForwardModel
    """

    TIME_SERIES_DATA = "time_series_data"
    """
    Name of the time series data field in the SIMPA output file.\n
    Usage: naming convention
    """

    TIME_SERIES_DATA_NOISE = "time_series_data_noise"
    """
    Name of the time series data with applied noise field in the SIMPA output file.\n
    Usage: naming convention
    """

    RECONSTRUCTION_MODEL_SETTINGS = ("reconstruction_model_settings", dict)
    """"
    Reconstruction Model Settings
    """

    RECONSTRUCTION_OUTPUT_NAME = ("reconstruction_result", str)
    """
    Absolute path of the image reconstruction result.\n
    Usage: adapter MitkBeamformingAdapter
    """

    RECONSTRUCTION_ALGORITHM = ("reconstruction_algorithm", str)
    """
    Choice of the used reconstruction algorithm.\n
    Usage: module reconstruction_module
    """

    RECONSTRUCTION_ALGORITHM_DAS = "DAS"
    """
    Corresponds to the reconstruction algorithm DAS with the MitkBeamformingAdapter.\n
    Usage: module reconstruction_module, naming convention
    """

    RECONSTRUCTION_ALGORITHM_DMAS = "DMAS"
    """
    Corresponds to the reconstruction algorithm DMAS with the MitkBeamformingAdapter.\n
    Usage: module reconstruction_module, naming convention
    """

    RECONSTRUCTION_ALGORITHM_SDMAS = "sDMAS"
    """
    Corresponds to the reconstruction algorithm sDMAS with the MitkBeamformingAdapter.\n
    Usage: module reconstruction_module, naming convention
    """

    RECONSTRUCTION_ALGORITHM_PYTORCH_DAS = "PyTorch_DAS"
    """
    Corresponds to the reconstruction algorithm DAS with the PyTorchDASAdapter.\n
    Usage: module reconstruction_module, naming convention
    """

    RECONSTRUCTION_ALGORITHM_TIME_REVERSAL = "time_reversal"
    """
    Corresponds to the reconstruction algorithm Time Reversal with TimeReversalAdapter.\n
    Usage: module reconstruction_module, naming convention
    """

    RECONSTRUCTION_ALGORITHM_TEST = "TEST"
    """
    Corresponds to an adapter for testing purposes only.\n
    Usage: module reconstruction_module, naming convention
    """

    RECONSTRUCTION_INVERSE_CRIME = ("reconstruction_inverse_crime", (bool, np.bool, np.bool_))
    """
    If True, the Time Reversal reconstruction will commit the "inverse crime".\n
    Usage: TimeReversalAdapter
    """

    RECONSTRUCTION_MITK_BINARY_PATH = ("reconstruction_mitk_binary_path", str)
    """
    Absolute path to the Mitk Beamforming script.\n
    Usage: adapter MitkBeamformingAdapter
    """

    RECONSTRUCTION_MITK_SETTINGS_XML = ("reconstruction_mitk_settings_xml", str)
    """
    Absolute path to the Mitk Beamforming script settings.\n
    Usage: adapter MitkBeamformingAdapter
    """

    RECONSTRUCTION_BMODE_METHOD = ("reconstruction_bmode_method", str)
    """
    Choice of the B-Mode method used in the Mitk Beamforming.\n
    Usage: adapter MitkBeamformingAdapter
    """

    RECONSTRUCTION_BMODE_METHOD_ABS = "Abs"
    """
    Corresponds to the absolute value as the B-Mode method used in the Mitk Beamforming.\n
    Usage: adapter MitkBeamformingAdapter, naming convention
    """

    RECONSTRUCTION_BMODE_METHOD_HILBERT_TRANSFORM = "EnvelopeDetection"
    """
    Corresponds to the Hilbert transform as the B-Mode method used in the Mitk Beamforming.\n
    Usage: adapter MitkBeamformingAdapter, naming convention
    """

    RECONSTRUCTION_BMODE_BEFORE_RECONSTRUCTION = "Envelope_Detection_before_Reconstruction"
    """
    Specifies whether an envelope detection should be performed before reconstruction, default is False
    Usage: adapter PyTorchDASAdapter, naming convention
    """

    RECONSTRUCTION_BMODE_AFTER_RECONSTRUCTION = "Envelope_Detection_after_Reconstruction"
    """
    Specifies whether an envelope detection should be performed after reconstruction, default is False
    Usage: adapter PyTorchDASAdapter, naming convention
    """

    RECONSTRUCTION_APODIZATION_METHOD = ("reconstruction_apodization_method", str)
    """
    Choice of the apodization method used, i.e. window functions .\n
    Usage: adapter PyTorchDASAdapter
    """

    RECONSTRUCTION_APODIZATION_BOX = "BoxApodization"
    """
    Corresponds to the box window function for apodization.\n
    Usage: adapter PyTorchDASAdapter, naming convention
    """

    RECONSTRUCTION_APODIZATION_HANN = "HannApodization"
    """
    Corresponds to the Hann window function for apodization.\n
    Usage: adapter PyTorchDASAdapter, naming convention
    """

    RECONSTRUCTION_APODIZATION_HAMMING = "HammingApodization"
    """
    Corresponds to the Hamming window function for apodization.\n
    Usage: adapter PyTorchDASAdapter, naming convention
    """

    RECONSTRUCTION_PERFORM_BANDPASS_FILTERING = ("reconstruction_perform_bandpass_filtering",
                                    (bool, np.bool, np.bool_))
    """
    Whether bandpass filtering should be applied or not. Default should be True\n
    Usage: adapter PyTorchDASAdapter
    """

    TUKEY_WINDOW_ALPHA = ("tukey_window_alpha", (int, np.integer, float, np.float))
    """
    Sets alpha value of Tukey window between 0 (similar to box window) and 1 (similar to Hann window).
    Default is 0.5\n
    Usage: adapter PyTorchDASAdapter
    """

    BANDPASS_CUTOFF_LOWPASS = ("bandpass_cuttoff_lowpass", (int, np.integer, float, np.float))
    """
    Sets the cutoff threshold in MHz for lowpass filtering, i.e. upper limit of the tukey filter. Default is 8 MHz\n
    Usage: adapter PyTorchDASAdapter
    """

    BANDPASS_CUTOFF_HIGHPASS = ("bandpass_cuttoff_highpass", (int, np.integer, float, np.float))
    """
    Sets the cutoff threshold in MHz for highpass filtering, i.e. lower limit of the tukey filter. Default is 0.1 MHz\n
    Usage: adapter PyTorchDASAdapter
    """

    RECONSTRUCTED_DATA = "reconstructed_data"
    """
    Name of the reconstructed data field in the SIMPA output file.\n
    Usage: naming convention
    """

    RECONSTRUCTED_DATA_NOISE = "reconstructed_data_noise"
    """
    Name of the reconstructed data with applied noise field in the SIMPA output file.\n
    Usage: naming convention
    """

    RECONSTRUCTION_MODE = ("reconstruction_mode", str)
    """
    Choice of the reconstruction mode used in the Backprojection.\n
    Usage: adapter BackprojectionAdapter
    """

    RECONSTRUCTION_MODE_DIFFERENTIAL = "differential"
    """
    Corresponds to the differential mode used in the Backprojection.\n
    Usage: adapter BackprojectionAdapter, naming_convention
    """

    RECONSTRUCTION_MODE_PRESSURE = "pressure"
    """
    Corresponds to the pressure mode used in the Backprojection.\n
    Usage: adapter BackprojectionAdapter, naming_convention
    """

    RECONSTRUCTION_MODE_FULL = "full"
    """
    Corresponds to the full mode used in the Backprojection.\n
    Usage: adapter BackprojectionAdapter, naming_convention
    """

    # physical property volume types
    PROPERTY_ABSORPTION_PER_CM = "mua"
    """
    Optical absorption of the generated volume/structure in 1/cm.\n
    Usage: SIMPA package, naming convention
    """

    PROPERTY_SCATTERING_PER_CM = "mus"
    """
    Optical scattering (NOT REDUCED SCATTERING mus'! mus'=mus*(1-g) ) of the generated volume/structure in 1/cm.\n
    Usage: SIMPA package, naming convention
    """

    PROPERTY_ANISOTROPY = "g"
    """
    Optical scattering anisotropy of the generated volume/structure.\n
    Usage: SIMPA package, naming convention
    """

    PROPERTY_OXYGENATION = "oxy"
    """
    Oxygenation of the generated volume/structure.\n
    Usage: SIMPA package, naming convention
    """

    PROPERTY_SEGMENTATION = "seg"
    """
    Segmentation of the generated volume/structure.\n
    Usage: SIMPA package, naming convention
    """

    PROPERTY_GRUNEISEN_PARAMETER = "gamma"
    """
    We define PROPERTY_GRUNEISEN_PARAMETER to contain all wavelength-independent constituents of the PA signal.
    This means that it contains the percentage of absorbed light converted into heat.
    Naturally, one could make an argument that this should not be the case, however, it simplifies the usage of 
    this tool.\n
    Usage: SIMPA package, naming convention
    """

    PROPERTY_SPEED_OF_SOUND = "sos"
    """
    Speed of sound of the generated volume/structure in m/s.\n
    Usage: SIMPA package, naming convention
    """

    PROPERTY_DENSITY = "density"
    """
    Density of the generated volume/structure in kg/m³.\n
    Usage: SIMPA package, naming convention
    """

    PROPERTY_ALPHA_COEFF = "alpha_coeff"
    """
    Acoustic attenuation of kwave of the generated volume/structure in dB/cm/MHz.\n
    Usage: adapter KwaveAcousticForwardModel, adapter TimeReversalAdapter, naming convention
    """

    PROPERTY_SENSOR_MASK = "sensor_mask"
    """
    Sensor mask of kwave of the used PA device.\n
    Usage: adapter KwaveAcousticForwardModel, adapter TimeReversalAdapter, naming convention
    """

    PROPERTY_DIRECTIVITY_ANGLE = "directivity_angle"
    """
    Directionality of the sensors in kwave of the used PA device.\n
    Usage: adapter KwaveAcousticForwardModel, adapter TimeReversalAdapter, naming convention
    """

    PROPERTY_INTRINSIC_EULER_ANGLE = "intrinsic_euler_angle"
    """
    Intrinsic euler angles of the detector elements in the kWaveArray.\n
    Usage: adapter KwaveAcousticForwardModel, adapter TimeReversalAdapter, naming convention
    """


    PROPERTY_ALPHA_POWER = ("medium_alpha_power", (int, np.integer, float, np.float))
    """
    Exponent of the exponential acoustic attenuation law of kwave.\n
    Usage: adapter KwaveAcousticForwardModel, adapter TimeReversalAdapter, naming convention
    """

    # Volume geometry settings
    SPACING_MM = ("voxel_spacing_mm", (int, np.integer, float, np.float))
    """
    Isotropic extent of one voxels in mm in the generated volume.\n
    Usage: SIMPA package
    """

    DIM_VOLUME_X_MM = ("volume_x_dim_mm", (int, np.integer, float, np.float))
    """
    Extent of the x-axis of the generated volume.\n
    Usage: SIMPA package
    """

    DIM_VOLUME_Y_MM = ("volume_y_dim_mm", (int, np.integer, float, np.float))
    """
    Extent of the y-axis of the generated volume.\n
    Usage: SIMPA package
    """

    DIM_VOLUME_Z_MM = ("volume_z_dim_mm", (int, np.integer, float, np.float))
    """
    Extent of the z-axis of the generated volume.\n
    Usage: SIMPA package
    """

    # PML parameters
    PMLSize = ("pml_size", (list, tuple, np.ndarray))
    """
    Size of the "perfectly matched layer" (PML) around the simulated volume in kwave.\n
    Usage: adapter KwaveAcousticForwardModel, adapter TimeReversalAdapter, naming convention
    """

    PMLAlpha = ("pml_alpha", (int, np.integer, float, np.float))
    """
    Alpha coefficient of the "perfectly matched layer" (PML) around the simulated volume in kwave.\n
    Usage: adapter KwaveAcousticForwardModel, adapter TimeReversalAdapter, naming convention
    """

    PMLInside = ("pml_inside", (bool, np.bool, np.bool_))
    """
    If True, the "perfectly matched layer" (PML) in kwave is located inside the volume.\n
    Usage: adapter KwaveAcousticForwardModel, adapter TimeReversalAdapter, naming convention
    """

    PlotPML = ("plot_pml", (bool, np.bool, np.bool_))
    """
    If True, the "perfectly matched layer" (PML) around the simulated volume in kwave is plotted.\n
    Usage: adapter KwaveAcousticForwardModel, adapter TimeReversalAdapter, naming convention
    """

    # Acoustic Sensor Properties
    SENSOR_RECORD = ("sensor_record", str)
    """
    Sensor Record mode of the sensor in kwave. Default should be "p".\n
    Usage: adapter KwaveAcousticForwardModel, adapter TimeReversalAdapter, naming convention
    """

    SENSOR_CENTER_FREQUENCY_HZ = ("sensor_center_frequency", (int, np.integer, float, np.float))
    """
    Sensor center frequency in kwave.\n
    Usage: adapter KwaveAcousticForwardModel, adapter TimeReversalAdapter, naming convention
    """

    SENSOR_BANDWIDTH_PERCENT = ("sensor_bandwidth", (int, np.integer, float, np.float))
    """
    Sensor bandwidth in kwave.\n
    Usage: adapter KwaveAcousticForwardModel, adapter TimeReversalAdapter, naming convention
    """

    SENSOR_DIRECTIVITY_SIZE_M = ("sensor_directivity_size", (int, np.integer, float, np.float))
    """
    Size of each detector element in kwave.\n
    Usage: adapter KwaveAcousticForwardModel, adapter TimeReversalAdapter, naming convention
    """

    SENSOR_DIRECTIVITY_PATTERN = "sensor_directivity_pattern"
    """
    Sensor directivity pattern of the sensor in kwave. Default should be "pressure".\n
    Usage: adapter KwaveAcousticForwardModel, adapter TimeReversalAdapter, naming convention
    """

    SENSOR_SAMPLING_RATE_MHZ = ("sensor_sampling_rate_mhz", (int, np.integer, float, np.float))
    """
    Sampling rate of the used PA device.\n
    Usage: adapter KwaveAcousticForwardModel, adapter TimeReversalAdapter, naming convention
    """

    SENSOR_NUM_ELEMENTS = ("sensor_num_elements", (int, np.integer))
    """
    Number of detector elements for kwave if no device was selected.\n
    Usage: adapter KwaveAcousticForwardModel, adapter TimeReversalAdapter, naming convention
    """

    SENSOR_NUM_USED_ELEMENTS = ("sensor_num_used_elements", (int, np.integer))
    """
    Number of detector elements that fit into the generated volume if the dimensions and/or spacing of the generated 
    volume were not highly resolved enough to be sufficient for the selected PA device.\n
    Usage: module acoustic_forward_module, naming convention
    """

    SENSOR_ELEMENT_POSITIONS = "sensor_element_positions"
    """
    Number of detector elements that fit into the generated volume if the dimensions and/or spacing of the generated 
    volume were not highly resolved enough to be sufficient for the selected PA device.\n
    Usage: module acoustic_forward_module, naming convention
    """

    DETECTOR_ELEMENT_WIDTH_MM = "detector_element_width_mm"
    """
    Width of a detector element. Corresponds to the pitch - the distance between two detector element borders.\n
    Usage: module acoustic_forward_module, naming convention
    """

    SENSOR_CONCAVE = "concave"
    """
    Indicates that the geometry of the used PA device in the Mitk Beamforming is concave.\n
    Usage: adapter MitkBeamformingAdapter, naming convention
    """

    SENSOR_LINEAR = "linear"
    """
    Indicates that the geometry of the used PA device in the Mitk Beamforming is linear.\n
    Usage: adapter MitkBeamformingAdapter, naming convention
    """

    SENSOR_RADIUS_MM = "sensor_radius_mm"
    """
    Radius of a concave geometry of the used PA device.\n
    Usage: adapter AcousticForwardModelKWaveAdapter, naming convention
    """

    SENSOR_PITCH_MM = "sensor_pitch_mm"
    """
    Pitch of detector elements of the used PA device.\n
    Usage: adapter AcousticForwardModelKWaveAdapter, naming convention
    """

    # Pipelining parameters

    DATA_FIELD = "data_field"
    """
    Defines which data field a certain function shall be applied to.\n 
    Usage: module core.processing_components
    """

    # Noise properties

    NOISE_SHAPE = "noise_shape"
    """
    Shape of a noise model.\n 
    Usage: module core.processing_components.noise
    """

    NOISE_SCALE = "noise_scale"
    """
    Scale of a noise model.\n 
    Usage: module core.processing_components.noise
    """

    NOISE_FREQUENCY = "noise_frequency"
    """
    Frequency of the noise model.\n 
    Usage: module core.processing_components.noise
    """

    NOISE_MIN = "noise_min"
    """
    Min of a noise model.\n 
    Usage: module core.processing_components.noise
    """

    NOISE_MAX = "noise_max"
    """
    Max of a noise model.\n 
    Usage: module core.processing_components.noise
    """

    NOISE_MEAN = "noise_mean"
    """
    Mean of a noise model.\n 
    Usage: module core.processing_components.noise
    """

    NOISE_STD = "noise_std"
    """
    Standard deviation of a noise model.\n 
    Usage: module core.processing_components.noise
    """

    NOISE_MODE = "noise_mode"
    """
    The mode tag of a noise model is used to differentiate between\n
    Tags.NOISE_MODE_ADDITIVE and Tags.NOISE_MODE_MULTIPLICATIVE.\n  
    Usage: module core.processing_components.noise
    """

    NOISE_MODE_ADDITIVE = "noise_mode_additive"
    """
    A noise model shall be applied additively s_n = s + n.\n  
    Usage: module core.processing_components.noise
    """

    NOISE_MODE_MULTIPLICATIVE = "noise_mode_multiplicative"
    """
    A noise model shall be applied multiplicatively s_n = s * n.\n  
    Usage: module core.processing_components.noise
    """

    NOISE_NON_NEGATIVITY_CONSTRAINT = "noise_non_negativity_constraint"
    """
    Defines if after the noise model negative values shall be allowed.\n  
    Usage: module core.processing_components.noise
    """

    VOLUME_CREATION_MODEL_SETTINGS = ("volume_creation_model_settings", dict)
    """"
    Volume Creation Model Settings
    """

    # Structures
    STRUCTURES = ("structures", dict)
    """
    Settings dictionary which contains all the structures that should be generated inside the volume.\n
    Usage: module volume_creation_module
    """

    HORIZONTAL_LAYER_STRUCTURE = "HorizontalLayerStructure"
    """
    Corresponds to the HorizontalLayerStructure in the structure_library.\n
    Usage: module volume_creation_module, naming_convention
    """

    CIRCULAR_TUBULAR_STRUCTURE = "CircularTubularStructure"
    """
    Corresponds to the CircularTubularStructure in the structure_library.\n
    Usage: module volume_creation_module, naming_convention
    """

    ELLIPTICAL_TUBULAR_STRUCTURE = "EllipticalTubularStructure"
    """
    Corresponds to the EllipticalTubularStructure in the structure_library.\n
    Usage: module volume_creation_module, naming_convention
    """

    SPHERICAL_STRUCTURE = "SphericalStructure"
    """
    Corresponds to the SphericalStructure in the structure_library.\n
    Usage: module volume_creation_module, naming_convention
    """

    PARALLELEPIPED_STRUCTURE = "ParallelepipedStructure"
    """
    Corresponds to the ParallelepipedStructure in the structure_library.\n
    Usage: module volume_creation_module, naming_convention
    """

    RECTANGULAR_CUBOID_STRUCTURE = "RectangularCuboidStructure"
    """
    Corresponds to the RectangularCuboidStructure in the structure_library.\n
    Usage: module volume_creation_module, naming_convention
    """

    STRUCTURE_TYPE = ("structure_type", str)
    """
    Defines the structure type to one structure in the structure_library.\n
    Usage: module volume_creation_module
    """

    STRUCTURE_SEGMENTATION_TYPE = "structure_segmentation_type"
    """
    Defines the structure segmentation type to one segmentation type in SegmentationClasses.\n
    Usage: module volume_creation_module, naming convention
    """

    UNITS_ARBITRARY = "arbitrary_unity"
    """
    Define arbitrary units if no units were given in the settings.\n
    Usage: module optical_simulation_module, naming convention
    """

    UNITS_PRESSURE = "newton_per_meters_squared"
    """
    Standard units used in the SIMPA framework.\n
    Usage: module optical_simulation_module, naming convention
    """

    """
    IO settings
    """

    SIMPA_OUTPUT_PATH = ("simpa_output_path", str)
    """
    Default path of the SIMPA output if not specified otherwise.\n
    Usage: SIMPA package
    """

    SIMPA_OUTPUT_NAME = "simpa_output.hdf5"
    """
    Default filename of the SIMPA output if not specified otherwise.\n
    Usage: SIMPA package, naming convention
    """

    SETTINGS = "settings"
    """
    Location of the simulation settings in the SIMPA output file.\n
    Usage: naming convention
    """

    SIMULATION_PROPERTIES = "simulation_properties"
    """
    Location of the simulation properties in the SIMPA output file.\n
    Usage: naming convention
    """

    SIMULATIONS = "simulations"
    """
    Location of the simulation outputs in the SIMPA output file.\n
    Usage: naming convention
    """

    UPSAMPLED_DATA = "upsampled_data"
    """
    Name of the simulation outputs as upsampled data in the SIMPA output file.\n
    Usage: naming convention
    """

    ORIGINAL_DATA = "original_data"
    """
    Name of the simulation outputs as original data in the SIMPA output file.\n
    Usage: naming convention
    """

    """
    Image Processing
    """

    IMAGE_PROCESSING = "image_processing"
    """
    Location of the image algorithms outputs in the SIMPA output file.\n
    Usage: naming convention
    """

    ITERATIVE_qPAI_RESULT = "iterative_qpai_result"
    """
    Name of the data field in which the iterative qPAI result will be stored.\n
    Usage: naming convention
    """

    LINEAR_UNMIXING_RESULT = "linear_unmixing_result"
    """
    Name of the data field in which the linear unmixing result will be stored.\n
    Usage: naming convention
    """

<<<<<<< HEAD
    """
    Iterative qPAI Reconstruction
    """

    ITERATIVE_RECONSTRUCTION_CONSTANT_REGULARIZATION = ("constant_regularization", (bool, np.bool, np.bool_))
    """
    If True, the fluence regularization will be constant.\n
    Usage: module algorithms (iterative_qPAI_algorithm.py)
    """

    DOWNSCALE_FACTOR = ("downscale_factor", (int, float, np.int_, np.float_))
    """
    Downscale factor of the resampling in the qPAI reconstruction\n
    Usage: module algorithms (iterative_qPAI_algorithm.py)
    """

    ITERATIVE_RECONSTRUCTION_MAX_ITERATION_NUMBER = ("maximum_iteration_number", (int, np.integer))
    """
    Maximum number of iterations performed in iterative reconstruction if stopping criterion is not reached.\n
    Usage: module algorithms (iterative_qPAI_algorithm.py)
    """

    ITERATIVE_RECONSTRUCTION_REGULARIZATION_SIGMA = ("regularization_sigma", (int, np.integer, float, np.float))
    """
    Sigma value used for constant regularization of fluence.\n
    Usage: module algorithms (iterative_qPAI_algorithm.py)
    """

    ITERATIVE_RECONSTRUCTION_SAVE_INTERMEDIATE_RESULTS = ("save_intermediate_results", (bool, np.bool, np.bool_))
    """
    If True, a list of all intermediate absorption updates (middle slices only) will be saved in a numpy file.\n
    Usage: module algorithms (iterative_qPAI_algorithm.py)
    """

    ITERATIVE_RECONSTRUCTION_STOPPING_LEVEL = ("iteration_stopping_level", (int, np.integer, float, np.float))
    """
    Ratio of improvement and preceding error at which iteration method stops. 
    Usage: module algorithms (iterative_qPAI_algorithm.py)
=======
    LINEAR_UNMIXING_OXYHEMOGLOBIN = "linear_unmixing_oxyhemoglobin"
    """
    List of wavelengths used in linear unmixing for oxyhemoglobin chromophore.\n
    Usage: processing
    """

    LINEAR_UNMIXING_DEOXYHEMOGLOBIN = "linear_unmixing_deoxyhemoglobin"
    """
    List of wavelengths used in linear unmixing for deoxyhemoglobin chromophore.\n
    Usage: processing
    """

    LINEAR_UNMIXING_WATER = "linear_unmixing_water"
    """
    List of wavelengths used in linear unmixing for water chromophore.\n
    Usage: processing
    """

    LINEAR_UNMIXING_FAT = "linear_unmixing_fat"
    """
    List of wavelengths used in linear unmixing for fat chromophore.\n
    Usage: processing
    """

    LINEAR_UNMIXING_MELANIN = "linear_unmixing_melanin"
    """
    List of wavelengths used in linear unmixing for melanin chromophore.\n
    Usage: processing
    """

    LINEAR_UNMIXING_NICKEL_SULPHIDE = "linear_unmixing_nickel_sulphide"
    """
    List of wavelengths used in linear unmixing for nickel sulphide chromophore.\n
    Usage: processing
    """

    LINEAR_UNMIXING_COPPER_SULPHIDE = "linear_unmixing_copper_sulphide"
    """
    List of wavelengths used in linear unmixing for copper sulphide chromophore.\n
    Usage: processing
    """

    LINEAR_UNMIXING_CONSTANT_ABSORBER_ZERO = "linear_unmixing_constant_zero"
    """
    List of wavelengths used in linear unmixing for constant absorber (zero) chromophore.\n
    Usage: processing
    """

    LINEAR_UNMIXING_CONSTANT_ABSORBER_ONE = "linear_unmixing_constant_one"
    """
    List of wavelengths used in linear unmixing for constant absorber (one) chromophore.\n
    Usage: processing
    """

    LINEAR_UNMIXING_CONSTANT_ABSORBER_TEN = "linear_unmixing_constant_ten"
    """
    List of wavelengths used in linear unmixing for constant absorber (ten) chromophore.\n
    Usage: processing
    """

    LINEAR_UNMIXING_COMPUTE_SO2 = ("linear_unmixing_compute_so2", (bool, np.bool, np.bool_))
    """
    If True the blood oxygen saturation is calculated and saved. This is only possible \n
    if the tags LINEAR_UNMIXING_OXYHEMOGLOBIN and LINEAR_UNMIXING_DEOXYHEMOGLOBIN are set.\n
    Usage: processing
>>>>>>> c29bef95
    """<|MERGE_RESOLUTION|>--- conflicted
+++ resolved
@@ -1249,7 +1249,6 @@
     Usage: naming convention
     """
 
-<<<<<<< HEAD
     """
     Iterative qPAI Reconstruction
     """
@@ -1288,7 +1287,8 @@
     """
     Ratio of improvement and preceding error at which iteration method stops. 
     Usage: module algorithms (iterative_qPAI_algorithm.py)
-=======
+    """
+
     LINEAR_UNMIXING_OXYHEMOGLOBIN = "linear_unmixing_oxyhemoglobin"
     """
     List of wavelengths used in linear unmixing for oxyhemoglobin chromophore.\n
@@ -1354,5 +1354,4 @@
     If True the blood oxygen saturation is calculated and saved. This is only possible \n
     if the tags LINEAR_UNMIXING_OXYHEMOGLOBIN and LINEAR_UNMIXING_DEOXYHEMOGLOBIN are set.\n
     Usage: processing
->>>>>>> c29bef95
     """