--- conflicted
+++ resolved
@@ -1504,7 +1504,6 @@
     Identifier for the environment varibale that defines the path the the matlab executable.
     """
 
-<<<<<<< HEAD
     VOLUME_FRACTION = "volume_fraction"
     """
     Identifier for the volume fraction for the simulation
@@ -1527,12 +1526,12 @@
     """
     Identifier to add heavy water to the segmentation
     Usage:simpa.core.digital_device_twins.pa_devices.ithera_msot_acuity
-=======
+    """
+
     ADDITIONAL_FLAGS = ("additional_flags", Iterable)
     """
     Defines a sequence of extra flags to be parsed to executables for simulation modules.
     Caution: The user is responsible for checking if these flags exist and don't break the predefined flags' behaviour.
     It is assumed that if flags are specified multiple times the flag provided last is considered. 
     This can for example be used to override predefined flags.
->>>>>>> c0be54b7
     """