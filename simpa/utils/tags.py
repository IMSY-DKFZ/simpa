# SPDX-FileCopyrightText: 2021 Division of Intelligent Medical Systems, DKFZ
# SPDX-FileCopyrightText: 2021 Janek Groehl
# SPDX-License-Identifier: MIT

from numbers import Number

import numpy as np


class Tags:
    """
    This class contains all 'Tags' for the use in the settings dictionary as well as strings that are used in SIMPA
    as naming conventions.
    Every Tag that is intended to be used as a key in the settings dictionary is represented by a tuple.
    The first element of the tuple is a string that corresponds to the name of the Tag.
    The second element of the tuple is a data type or a tuple of data types.
    The values that are assigned to the keys in the settings should match these data types.
    Their usage within the SIMPA package is divided in "SIMPA package", "module X", "adapter Y", "class Z" and
    "naming convention".
    """

    """
    General settings
    """

    SIMULATION_PATH = ("simulation_path", str)
    """
    Absolute path to the folder where the SIMPA output is saved.\n
    Usage: SIMPA package
    """

    SIMULATION_PIPELINE = "simulation_pipeline"
    """
    List of SimulationModules that are used within a simulation pipeline.\n
    Usage: SIMPA package
    """

    CONTINUE_SIMULATION = ("continue_simulation", bool)
    """
    Boolean whether the user just wants to continue a previously existing simulation or 
    if they want to start a new simulation from scratch. In case of continuation, 
    the simulation script doesn't overwrite the existing file.
    Usage: SIMPA package
    """

    VOLUME_NAME = ("volume_name", str)
    """
    Name of the SIMPA output file.\n
    Usage: SIMPA package
    """

    WAVELENGTHS = ("wavelengths", (list, range, tuple, np.ndarray))
    """
    Iterable of all the wavelengths used for the simulation.\n
    Usage: SIMPA package
    """

    WAVELENGTH = ("wavelength", Number)
    """
    Single wavelength used for the current simulation.\n
    Usage: SIMPA package
    """

    RANDOM_SEED = ("random_seed", Number)
    """
    Random seed for numpy and torch.\n
    Usage: SIMPA package
    """

    TISSUE_PROPERTIES_OUPUT_NAME = "properties"
    """
    Name of the simulation properties field in the SIMPA output file.\n
    Usage: naming convention
    """

    GPU = ("gpu", (bool, np.bool_))
    """
    If True, uses all available gpu options of the used modules.\n
    Usage: SIMPA package 
    """

    ACOUSTIC_SIMULATION_3D = ("acoustic_simulation_3d", bool)
    """
    If True, simulates the acoustic forward model in 3D.\n
    Usage: SIMPA package
    """

    MEDIUM_TEMPERATURE_CELCIUS = ("medium_temperature", Number)
    """
    Temperature of the simulated volume.\n
    Usage: module noise_simulation
    """

    DO_FILE_COMPRESSION = ("minimize_file_size", (bool, np.bool_))
    """
    If not set to False, the HDF5 file will be optimised after the simulations are done.
    Usage: simpa.core.simulation.simulate
    """

    """
    Volume Creation Settings
    """

    VOLUME_CREATOR = ("volume_creator", str)
    """
    Choice of the volume creator adapter.\n 
    Usage: module volume_creation_module, module device_digital_twins
    """

    VOLUME_CREATOR_VERSATILE = "volume_creator_versatile"
    """
    Corresponds to the ModelBasedVolumeCreator.\n
    Usage: module volume_creation_module, naming convention
    """

    VOLUME_CREATOR_SEGMENTATION_BASED = "volume_creator_segmentation_based"
    """
    Corresponds to the SegmentationBasedVolumeCreator.\n
    Usage: module volume_creation_module, naming convention
    """

    INPUT_SEGMENTATION_VOLUME = ("input_segmentation_volume", np.ndarray)
    """
    Array that defines a segmented volume.\n
    Usage: adapter segmentation_based_volume_creator
    """

    SEGMENTATION_CLASS_MAPPING = ("segmentation_class_mapping", dict)
    """
    Mapping that assigns every class in the INPUT_SEGMENTATION_VOLUME a MOLECULE_COMPOSITION.\n
    Usage: adapter segmentation_based_volume_creator
    """

    PRIORITY = ("priority", Number)
    """
    Number that corresponds to a priority of the assigned structure. If another structure occupies the same voxel 
    in a volume, the structure with a higher priority will be preferred.\n
    Usage: adapter versatile_volume_creator
    """

    MOLECULE_COMPOSITION = ("molecule_composition", list)
    """
    List that contains all the molecules within a structure.\n
    Usage: module volume_creation_module
    """

    SIMULATE_DEFORMED_LAYERS = ("simulate_deformed_layers", bool)
    """
    If True, the horizontal layers are deformed according to the DEFORMED_LAYERS_SETTINGS.\n
    Usage: adapter versatile_volume_creation
    """

    DEFORMED_LAYERS_SETTINGS = ("deformed_layers_settings", dict)
    """
    Settings that contain the functional which defines the deformation of the layers.\n
    Usage: adapter versatile_volume_creation
    """

    BACKGROUND = "Background"
    """
    Corresponds to the name of a structure.\n
    Usage: adapter versatile_volume_creation, naming convention
    """

    ADHERE_TO_DEFORMATION = ("adhere_to_deformation", bool)
    """
    If True, a structure will be shifted according to the deformation.\n
    Usage: adapter versatile_volume_creation
    """

    DEFORMATION_X_COORDINATES_MM = "deformation_x_coordinates"
    """
    Array that defines the x coordinates of the deformation.\n
    Usage: adapter versatile_volume_creation, naming convention
    """

    DEFORMATION_Y_COORDINATES_MM = "deformation_y_coordinates"
    """
    Array that defines the y coordinates of the deformation.\n
    Usage: adapter versatile_volume_creation, naming convention
    """

    DEFORMATION_Z_ELEVATIONS_MM = "deformation_z_elevation"
    """
    Mesh that defines the z coordinates of the deformation.\n
    Usage: adapter versatile_volume_creation, naming convention
    """

    MAX_DEFORMATION_MM = "max_deformation"
    """
    Maximum deformation in z-direction.\n
    Usage: adapter versatile_volume_creation, naming convention
    """

    """
    Structure Settings
    """

    CONSIDER_PARTIAL_VOLUME = ("consider_partial_volume", bool)
    """
    If True, the structure will be generated with its edges only occupying a partial volume of the voxel.\n
    Usage: adapter versatile_volume_creation
    """
    CONSIDER_PARTIAL_VOLUME_IN_DEVICE = ("consider_partial_volume_in_device", bool)
    """
    If True, the structures inside the device (i.e. US gel and membrane) will be generated with its edges
    only occupying a partial volume of the voxel. \n
    Usage: adapter versatile_volume_creation 
    """

    STRUCTURE_START_MM = ("structure_start", (list, tuple, np.ndarray))
    """
    Beginning of the structure as [x, y, z] coordinates in the generated volume.\n
    Usage: adapter versatile_volume_creation, class GeometricalStructure
    """

    STRUCTURE_END_MM = ("structure_end", (list, tuple, np.ndarray))
    """
    Ending of the structure as [x, y, z] coordinates in the generated volume.\n
    Usage: adapter versatile_volume_creation, class GeometricalStructure
    """

    STRUCTURE_RADIUS_MM = ("structure_radius", (Number, np.ndarray))
    """
    Radius of the structure.\n
    Usage: adapter versatile_volume_creation, class GeometricalStructure
    """

    STRUCTURE_ECCENTRICITY = ("structure_excentricity", (Number, np.ndarray))
    """
    Eccentricity of the structure.\n
    Usage: adapter versatile_volume_creation, class EllipticalTubularStructure
    """

    STRUCTURE_FIRST_EDGE_MM = ("structure_first_edge_mm", (list, tuple, np.ndarray))
    """
    Edge of the structure as [x, y, z] vector starting from STRUCTURE_START_MM in the generated volume.\n
    Usage: adapter versatile_volume_creation, class ParallelepipedStructure
    """

    STRUCTURE_SECOND_EDGE_MM = ("structure_second_edge_mm", (list, tuple, np.ndarray))
    """
    Edge of the structure as [x, y, z] vector starting from STRUCTURE_START_MM in the generated volume.\n
    Usage: adapter versatile_volume_creation, class ParallelepipedStructure
    """

    STRUCTURE_THIRD_EDGE_MM = ("structure_third_edge_mm", (list, tuple, np.ndarray))
    """
    Edge of the structure as [x, y, z] vector starting from STRUCTURE_START_MM in the generated volume.\n
    Usage: adapter versatile_volume_creation, class ParallelepipedStructure
    """

    STRUCTURE_X_EXTENT_MM = ("structure_x_extent_mm", Number)
    """
    X-extent of the structure in the generated volume.\n
    Usage: adapter versatile_volume_creation, class RectangularCuboidStructure
    """

    STRUCTURE_Y_EXTENT_MM = ("structure_y_extent_mm", Number)
    """
    Y-extent of the structure in the generated volume.\n
    Usage: adapter versatile_volume_creation, class RectangularCuboidStructure
    """

    STRUCTURE_Z_EXTENT_MM = ("structure_z_extent_mm", Number)
    """
    Z-extent of the structure in the generated volume.\n
    Usage: adapter versatile_volume_creation, class RectangularCuboidStructure
    """

    STRUCTURE_BIFURCATION_LENGTH_MM = ("structure_bifurcation_length_mm", Number)
    """
    Length after which a VesselStructure will bifurcate.\n
    Usage: adapter versatile_volume_creation, class VesselStructure
    """

    STRUCTURE_CURVATURE_FACTOR = ("structure_curvature_factor", Number)
    """
    Factor that determines how strongly a vessel tree is curved.\n
    Usage: adapter versatile_volume_creation, class VesselStructure
    """

    STRUCTURE_RADIUS_VARIATION_FACTOR = ("structure_radius_variation_factor", Number)
    """
    Factor that determines how strongly a the radius of vessel tree varies.\n
    Usage: adapter versatile_volume_creation, class VesselStructure
    """

    STRUCTURE_DIRECTION = ("structure_direction", (list, tuple, np.ndarray))
    """
    Direction as [x, y, z] vector starting from STRUCTURE_START_MM in which the vessel will grow.\n
    Usage: adapter versatile_volume_creation, class VesselStructure
    """

    VESSEL_STRUCTURE = "VesselStructure"

    """
    Digital Device Twin Settings
    """

    DIGITAL_DEVICE = "digital_device"
    """
    Digital device that is chosen as illumination source and detector for the simulation.\n
    Usage: SIMPA package
    """

    DIGITAL_DEVICE_MSOT_ACUITY = "digital_device_msot"
    """
    Corresponds to the MSOTAcuityEcho device.\n
    Usage: SIMPA package, naming convention
    """

    DIGITAL_DEVICE_RSOM = "digital_device_rsom"
    """
    Corresponds to the RSOMExplorerP50 device.\n
    Usage: SIMPA package, naming convention
    """

    DIGITAL_DEVICE_MSOT_INVISION = "digital_device_invision"
    """
    Corresponds to the InVision 256-TF device.\n
    Usage: SIMPA package, naming convention
    """

    DIGITAL_DEVICE_SLIT_ILLUMINATION_LINEAR_DETECTOR = "digital_device_slit_illumination_linear_detector"
    """
    Corresponds to a PA device with a slit as illumination and a linear array as detection geometry.\n
    Usage: SIMPA package, naming convention
    """

    DIGITAL_DEVICE_POSITION = ("digital_device_position", (list, tuple, np.ndarray))
    """
    Position in [x, y, z] coordinates of the device in the generated volume.\n
    Usage: SIMPA package
    """

    US_GEL = ("us_gel", bool)
    """
    If True, us gel is placed between the PA device and the simulated volume.\n
    Usage: SIMPA package
    """

    OPTICAL_MODEL_SETTINGS = ("optical_model_settings", dict)
    """
    Optical model settings
    """

    OPTICAL_MODEL_OUTPUT_NAME = "optical_forward_model_output"
    """
    Name of the optical forward model output field in the SIMPA output file.\n
    Usage: naming convention
    """

    OPTICAL_MODEL_BINARY_PATH = ("optical_model_binary_path", str)
    """
    Absolute path of the location of the optical forward model binary.\n
    Usage: module optical_simulation_module
    """

    OPTICAL_MODEL_NUMBER_PHOTONS = ("optical_model_number_of_photons", Number)
    """
    Number of photons used in the optical simulation.\n
    Usage: module optical_simulation_module
    """

    OPTICAL_MODEL_ILLUMINATION_GEOMETRY_JSON_FILE = ("optical_model_illumination_geometry_json_file", str)
    """
    Absolute path of the location of the JSON file containing the IPASC-formatted optical forward 
    model illumination geometry.\n
    Usage: module optical_simulation_module
    """

    LASER_PULSE_ENERGY_IN_MILLIJOULE = ("laser_pulse_energy_in_millijoule", (int, np.integer, float, list,
                                                                             range, tuple, np.ndarray))
    """
    Laser pulse energy used in the optical simulation.\n
    Usage: module optical_simulation_module
    """

    DATA_FIELD_FLUENCE = "fluence"
    """
    Name of the optical forward model output fluence field in the SIMPA output file.\n
    Usage: naming convention
    """

    DATA_FIELD_INITIAL_PRESSURE = "initial_pressure"
    """
    Name of the optical forward model output initial pressure field in the SIMPA output file.\n
    Usage: naming convention
    """

    OPTICAL_MODEL_UNITS = "units"
    """
    Name of the optical forward model output units field in the SIMPA output file.\n
    Usage: naming convention
    """

    MCX_SEED = ("mcx_seed", (int, np.integer))
    """
    Specific seed for random initialisation in mcx.\n
    if not set, Tags.RANDOM_SEED will be used instead.
    Usage: module optical_modelling, adapter mcx_adapter
    """

    MCX_ASSUMED_ANISOTROPY = ("mcx_assumed_anisotropy", (int, float))
    """
    The anisotropy that should be assumed for the mcx simulations.
    If not set, a default value of 0.9 will be assumed.
    Usage: module optical_modelling, adapter mcx_adapter
    """

    ILLUMINATION_TYPE = ("optical_model_illumination_type", str)
    """
    Type of the illumination geometry used in mcx.\n
    Usage: module optical_modelling, adapter mcx_adapter
    """

    # Illumination parameters
    ILLUMINATION_POSITION = ("illumination_position", (list, tuple, np.ndarray))
    """
    Position of the photon source in [x, y, z] coordinates used in mcx.\n
    Usage: module optical_modelling, adapter mcx_adapter
    """

    ILLUMINATION_DIRECTION = ("illumination_direction", (list, tuple, np.ndarray))
    """
    Direction of the photon source as [x, y, z] vector used in mcx.\n
    Usage: module optical_modelling, adapter mcx_adapter
    """

    ILLUMINATION_PARAM1 = ("illumination_param1", (list, tuple, np.ndarray))
    """
    First parameter group of the specified illumination type as [x, y, z, w] vector used in mcx.\n
    Usage: module optical_modelling, adapter mcx_adapter
    """

    ILLUMINATION_PARAM2 = ("illumination_param2", (list, tuple, np.ndarray))
    """
    Second parameter group of the specified illumination type as [x, y, z, w] vector used in mcx.\n
    Usage: module optical_modelling, adapter mcx_adapter
    """

    TIME_STEP = ("time_step", Number)
    """
    Temporal resolution of mcx.\n
    Usage: adapter mcx_adapter
    """

    TOTAL_TIME = ("total_time", Number)
    """
    Total simulated time in mcx.\n
    Usage: adapter mcx_adapter
    """

    # Supported illumination types - implemented in mcx
    ILLUMINATION_TYPE_PENCIL = "pencil"
    """
    Corresponds to pencil source in mcx.\n
    Usage: adapter mcx_adapter, naming convention
    """

    ILLUMINATION_TYPE_PENCILARRAY = "pencilarray"
    """
    Corresponds to pencilarray source in mcx.\n
    Usage: adapter mcx_adapter, naming convention
    """

    ILLUMINATION_TYPE_DISK = "disk"
    """
    Corresponds to disk source in mcx.\n
    Usage: adapter mcx_adapter, naming convention
    """

    ILLUMINATION_TYPE_RING = "ring"
    """
    Corresponds to ring source in mcx.\n
    Usage: adapter mcx_adapter, naming convention
    """

    ILLUMINATION_TYPE_SLIT = "slit"
    """
    Corresponds to slit source in mcx.\n
    Usage: adapter mcx_adapter, naming convention
    """

    ILLUMINATION_TYPE_GAUSSIAN = "gaussian"
    """
    Corresponds to gaussian source in mcx.\n
    Usage: adapter mcx_adapter, naming convention
    """

    ILLUMINATION_TYPE_PATTERN = "pattern"
    """
    Corresponds to pattern source in mcx.\n
    Usage: adapter mcx_adapter, naming convention
    """

    ILLUMINATION_TYPE_PATTERN_3D = "pattern3d"
    """
    Corresponds to pattern3d source in mcx.\n
    Usage: adapter mcx_adapter, naming convention
    """

    ILLUMINATION_TYPE_PLANAR = "planar"
    """
    Corresponds to planar source in mcx.\n
    Usage: adapter mcx_adapter, naming convention
    """

    ILLUMINATION_TYPE_FOURIER = "fourier"
    """
    Corresponds to fourier source in mcx.\n
    Usage: adapter mcx_adapter, naming convention
    """

    ILLUMINATION_TYPE_FOURIER_X = "fourierx"
    """
    Corresponds to fourierx source in mcx.\n
    Usage: adapter mcx_adapter, naming convention
    """

    ILLUMINATION_TYPE_FOURIER_X_2D = "fourierx2d"
    """
    Corresponds to fourierx2d source in mcx.\n
    Usage: adapter mcx_adapter, naming convention
    """

    ILLUMINATION_TYPE_DKFZ_PAUS = "pasetup"  # TODO more explanatory rename of pasetup
    """
    Corresponds to pasetup source in mcx. The geometrical definition is described in:\n
    Usage: adapter mcx_adapter, naming convention
    """

    ILLUMINATION_TYPE_MSOT_ACUITY_ECHO = "msot_acuity_echo"
    """s
    Corresponds to msot_acuity_echo source in mcx. The device is manufactured by iThera Medical, Munich, Germany
    (https: // www.ithera-medical.com / products / msot-acuity /).\n
    Usage: adapter mcx_adapter, naming convention
    """

    ILLUMINATION_TYPE_MSOT_INVISION = "invision"
    """
    Corresponds to a source definition in mcx.\n
    Usage: adapter mcx_adapter, naming convention
    """

    ILLUMINATION_TYPE_RING = "ring"
    """
    Corresponds to ring source in mcx.\n
    Usage: adapter mcx_adapter, naming convention
    """

    ILLUMINATION_TYPE_IPASC_DEFINITION = "ipasc"
    """
    Corresponds to a source definition in mcx.\n
    Usage: adapter mcx_adapter, naming convention
    """

    # Supported optical models
    OPTICAL_MODEL = ("optical_model", str)
    """
    Choice of the used optical model.\n
    Usage: module optical_simulation_module
    """

    OPTICAL_MODEL_MCX = "mcx"
    """
    Corresponds to the mcx simulation.\n
    Usage: module optical_simulation_module, naming convention
    """

    OPTICAL_MODEL_TEST = "simpa_tests"
    """
    Corresponds to an adapter for testing purposes only.\n
    Usage: module optical_simulation_module, naming convention
    """

    # Supported acoustic models
    ACOUSTIC_MODEL = ("acoustic_model", str)
    """
    Choice of the used acoustic model.\n
    Usage: module acoustic_forward_module
    """

    ACOUSTIC_MODEL_K_WAVE = "kwave"
    """
    Corresponds to the kwave simulaiton.\n
    Usage: module acoustic_forward_module, naming convention
    """

    K_WAVE_SPECIFIC_DT = ("dt_acoustic_sim", Number)
    """
    Temporal resolution of kwave.\n
    Usage: adapter KwaveAcousticForwardModel, adapter TimeReversalAdapter
    """

    K_WAVE_SPECIFIC_NT = ("Nt_acoustic_sim", Number)
    """
    Total time steps simulated by kwave.\n
    Usage: adapter KwaveAcousticForwardModel, adapter TimeReversalAdapter
    """

    ACOUSTIC_MODEL_TEST = "simpa_tests"
    """
    Corresponds to an adapter for testing purposes only.\n
    Usage: module acoustic_forward_module, naming convention
    """

    ACOUSTIC_MODEL_SETTINGS = ("acoustic_model_settings", dict)
    """
    Acoustic model settings.
    """

    ACOUSTIC_MODEL_BINARY_PATH = ("acoustic_model_binary_path", str)
    """
    Absolute path of the location of the acoustic forward model binary.\n
    Usage: module optical_simulation_module
    """

    ACOUSTIC_MODEL_OUTPUT_NAME = "acoustic_forward_model_output"
    """
    Name of the acoustic forward model output field in the SIMPA output file.\n
    Usage: naming convention
    """

    RECORDMOVIE = ("record_movie", (bool, np.bool_))
    """
    If True, a movie of the kwave simulation will be recorded.\n
    Usage: adapter KwaveAcousticForwardModel
    """

    MOVIENAME = ("movie_name", str)
    """
    Name of the movie recorded by kwave.\n
    Usage: adapter KwaveAcousticForwardModel
    """

    ACOUSTIC_LOG_SCALE = ("acoustic_log_scale", (bool, np.bool_))
    """
    If True, the movie of the kwave simulation will be recorded in a log scale.\n
    Usage: adapter KwaveAcousticForwardModel
    """

    DATA_FIELD_TIME_SERIES_DATA = "time_series_data"
    """
    Name of the time series data field in the SIMPA output file.\n
    Usage: naming convention
    """

    RECONSTRUCTION_MODEL_SETTINGS = ("reconstruction_model_settings", dict)
    """"
    Reconstruction Model Settings
    """

    RECONSTRUCTION_OUTPUT_NAME = ("reconstruction_result", str)
    """
    Absolute path of the image reconstruction result.\n
    Usage: adapter MitkBeamformingAdapter
    """

    RECONSTRUCTION_ALGORITHM = ("reconstruction_algorithm", str)
    """
    Choice of the used reconstruction algorithm.\n
    Usage: module reconstruction_module
    """

    RECONSTRUCTION_ALGORITHM_DAS = "DAS"
    """
    Corresponds to the reconstruction algorithm DAS with the MitkBeamformingAdapter.\n
    Usage: module reconstruction_module, naming convention
    """

    RECONSTRUCTION_ALGORITHM_DMAS = "DMAS"
    """
    Corresponds to the reconstruction algorithm DMAS with the MitkBeamformingAdapter.\n
    Usage: module reconstruction_module, naming convention
    """

    RECONSTRUCTION_ALGORITHM_SDMAS = "sDMAS"
    """
    Corresponds to the reconstruction algorithm sDMAS with the MitkBeamformingAdapter.\n
    Usage: module reconstruction_module, naming convention
    """

    RECONSTRUCTION_ALGORITHM_TIME_REVERSAL = "time_reversal"
    """
    Corresponds to the reconstruction algorithm Time Reversal with TimeReversalAdapter.\n
    Usage: module reconstruction_module, naming convention
    """

    RECONSTRUCTION_ALGORITHM_TEST = "TEST"
    """
    Corresponds to an adapter for testing purposes only.\n
    Usage: module reconstruction_module, naming convention
    """

    RECONSTRUCTION_INVERSE_CRIME = ("reconstruction_inverse_crime", (bool, np.bool_))
    """
    If True, the Time Reversal reconstruction will commit the "inverse crime".\n
    Usage: TimeReversalAdapter
    """

    RECONSTRUCTION_MITK_BINARY_PATH = ("reconstruction_mitk_binary_path", str)
    """
    Absolute path to the Mitk Beamforming script.\n
    Usage: adapter MitkBeamformingAdapter
    """

    RECONSTRUCTION_MITK_SETTINGS_XML = ("reconstruction_mitk_settings_xml", str)
    """
    Absolute path to the Mitk Beamforming script settings.\n
    Usage: adapter MitkBeamformingAdapter
    """

    RECONSTRUCTION_BMODE_METHOD = ("reconstruction_bmode_method", str)
    """
    Choice of the B-Mode method used in the Mitk Beamforming.\n
    Usage: adapter MitkBeamformingAdapter
    """

    RECONSTRUCTION_BMODE_METHOD_ABS = "Abs"
    """
    Corresponds to the absolute value as the B-Mode method used in the Mitk Beamforming.\n
    Usage: adapter MitkBeamformingAdapter, naming convention
    """

    RECONSTRUCTION_BMODE_METHOD_HILBERT_TRANSFORM = "EnvelopeDetection"
    """
    Corresponds to the Hilbert transform as the B-Mode method used in the Mitk Beamforming.\n
    Usage: adapter MitkBeamformingAdapter, naming convention
    """

    RECONSTRUCTION_BMODE_BEFORE_RECONSTRUCTION = ("Envelope_Detection_before_Reconstruction", (bool, np.bool_))
    """
    Specifies whether an envelope detection should be performed before reconstruction, default is False
    Usage: adapter PyTorchDASAdapter, naming convention
    """

    RECONSTRUCTION_BMODE_AFTER_RECONSTRUCTION = ("Envelope_Detection_after_Reconstruction", (bool, np.bool_))
    """
    Specifies whether an envelope detection should be performed after reconstruction, default is False
    Usage: adapter PyTorchDASAdapter
    """

    RECONSTRUCTION_APODIZATION_METHOD = ("reconstruction_apodization_method", str)
    """
    Choice of the apodization method used, i.e. window functions .\n
    Usage: adapter PyTorchDASAdapter
    """

    RECONSTRUCTION_APODIZATION_BOX = "BoxApodization"
    """
    Corresponds to the box window function for apodization.\n
    Usage: adapter PyTorchDASAdapter, naming convention
    """

    RECONSTRUCTION_APODIZATION_HANN = "HannApodization"
    """
    Corresponds to the Hann window function for apodization.\n
    Usage: adapter PyTorchDASAdapter, naming convention
    """

    RECONSTRUCTION_APODIZATION_HAMMING = "HammingApodization"
    """
    Corresponds to the Hamming window function for apodization.\n
    Usage: adapter PyTorchDASAdapter, naming convention
    """

    RECONSTRUCTION_PERFORM_BANDPASS_FILTERING = ("reconstruction_perform_bandpass_filtering",
                                                 (bool, np.bool_))
    """
    Whether bandpass filtering should be applied or not. Default should be True\n
    Usage: adapter PyTorchDASAdapter
    """

    RECONSTRUCTION_PERFORM_RESAMPLING_FOR_FFT = ("reconstruction_perform_resampling_for_fft",
                                                 (bool, np.bool_))
    """
    Whether the data is resampled to a power of 2 in time dimension before applying the FFT 
    and resampled back after filtering for performance reasons. Default should be False\n
    Usage: adapter reconstruction_utils
    """

    BANDPASS_FILTER_METHOD = ("bandpass_filtering_method", str)
    """
    Choice of the bandpass filtering method used, i.e. tukey or butterworth filter .\n
    Usage: ReconstructionAdapterBase
    """

    TUKEY_BANDPASS_FILTER = "tukey_bandpass_filter"
    """
    Corresponds to the tukey bandpass filter\n
    Usage: reconstruction utils
    """

    BUTTERWORTH_BANDPASS_FILTER = "butterworth_bandpass_filter"
    """
    Corresponds to the tukey bandpass filter\n
    Usage: reconstruction utils
    """

    TUKEY_WINDOW_ALPHA = ("tukey_window_alpha", Number)
    """
    Sets alpha value of Tukey window between 0 (similar to box window) and 1 (similar to Hann window).
    Default is 0.5\n
    Usage: adapter PyTorchDASAdapter
    """

    BUTTERWORTH_FILTER_ORDER = ("butterworth_filter_order", (int, np.integer))
    """
    Sets the order of the filter, usually between 1 and 5.
    Default is 1\n
    Usage: reconstruction utils
    """

    BANDPASS_CUTOFF_LOWPASS_IN_HZ = ("bandpass_cuttoff_lowpass_in_HZ", Number)
    """
    Sets the cutoff threshold in Hz for lowpass filtering, i.e. upper limit of the tukey filter. Default is 8 MHz\n
    Usage: adapter PyTorchDASAdapter
    """

    BANDPASS_CUTOFF_HIGHPASS_IN_HZ = ("bandpass_cuttoff_highpass_in_HZ", Number)
    """
    Sets the cutoff threshold in Hz for highpass filtering, i.e. lower limit of the tukey filter. Default is 0.1 MHz\n
    Usage: adapter PyTorchDASAdapter
    """

    DATA_FIELD_RECONSTRUCTED_DATA = "reconstructed_data"
    """
    Name of the reconstructed data field in the SIMPA output file.\n
    Usage: naming convention
    """

    RECONSTRUCTION_MODE = ("reconstruction_mode", str)
    """
    Choice of the reconstruction mode used in the Backprojection.\n
    Usage: adapter BackprojectionAdapter
    """

    RECONSTRUCTION_MODE_DIFFERENTIAL = "differential"
    """
    Corresponds to the differential mode used in the Backprojection.\n
    Usage: adapter BackprojectionAdapter, naming_convention
    """

    RECONSTRUCTION_MODE_PRESSURE = "pressure"
    """
    Corresponds to the pressure mode used in the Backprojection.\n
    Usage: adapter BackprojectionAdapter, naming_convention
    """

    RECONSTRUCTION_MODE_FULL = "full"
    """
    Corresponds to the full mode used in the Backprojection.\n
    Usage: adapter BackprojectionAdapter, naming_convention
    """

    # physical property volume types
    DATA_FIELD_ABSORPTION_PER_CM = "mua"
    """
    Optical absorption of the generated volume/structure in 1/cm.\n
    Usage: SIMPA package, naming convention
    """

    DATA_FIELD_SCATTERING_PER_CM = "mus"
    """
    Optical scattering (NOT REDUCED SCATTERING mus'! mus'=mus*(1-g) ) of the generated volume/structure in 1/cm.\n
    Usage: SIMPA package, naming convention
    """

    DATA_FIELD_ANISOTROPY = "g"
    """
    Optical scattering anisotropy of the generated volume/structure.\n
    Usage: SIMPA package, naming convention
    """

    DATA_FIELD_OXYGENATION = "oxy"
    """
    Oxygenation of the generated volume/structure.\n
    Usage: SIMPA package, naming convention
    """

    DATA_FIELD_SEGMENTATION = "seg"
    """
    Segmentation of the generated volume/structure.\n
    Usage: SIMPA package, naming convention
    """

    DATA_FIELD_GRUNEISEN_PARAMETER = "gamma"
    """
    We define PROPERTY_GRUNEISEN_PARAMETER to contain all wavelength-independent constituents of the PA signal.
    This means that it contains the percentage of absorbed light converted into heat.
    Naturally, one could make an argument that this should not be the case, however, it simplifies the usage of 
    this tool.\n
    Usage: SIMPA package, naming convention
    """

    DATA_FIELD_SPEED_OF_SOUND = "sos"
    """
    Speed of sound of the generated volume/structure in m/s.\n
    Usage: SIMPA package, naming convention
    """

    DATA_FIELD_DENSITY = "density"
    """
    Density of the generated volume/structure in kg/m³.\n
    Usage: SIMPA package, naming convention
    """

    DATA_FIELD_ALPHA_COEFF = "alpha_coeff"
    """
    Acoustic attenuation of kwave of the generated volume/structure in dB/cm/MHz.\n
    Usage: adapter KwaveAcousticForwardModel, adapter TimeReversalAdapter, naming convention
    """

    KWAVE_PROPERTY_SENSOR_MASK = "sensor_mask"
    """
    Sensor mask of kwave of the used PA device.\n
    Usage: adapter KwaveAcousticForwardModel, adapter TimeReversalAdapter, naming convention
    """

    KWAVE_PROPERTY_DIRECTIVITY_ANGLE = "directivity_angle"
    """
    Directionality of the sensors in kwave of the used PA device.\n
    Usage: adapter KwaveAcousticForwardModel, adapter TimeReversalAdapter, naming convention
    """

    KWAVE_PROPERTY_INTRINSIC_EULER_ANGLE = "intrinsic_euler_angle"
    """
    Intrinsic euler angles of the detector elements in the kWaveArray.\n
    Usage: adapter KwaveAcousticForwardModel, adapter TimeReversalAdapter, naming convention
    """

    KWAVE_PROPERTY_ALPHA_POWER = ("medium_alpha_power", Number)
    """
    Exponent of the exponential acoustic attenuation law of kwave.\n
    Usage: adapter KwaveAcousticForwardModel, adapter TimeReversalAdapter, naming convention
    """

    # Volume geometry settings
    SPACING_MM = ("voxel_spacing_mm", Number)
    """
    Isotropic extent of one voxels in mm in the generated volume.\n
    Usage: SIMPA package
    """

    DIM_VOLUME_X_MM = ("volume_x_dim_mm", Number)
    """
    Extent of the x-axis of the generated volume.\n
    Usage: SIMPA package
    """

    DIM_VOLUME_Y_MM = ("volume_y_dim_mm", Number)
    """
    Extent of the y-axis of the generated volume.\n
    Usage: SIMPA package
    """

    DIM_VOLUME_Z_MM = ("volume_z_dim_mm", Number)
    """
    Extent of the z-axis of the generated volume.\n
    Usage: SIMPA package
    """

    # PML parameters
    KWAVE_PROPERTY_PMLSize = ("pml_size", (list, tuple, np.ndarray))
    """
    Size of the "perfectly matched layer" (PML) around the simulated volume in kwave.\n
    Usage: adapter KwaveAcousticForwardModel, adapter TimeReversalAdapter, naming convention
    """

    KWAVE_PROPERTY_PMLAlpha = ("pml_alpha", Number)
    """
    Alpha coefficient of the "perfectly matched layer" (PML) around the simulated volume in kwave.\n
    Usage: adapter KwaveAcousticForwardModel, adapter TimeReversalAdapter, naming convention
    """

    KWAVE_PROPERTY_PMLInside = ("pml_inside", bool)
    """
    If True, the "perfectly matched layer" (PML) in kwave is located inside the volume.\n
    Usage: adapter KwaveAcousticForwardModel, adapter TimeReversalAdapter, naming convention
    """

    KWAVE_PROPERTY_PlotPML = ("plot_pml", bool)
    """
    If True, the "perfectly matched layer" (PML) around the simulated volume in kwave is plotted.\n
    Usage: adapter KwaveAcousticForwardModel, adapter TimeReversalAdapter, naming convention
    """

    KWAVE_PROPERTY_INITIAL_PRESSURE_SMOOTHING = ("initial_pressure_smoothing", bool)
    """
    If True, the initial pressure is smoothed before simulated in kwave.\n
    Usage: adapter KwaveAcousticForwardModel, adapter TimeReversalAdapter, naming convention
    """

    # Acoustic Sensor Properties
    KWAVE_PROPERTY_SENSOR_RECORD = ("sensor_record", str)
    """
    Sensor Record mode of the sensor in kwave. Default should be "p".\n
    Usage: adapter KwaveAcousticForwardModel, adapter TimeReversalAdapter, naming convention
    """

    MODEL_SENSOR_FREQUENCY_RESPONSE = ("model_sensor_frequency_response", bool)
    """
    Boolean to decide whether to model the sensor frequency response in kwave.\n
    Usage: adapter KwaveAcousticForwardModel, adapter TimeReversalAdapter, naming convention
    """

    SENSOR_CENTER_FREQUENCY_HZ = ("sensor_center_frequency", Number)
    """
    Sensor center frequency in kwave.\n
    Usage: adapter KwaveAcousticForwardModel, adapter TimeReversalAdapter, naming convention
    """

    SENSOR_BANDWIDTH_PERCENT = ("sensor_bandwidth", Number)
    """
    Sensor bandwidth in kwave.\n
    Usage: adapter KwaveAcousticForwardModel, adapter TimeReversalAdapter, naming convention
    """

    SENSOR_DIRECTIVITY_SIZE_M = ("sensor_directivity_size", Number)
    """
    Size of each detector element in kwave.\n
    Usage: adapter KwaveAcousticForwardModel, adapter TimeReversalAdapter, naming convention
    """

    SENSOR_DIRECTIVITY_PATTERN = "sensor_directivity_pattern"
    """
    Sensor directivity pattern of the sensor in kwave. Default should be "pressure".\n
    Usage: adapter KwaveAcousticForwardModel, adapter TimeReversalAdapter, naming convention
    """

    SENSOR_SAMPLING_RATE_MHZ = ("sensor_sampling_rate_mhz", Number)
    """
    Sampling rate of the used PA device.\n
    Usage: adapter KwaveAcousticForwardModel, adapter TimeReversalAdapter, naming convention
    """

    SENSOR_NUM_ELEMENTS = ("sensor_num_elements", (int, np.integer))
    """
    Number of detector elements for kwave if no device was selected.\n
    Usage: adapter KwaveAcousticForwardModel, adapter TimeReversalAdapter, naming convention
    """

    SENSOR_NUM_USED_ELEMENTS = ("sensor_num_used_elements", (int, np.integer))
    """
    Number of detector elements that fit into the generated volume if the dimensions and/or spacing of the generated 
    volume were not highly resolved enough to be sufficient for the selected PA device.\n
    Usage: module acoustic_forward_module, naming convention
    """

    SENSOR_ELEMENT_POSITIONS = "sensor_element_positions"
    """
    Number of detector elements that fit into the generated volume if the dimensions and/or spacing of the generated 
    volume were not highly resolved enough to be sufficient for the selected PA device.\n
    Usage: module acoustic_forward_module, naming convention
    """

    DETECTOR_ELEMENT_WIDTH_MM = "detector_element_width_mm"
    """
    Width of a detector element. Corresponds to the pitch - the distance between two detector element borders.\n
    Usage: module acoustic_forward_module, naming convention
    """

    SENSOR_CONCAVE = "concave"
    """
    Indicates that the geometry of the used PA device in the Mitk Beamforming is concave.\n
    Usage: adapter MitkBeamformingAdapter, naming convention
    """

    SENSOR_LINEAR = "linear"
    """
    Indicates that the geometry of the used PA device in the Mitk Beamforming is linear.\n
    Usage: adapter MitkBeamformingAdapter, naming convention
    """

    SENSOR_RADIUS_MM = "sensor_radius_mm"
    """
    Radius of a concave geometry of the used PA device.\n
    Usage: adapter KWaveAdapter, naming convention
    """

    SENSOR_PITCH_MM = "sensor_pitch_mm"
    """
    Pitch of detector elements of the used PA device.\n
    Usage: adapter KWaveAdapter, naming convention
    """

    # Pipelining parameters

    DATA_FIELD = "data_field"
    """
    Defines which data field a certain function shall be applied to.\n 
    Usage: module core.processing_components
    """

    # Noise properties

    NOISE_SHAPE = "noise_shape"
    """
    Shape of a noise model.\n 
    Usage: module core.processing_components.noise
    """

    NOISE_SCALE = "noise_scale"
    """
    Scale of a noise model.\n 
    Usage: module core.processing_components.noise
    """

    NOISE_FREQUENCY = "noise_frequency"
    """
    Frequency of the noise model.\n 
    Usage: module core.processing_components.noise
    """

    NOISE_MIN = "noise_min"
    """
    Min of a noise model.\n 
    Usage: module core.processing_components.noise
    """

    NOISE_MAX = "noise_max"
    """
    Max of a noise model.\n 
    Usage: module core.processing_components.noise
    """

    NOISE_MEAN = "noise_mean"
    """
    Mean of a noise model.\n 
    Usage: module core.processing_components.noise
    """

    NOISE_STD = "noise_std"
    """
    Standard deviation of a noise model.\n 
    Usage: module core.processing_components.noise
    """

    NOISE_MODE = "noise_mode"
    """
    The mode tag of a noise model is used to differentiate between\n
    Tags.NOISE_MODE_ADDITIVE and Tags.NOISE_MODE_MULTIPLICATIVE.\n  
    Usage: module core.processing_components.noise
    """

    NOISE_MODE_ADDITIVE = "noise_mode_additive"
    """
    A noise model shall be applied additively s_n = s + n.\n  
    Usage: module core.processing_components.noise
    """

    NOISE_MODE_MULTIPLICATIVE = "noise_mode_multiplicative"
    """
    A noise model shall be applied multiplicatively s_n = s * n.\n  
    Usage: module core.processing_components.noise
    """

    NOISE_NON_NEGATIVITY_CONSTRAINT = "noise_non_negativity_constraint"
    """
    Defines if after the noise model negative values shall be allowed.\n  
    Usage: module core.processing_components.noise
    """

    VOLUME_CREATION_MODEL_SETTINGS = ("volume_creation_model_settings", dict)
    """"
    Volume Creation Model Settings
    """

    # Structures
    STRUCTURES = ("structures", dict)
    """
    Settings dictionary which contains all the structures that should be generated inside the volume.\n
    Usage: module volume_creation_module
    """

    CHILD_STRUCTURES = ("child_structures", dict)
    """
    Settings dictionary which contains all the child structures of a parent structure.\n
    Usage: module volume_creation_module
    """

    HORIZONTAL_LAYER_STRUCTURE = "HorizontalLayerStructure"
    """
    Corresponds to the HorizontalLayerStructure in the structure_library.\n
    Usage: module volume_creation_module, naming_convention
    """

    CIRCULAR_TUBULAR_STRUCTURE = "CircularTubularStructure"
    """
    Corresponds to the CircularTubularStructure in the structure_library.\n
    Usage: module volume_creation_module, naming_convention
    """

    ELLIPTICAL_TUBULAR_STRUCTURE = "EllipticalTubularStructure"
    """
    Corresponds to the EllipticalTubularStructure in the structure_library.\n
    Usage: module volume_creation_module, naming_convention
    """

    SPHERICAL_STRUCTURE = "SphericalStructure"
    """
    Corresponds to the SphericalStructure in the structure_library.\n
    Usage: module volume_creation_module, naming_convention
    """

    PARALLELEPIPED_STRUCTURE = "ParallelepipedStructure"
    """
    Corresponds to the ParallelepipedStructure in the structure_library.\n
    Usage: module volume_creation_module, naming_convention
    """

    RECTANGULAR_CUBOID_STRUCTURE = "RectangularCuboidStructure"
    """
    Corresponds to the RectangularCuboidStructure in the structure_library.\n
    Usage: module volume_creation_module, naming_convention
    """

    STRUCTURE_TYPE = ("structure_type", str)
    """
    Defines the structure type to one structure in the structure_library.\n
    Usage: module volume_creation_module
    """

    STRUCTURE_SEGMENTATION_TYPE = "structure_segmentation_type"
    """
    Defines the structure segmentation type to one segmentation type in SegmentationClasses.\n
    Usage: module volume_creation_module, naming convention
    """

    UNITS_ARBITRARY = "arbitrary_unity"
    """
    Define arbitrary units if no units were given in the settings.\n
    Usage: module optical_simulation_module, naming convention
    """

    UNITS_PRESSURE = "newton_per_meters_squared"
    """
    Standard units used in the SIMPA framework.\n
    Usage: module optical_simulation_module, naming convention
    """

    """
    IO settings
    """

    SIMPA_OUTPUT_PATH = ("simpa_output_path", str)
    """
    Default path of the SIMPA output if not specified otherwise.\n
    Usage: SIMPA package
    """

    SIMPA_OUTPUT_NAME = "simpa_output.hdf5"
    """
    Default filename of the SIMPA output if not specified otherwise.\n
    Usage: SIMPA package, naming convention
    """
    SIMPA_VERSION = ("simpa_version", str)
    """
    Version number of the currently installed simpa package
    Usage: SIMPA package
    """

    SETTINGS = "settings"
    """
    Location of the simulation settings in the SIMPA output file.\n
    Usage: naming convention
    """

    SIMULATION_PROPERTIES = "simulation_properties"
    """
    Location of the simulation properties in the SIMPA output file.\n
    Usage: naming convention
    """

    SIMULATIONS = "simulations"
    """
    Location of the simulation outputs in the SIMPA output file.\n
    Usage: naming convention
    """

    UPSAMPLED_DATA = "upsampled_data"
    """
    Name of the simulation outputs as upsampled data in the SIMPA output file.\n
    Usage: naming convention
    """

    ORIGINAL_DATA = "original_data"
    """
    Name of the simulation outputs as original data in the SIMPA output file.\n
    Usage: naming convention
    """

    """
    Image Processing
    """

    IMAGE_PROCESSING = "image_processing"
    """
    Location of the image algorithms outputs in the SIMPA output file.\n
    Usage: naming convention
    """

    ITERATIVE_qPAI_RESULT = "iterative_qpai_result"
    """
    Name of the data field in which the iterative qPAI result will be stored.\n
    Usage: naming convention
    """

    LINEAR_UNMIXING_RESULT = "linear_unmixing_result"
    """
    Name of the data field in which the linear unmixing result will be stored.\n
    Usage: naming convention
    """

    """
    Iterative qPAI Reconstruction
    """

    ITERATIVE_RECONSTRUCTION_CONSTANT_REGULARIZATION = ("constant_regularization", (bool, np.bool_))
    """
    If True, the fluence regularization will be constant.\n
    Usage: module algorithms (iterative_qPAI_algorithm.py)
    """

    DOWNSCALE_FACTOR = ("downscale_factor", (int, float, np.int_))
    """
    Downscale factor of the resampling in the qPAI reconstruction\n
    Usage: module algorithms (iterative_qPAI_algorithm.py)
    """

    ITERATIVE_RECONSTRUCTION_MAX_ITERATION_NUMBER = ("maximum_iteration_number", (int, np.integer))
    """
    Maximum number of iterations performed in iterative reconstruction if stopping criterion is not reached.\n
    Usage: module algorithms (iterative_qPAI_algorithm.py)
    """

    ITERATIVE_RECONSTRUCTION_REGULARIZATION_SIGMA = ("regularization_sigma", Number)
    """
    Sigma value used for constant regularization of fluence.\n
    Usage: module algorithms (iterative_qPAI_algorithm.py)
    """

    ITERATIVE_RECONSTRUCTION_SAVE_INTERMEDIATE_RESULTS = ("save_intermediate_results", (bool, np.bool_))
    """
    If True, a list of all intermediate absorption updates (middle slices only) will be saved in a numpy file.\n
    Usage: module algorithms (iterative_qPAI_algorithm.py)
    """

    ITERATIVE_RECONSTRUCTION_SAVE_LAST_FLUENCE = ("save_last_fluence", (bool, np.bool_))
    """
    If True, the last simulated fluence before the stopping criterion will be saved in a numpy file.\n
    Usage: module algorithms (iterative_qPAI_algorithm.py)
    """

    ITERATIVE_RECONSTRUCTION_STOPPING_LEVEL = ("iteration_stopping_level", Number)
    """
    Ratio of improvement and preceding error at which iteration method stops. 
    Usage: module algorithms (iterative_qPAI_algorithm.py)
    """

    LINEAR_UNMIXING_NON_NEGATIVE = ("linear_unmixing_nonnegative", bool)
    """
    If True, non-negative linear unmixing is performed which solves the 
    KKT (Karush-Kuhn-Tucker) conditions for the non-negative least squares problem. \n
    Usage: module algorithms, linear unmixing
    """

    SIMPA_NAMED_ABSORPTION_SPECTRUM_OXYHEMOGLOBIN = "Oxyhemoglobin"
    """
    Name of the spectrum file for oxyhemoglobin chromophore.\n
    Usage: module algorithms, spectra_library, linear_unmixing
    """

    SIMPA_NAMED_ABSORPTION_SPECTRUM_DEOXYHEMOGLOBIN = "Deoxyhemoglobin"
    """
    List of wavelengths used in linear unmixing for deoxyhemoglobin chromophore.\n
    Usage: module algorithms (linear_unmixing)
    """

    SIMPA_NAMED_ABSORPTION_SPECTRUM_WATER = "Water"
    """
    List of wavelengths used in linear unmixing for water chromophore.\n
    Usage: module algorithms (linear_unmixing)
    """

    SIMPA_NAMED_ABSORPTION_SPECTRUM_FAT = "Fat"
    """
    List of wavelengths used in linear unmixing for fat chromophore.\n
    Usage: module algorithms (linear_unmixing)
    """

    SIMPA_NAMED_ABSORPTION_SPECTRUM_MELANIN = "Melanin"
    """
    List of wavelengths used in linear unmixing for melanin chromophore.\n
    Usage: module algorithms (linear_unmixing)
    """

    SIMPA_NAMED_ABSORPTION_SPECTRUM_NICKEL_SULPHIDE = "Nickel_Sulphide"
    """
    List of wavelengths used in linear unmixing for nickel sulphide chromophore.\n
    Usage: module algorithms (linear_unmixing)
    """

    SIMPA_NAMED_ABSORPTION_SPECTRUM_COPPER_SULPHIDE = "Copper_Sulphide"
    """
    List of wavelengths used in linear unmixing for copper sulphide chromophore.\n
    Usage: module algorithms (linear_unmixing)
    """

    LINEAR_UNMIXING_SPECTRA = ("linear_unmixing_spectra", list)
    """
    List of spectra to use for linear unmixing.\n
    Usage: module algorithms (linear_unmixing)
    """

    LINEAR_UNMIXING_COMPUTE_SO2 = ("linear_unmixing_compute_so2", bool)
    """
    If True the blood oxygen saturation is calculated and saved. This is only possible \n
    if the OXYHEMOGLOBIN and DEOXYHEMOGLOBIN spectra are used.\n
    Usage: module algorithms (linear_unmixing)
    """

    SIGNAL_THRESHOLD = ("linear_unmixing_signal_threshold", Number)
    """
    Number that specifies which fraction of the signal intensity is used for the specified processing algorithm.\n
    Usage: module algorithms (linear_unmixing)
    """

    DO_IPASC_EXPORT = ("do_ipasc_export", (bool, np.bool_))
    """
    Flag which determines whether the simulated time series data (if available) will be
    exported into the IPASC data format.
    Usage: module io_handling, core
    """

    IGNORE_QA_ASSERTIONS = ("ignore_qa_assertions", bool)
    """
    Flag which presents any quality assessment to run during the simulation.
    False by default. Only set to True if the pipeline is thoroughly tested.
    Usage: core
    """

    COMPUTE_DIFFUSE_REFLECTANCE = "save_diffuse_reflectance"
    """
    Flag that indicates if the diffuse reflectance should be stored in voxels that are filled with 0 in the surrounding
    of the volume. 
    Usage: simpa.core.simulation_modules.optical_simulation_module.optical_forward_model_mcx_reflectance_adapter
    """

    COMPUTE_PHOTON_DIRECTION_AT_EXIT = "save_dir_at_exit"
    """
    Flag that indicates if the direction of photons when they exit the volume should be stored
    Usage: simpa.core.simulation_modules.optical_simulation_module.optical_forward_model_mcx_reflectance_adapter
    """

    DATA_FIELD_DIFFUSE_REFLECTANCE = "diffuse_reflectance"
    """
    Identifier for the diffuse reflectance values at the surface of the volume (interface to 0-values voxels) 
    Usage: simpa.core.simulation_modules.optical_simulation_module.optical_forward_model_mcx_reflectance_adapter
    """

    DATA_FIELD_DIFFUSE_REFLECTANCE_POS = "diffuse_reflectance_pos"
    """
    Identified for the position within the volumes where the diffuse reflectance was originally stored, interface to
    0-values voxels
    Usage: simpa.core.simulation_modules.optical_simulation_module.optical_forward_model_mcx_reflectance_adapter
    """

    DATA_FIELD_PHOTON_EXIT_POS = "photon_exit_pos"
    """
    Identifier for the position where photons exit the volume. Currently only photon exiting along the Z axis are
    detected. 
    Usage: simpa.core.simulation_modules.optical_simulation_module.optical_forward_model_mcx_reflectance_adapter
    """

    DATA_FIELD_PHOTON_EXIT_DIR = "photon_exit_dir"
    """
    Identifier for the direction of photons when they exit the volume. Currently only photon exiting along the Z axis 
    are detected.
    Usage: simpa.core.simulation_modules.optical_simulation_module.optical_forward_model_mcx_reflectance_adapter
    """

    IMAGE_SCALING_SYMMETRIC = "symmetric"
    """
    Flag indicating the use of reflection on edges during interpolation when rescaling an image
    Usage: simpa.utils.libraries.structure_library.heterogeneity_generator
    """

    IMAGE_SCALING_STRETCH = "stretch"
    """
    Flag indicating the use of reflection on edges during interpolation when rescaling an image
    At the boundary, the image will reflect to fill the area
    Usage: simpa.utils.libraries.structure_library.heterogeneity_generator
    """

    IMAGE_SCALING_WRAP = "wrap"
    """
    Flag indicating tessellating during interpolation when rescaling an image
    Usage: simpa.utils.libraries.structure_library.heterogeneity_generator
    """

    IMAGE_SCALING_CONSTANT = "constant"
    """
    Flag indicating the use of a constant on edges during interpolation when rescaling an image
    The rest of the area will be filled by a constant value
    Usage: simpa.utils.libraries.structure_library.heterogeneity_generator
    """

    IMAGE_SCALING_EDGE = "edge"
    """
    Flag indicating the expansion of the edges during interpolation when rescaling an image
    The edge value will continue across the area
    Usage: simpa.utils.libraries.structure_library.heterogeneity_generator
    """

    CROP_POSITION_TOP = "top"
    """
    Flag indicating the crop position: along top edge of image
    Usage: simpa.utils.libraries.structure_library.heterogeneity_generator
    """

    CROP_POSITION_BOTTOM = "bottom"
    """
    Flag indicating the crop position: along bottom edge of image
    Usage: simpa.utils.libraries.structure_library.heterogeneity_generator
    """

    CROP_POSITION_CENTRE = "centre"
    """
    Flag indicating the crop position: along centre edge of image
    Usage: simpa.utils.libraries.structure_library.heterogeneity_generator
    """

    CROP_POSITION_LEFT = "left"
    """
    Flag indicating the crop position: along left-hand edge of image
    Usage: simpa.utils.libraries.structure_library.heterogeneity_generator
    """

    CROP_POSITION_RIGHT = "right"
    """
    Flag indicating the crop position: along right-hand edge of image
    Usage: simpa.utils.libraries.structure_library.heterogeneity_generator
    """

    CROP_POSITION_RANDOM = "random"
    """
    Flag indicating the crop position: random placement
    Usage: simpa.utils.libraries.structure_library.heterogeneity_generator
    """

    SIMPA_SAVE_PATH_VARNAME = "SIMPA_SAVE_PATH"
    """
    Identifier for the environment variable that defines where the results generated with SIMPA will be sotred
    """

    MCX_BINARY_PATH_VARNAME = "MCX_BINARY_PATH"
    """
    Identified for the environment varibale that defines the path to the MCX executable.
    """

    MATLAB_BINARY_PATH_VARNAME = "MATLAB_BINARY_PATH"
    """
    Identifier for the environment varibale that defines the path the the matlab executable.
    """

    VOLUME_FRACTION = "volume_fraction"
    """
    Identifier for the volume fraction for the simulation
<<<<<<< HEAD
=======
    Usage: simpa.core.digital_device_twins.pa_devices.ithera_msot_acuity
    """

    ADD_US_GEL = "add_us_gel"
    """
    Identifier to add ultrasound gel to the segmentation
    Usage:simpa.core.digital_device_twins.pa_devices.ithera_msot_acuity
    """

    ADD_MEDIPRENE = "add_mediprene"
    """
    Identifier to add mediprene to the segmentation
    Usage:simpa.core.digital_device_twins.pa_devices.ithera_msot_acuity
    """

    ADD_HEAVY_WATER = "add_heavy_water"
    """
    Identifier to add heavy water to the segmentation
    Usage:simpa.core.digital_device_twins.pa_devices.ithera_msot_acuity
>>>>>>> 766e3696
    """<|MERGE_RESOLUTION|>--- conflicted
+++ resolved
@@ -1569,8 +1569,6 @@
     VOLUME_FRACTION = "volume_fraction"
     """
     Identifier for the volume fraction for the simulation
-<<<<<<< HEAD
-=======
     Usage: simpa.core.digital_device_twins.pa_devices.ithera_msot_acuity
     """
 
@@ -1590,5 +1588,4 @@
     """
     Identifier to add heavy water to the segmentation
     Usage:simpa.core.digital_device_twins.pa_devices.ithera_msot_acuity
->>>>>>> 766e3696
     """