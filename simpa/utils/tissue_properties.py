--- conflicted
+++ resolved
@@ -2,21 +2,11 @@
 # SPDX-FileCopyrightText: 2021 Janek Groehl
 # SPDX-License-Identifier: MIT
 
-<<<<<<< HEAD
-from simpa.utils import Tags
-from simpa.utils.constants import wavelength_independent_properties, wavelength_dependent_properties
-=======
 from simpa.utils.constants import property_tags
->>>>>>> e82b448a
 
 
 class TissueProperties(dict):
 
-<<<<<<< HEAD
-    property_tags = wavelength_dependent_properties + wavelength_independent_properties
-
-=======
->>>>>>> e82b448a
     def __init__(self):
         super().__init__()
         self.volume_fraction = 0
