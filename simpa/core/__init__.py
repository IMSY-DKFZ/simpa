# The MIT License (MIT)
#
# Copyright (c) 2021 Computer Assisted Medical Interventions Group, DKFZ
#
# Permission is hereby granted, free of charge, to any person obtaining a copy
# of this software and associated simpa_documentation files (the "Software"), to deal
# in the Software without restriction, including without limitation the rights
# to use, copy, modify, merge, publish, distribute, sublicense, and/or sell
# copies of the Software, and to permit persons to whom the Software is
# furnished to do so, subject to the following conditions:
#
# The above copyright notice and this permission notice shall be included in all
# copies or substantial portions of the Software.
#
# THE SOFTWARE IS PROVIDED "AS IS", WITHOUT WARRANTY OF ANY KIND, EXPRESS OR
# IMPLIED, INCLUDING BUT NOT LIMITED TO THE WARRANTIES OF MERCHANTABILITY,
# FITNESS FOR A PARTICULAR PURPOSE AND NONINFRINGEMENT. IN NO EVENT SHALL THE
# AUTHORS OR COPYRIGHT HOLDERS BE LIABLE FOR ANY CLAIM, DAMAGES OR OTHER
# LIABILITY, WHETHER IN AN ACTION OF CONTRACT, TORT OR OTHERWISE, ARISING FROM,
# OUT OF OR IN CONNECTION WITH THE SOFTWARE OR THE USE OR OTHER DEALINGS IN THE
# SOFTWARE.

<<<<<<< HEAD
from simpa.log import Logger
from simpa.utils import Settings
from abc import abstractmethod, ABC


class SimulationModule(ABC):
    """
    Defines a simulation module that is callable via the SIMPA core.simulation.simulate method.
    """

    def __init__(self):
        """
        Initialises the SimulationModule.
        """
        self.logger = Logger()

    @abstractmethod
    def run(self, global_settings: Settings):
        """
        Executes the respective simulation module

        :param global_settings: The global SIMPA settings dictionary
        """
        pass
=======
# Tissue Generation
from simpa.core.volume_creation.segmentation_based_volume_creator import SegmentationBasedVolumeCreator
from simpa.core.volume_creation.versatile_volume_creator import ModelBasedVolumeCreator

# Optical forward modelling
from simpa.core.optical_simulation.mcx_adapter import McxComponent

# Acoustic forward modelling
from simpa.core.acoustic_simulation.k_wave_adapter import KwaveAcousticForwardModel

# Image reconstruction
from simpa.core.image_reconstruction.DelayAndSumReconstruction import DelayAndSumReconstruction
from simpa.core.image_reconstruction.TimeReversalAdapter import TimeReversalAdapter

# Noise modelling
from simpa.processing.noise_models import GaussianNoiseModel
>>>>>>> b2a6679d


class ProcessingComponent(SimulationModule, ABC):
    """
    Defines a simulation component, which can be used to pre- or post-process simulation data.
    """

    def __init__(self, component_settings_key: str):
        """
        Initialises the ProcessingComponent.

        :param component_settings_key: The key where the component settings are stored in
        """
        super().__init__()
        self.component_settings_key = component_settings_key

<|MERGE_RESOLUTION|>--- conflicted
+++ resolved
@@ -20,49 +20,34 @@
 # OUT OF OR IN CONNECTION WITH THE SOFTWARE OR THE USE OR OTHER DEALINGS IN THE
 # SOFTWARE.
 
-<<<<<<< HEAD
 from simpa.log import Logger
 from simpa.utils import Settings
-from abc import abstractmethod, ABC
+from abc import abstractmethod
 
 
-class SimulationModule(ABC):
+class SimulationComponent:
     """
-    Defines a simulation module that is callable via the SIMPA core.simulation.simulate method.
+    Defines a simulation component that is callable via the SIMPA core.simulation.simulate method.
     """
 
-    def __init__(self):
+    def __init__(self, global_settings: Settings, component_settings_key: str):
         """
-        Initialises the SimulationModule.
+        Initialises the SimulationComponent given the global settings dictionary.
+         :param global_settings: The SIMPA settings dictionary
+         :param component_settings_key: the key to lookup the specific settings for this Component.
         """
         self.logger = Logger()
+        self.global_settings = global_settings
+        self.component_settings = global_settings[component_settings_key]
 
     @abstractmethod
-    def run(self, global_settings: Settings):
+    def run(self):
         """
-        Executes the respective simulation module
+        Executes the respective simulation component
 
         :param global_settings: The global SIMPA settings dictionary
         """
         pass
-=======
-# Tissue Generation
-from simpa.core.volume_creation.segmentation_based_volume_creator import SegmentationBasedVolumeCreator
-from simpa.core.volume_creation.versatile_volume_creator import ModelBasedVolumeCreator
-
-# Optical forward modelling
-from simpa.core.optical_simulation.mcx_adapter import McxComponent
-
-# Acoustic forward modelling
-from simpa.core.acoustic_simulation.k_wave_adapter import KwaveAcousticForwardModel
-
-# Image reconstruction
-from simpa.core.image_reconstruction.DelayAndSumReconstruction import DelayAndSumReconstruction
-from simpa.core.image_reconstruction.TimeReversalAdapter import TimeReversalAdapter
-
-# Noise modelling
-from simpa.processing.noise_models import GaussianNoiseModel
->>>>>>> b2a6679d
 
 
 class ProcessingComponent(SimulationModule, ABC):
