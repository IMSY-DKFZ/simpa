# The MIT License (MIT)
#
# Copyright (c) 2021 Computer Assisted Medical Interventions Group, DKFZ
#
# Permission is hereby granted, free of charge, to any person obtaining a copy
# of this software and associated simpa_documentation files (the "Software"), to deal
# in the Software without restriction, including without limitation the rights
# to use, copy, modify, merge, publish, distribute, sublicense, and/or sell
# copies of the Software, and to permit persons to whom the Software is
# furnished to do so, subject to the following conditions:
#
# The above copyright notice and this permission notice shall be included in all
# copies or substantial portions of the Software.
#
# THE SOFTWARE IS PROVIDED "AS IS", WITHOUT WARRANTY OF ANY KIND, EXPRESS OR
# IMPLIED, INCLUDING BUT NOT LIMITED TO THE WARRANTIES OF MERCHANTABILITY,
# FITNESS FOR A PARTICULAR PURPOSE AND NONINFRINGEMENT. IN NO EVENT SHALL THE
# AUTHORS OR COPYRIGHT HOLDERS BE LIABLE FOR ANY CLAIM, DAMAGES OR OTHER
# LIABILITY, WHETHER IN AN ACTION OF CONTRACT, TORT OR OTHERWISE, ARISING FROM,
# OUT OF OR IN CONNECTION WITH THE SOFTWARE OR THE USE OR OTHER DEALINGS IN THE
# SOFTWARE.

from simpa.utils import Tags
from simpa.io_handling.io_hdf5 import save_hdf5
from simpa.io_handling.serialization import SIMPAJSONSerializer
from simpa.utils.settings import Settings
from simpa.log import Logger

import numpy as np
import os
import json
import time


def simulate(simulation_pipeline: list, settings: Settings):
    """
    This method constitutes the staring point for the simulation pipeline
    of the SIMPA toolkit. It calls all relevant and wanted simulation modules in the
    following pre-determined order::

        def simulation(settings):
            for wavelength in settings[Tags.WAVELENGTHS]:

                simulation_data = volume_creator.create_simulation_volumes(settings)
                if optical_simulation_module in settings:
                    optical_model.simulate(simulation_data, settings)
                if acoustic_forward_module in settings:
                    acoustic_model.simulate(simulation_data, settings)
                if noise_simulation in settings:
                    noise_model.simulate(simulation_data, settings)
                if reconstruction_module in settings:
                    reconstruction_model.simulate(simulation_data, settings)

                io_handler.save_hdf5(simulation_data, settings)

    :param simulation_pipeline: a list of callable functions
    :param settings: settings dictionary containing the simulation instructions
    :return: list with the save paths of the simulated data within the HDF5 file.
    """
    start_time = time.time()
    logger = Logger()
    if not isinstance(settings, Settings):
        logger.critical("The second argument was not a settings instance!")
        raise TypeError("Use a Settings instance from simpa.utils.settings_generator as simulation input.")

    if not isinstance(simulation_pipeline, list):
        logger.critical("The first argument was not a list with pipeline methods!")
        raise TypeError("The simulation pipeline must be a list that contains callable functions.")

    simpa_output = dict()
    path = settings[Tags.SIMULATION_PATH] + "/"
    if not os.path.exists(path):
        os.makedirs(path)

    if Tags.SIMPA_OUTPUT_NAME in settings:
        simpa_output_path = path + settings[Tags.SIMPA_OUTPUT_NAME]
    else:
        simpa_output_path = path + settings[Tags.VOLUME_NAME]

    serializer = SIMPAJSONSerializer()

    if Tags.SETTINGS_JSON in settings:
        if settings[Tags.SETTINGS_JSON]:
            with open(simpa_output_path + ".json", "w") as json_file:
                json.dump(settings, json_file, indent="\t", default=serializer.default)
            settings[Tags.SETTINGS_JSON_PATH] = simpa_output_path + ".json"

    settings[Tags.SIMPA_OUTPUT_PATH] = simpa_output_path + ".hdf5"

    simpa_output[Tags.SETTINGS] = settings

    logger.debug("Saving settings dictionary...")
    save_hdf5(simpa_output, settings[Tags.SIMPA_OUTPUT_PATH])
    logger.debug("Saving settings dictionary...[Done]")

    for wavelength in settings[Tags.WAVELENGTHS]:
        logger.debug(f"Running pipeline for wavelength {wavelength}nm...")

        if settings[Tags.RANDOM_SEED] is not None:
            np.random.seed(settings[Tags.RANDOM_SEED])
        else:
            np.random.seed(None)

        settings[Tags.WAVELENGTH] = wavelength
<<<<<<< HEAD
        volume_output_path = run_volume_creation(settings)

        optical_output_path = None
        acoustic_output_path = None

        if Tags.RUN_OPTICAL_MODEL in settings and settings[Tags.RUN_OPTICAL_MODEL]:
            optical_output_path = run_optical_forward_model(settings)

        if Tags.ACOUSTIC_SIMULATION_3D not in settings or not settings[Tags.ACOUSTIC_SIMULATION_3D]:
            if Tags.SIMULATION_EXTRACT_FIELD_OF_VIEW not in settings or settings[Tags.SIMULATION_EXTRACT_FIELD_OF_VIEW]:
                extract_field_of_view(settings, volume_output_path, optical_output_path, acoustic_output_path)

        if Tags.PERFORM_UPSAMPLING in settings:
            if settings[Tags.PERFORM_UPSAMPLING]:
                upsample(settings)

        if Tags.RUN_ACOUSTIC_MODEL in settings:
            if settings[Tags.RUN_ACOUSTIC_MODEL]:
                acoustic_output_path = run_acoustic_forward_model(settings)
                if (Tags.APPLY_NOISE_MODEL in settings) and settings[Tags.APPLY_NOISE_MODEL]:
                    apply_noise_model_to_time_series_data(settings, acoustic_output_path)

        if Tags.PERFORM_IMAGE_RECONSTRUCTION in settings:
            if settings[Tags.PERFORM_IMAGE_RECONSTRUCTION]:
                perform_reconstruction(settings)

        # Quick and dirty fix:
        all_data = load_hdf5(settings[Tags.SIMPA_OUTPUT_PATH])
        save_hdf5(all_data, settings[Tags.SIMPA_OUTPUT_PATH])


def extract_field_of_view(settings, volume_path, optical_path, acoustic_path):
    wavelength = str(settings[Tags.WAVELENGTH])
    if volume_path is not None:
        volume_data = load_hdf5(settings[Tags.SIMPA_OUTPUT_PATH], volume_path)
        sizes = np.shape(volume_data[Tags.PROPERTY_ABSORPTION_PER_CM])
        for key, value in volume_data.items():
            if key in [Tags.PROPERTY_ABSORPTION_PER_CM, Tags.PROPERTY_SCATTERING_PER_CM, Tags.PROPERTY_ANISOTROPY]:
                if np.shape(value[wavelength]) == sizes:
                    volume_data[key][wavelength] = value[:, int(sizes[1] / 2), :]
            else:
                if np.shape(value) == sizes:
                    volume_data[key] = value[:, int(sizes[1] / 2), :]

        save_hdf5(volume_data, settings[Tags.SIMPA_OUTPUT_PATH], volume_path)

    if optical_path is not None:
        optical_data = load_hdf5(settings[Tags.SIMPA_OUTPUT_PATH], optical_path)
        fluence = optical_data['fluence'][wavelength]
        sizes = np.shape(fluence)
        optical_data["fluence"][wavelength] = fluence[:, int(sizes[1] / 2), :]
        optical_data['initial_pressure'][wavelength] = optical_data['initial_pressure'][wavelength][:, int(sizes[1] / 2), :]

        save_hdf5(optical_data, settings[Tags.SIMPA_OUTPUT_PATH], optical_path)
=======

        for pipeline_element in simulation_pipeline:
            pipeline_element.run()

        logger.debug(f"Running pipeline for wavelength {wavelength}nm... [Done]")

    logger.info(f"The entire simulation pipeline required {time.time() - start_time} seconds.")
>>>>>>> 58be5f57
<|MERGE_RESOLUTION|>--- conflicted
+++ resolved
@@ -102,67 +102,10 @@
             np.random.seed(None)
 
         settings[Tags.WAVELENGTH] = wavelength
-<<<<<<< HEAD
-        volume_output_path = run_volume_creation(settings)
-
-        optical_output_path = None
-        acoustic_output_path = None
-
-        if Tags.RUN_OPTICAL_MODEL in settings and settings[Tags.RUN_OPTICAL_MODEL]:
-            optical_output_path = run_optical_forward_model(settings)
-
-        if Tags.ACOUSTIC_SIMULATION_3D not in settings or not settings[Tags.ACOUSTIC_SIMULATION_3D]:
-            if Tags.SIMULATION_EXTRACT_FIELD_OF_VIEW not in settings or settings[Tags.SIMULATION_EXTRACT_FIELD_OF_VIEW]:
-                extract_field_of_view(settings, volume_output_path, optical_output_path, acoustic_output_path)
-
-        if Tags.PERFORM_UPSAMPLING in settings:
-            if settings[Tags.PERFORM_UPSAMPLING]:
-                upsample(settings)
-
-        if Tags.RUN_ACOUSTIC_MODEL in settings:
-            if settings[Tags.RUN_ACOUSTIC_MODEL]:
-                acoustic_output_path = run_acoustic_forward_model(settings)
-                if (Tags.APPLY_NOISE_MODEL in settings) and settings[Tags.APPLY_NOISE_MODEL]:
-                    apply_noise_model_to_time_series_data(settings, acoustic_output_path)
-
-        if Tags.PERFORM_IMAGE_RECONSTRUCTION in settings:
-            if settings[Tags.PERFORM_IMAGE_RECONSTRUCTION]:
-                perform_reconstruction(settings)
-
-        # Quick and dirty fix:
-        all_data = load_hdf5(settings[Tags.SIMPA_OUTPUT_PATH])
-        save_hdf5(all_data, settings[Tags.SIMPA_OUTPUT_PATH])
-
-
-def extract_field_of_view(settings, volume_path, optical_path, acoustic_path):
-    wavelength = str(settings[Tags.WAVELENGTH])
-    if volume_path is not None:
-        volume_data = load_hdf5(settings[Tags.SIMPA_OUTPUT_PATH], volume_path)
-        sizes = np.shape(volume_data[Tags.PROPERTY_ABSORPTION_PER_CM])
-        for key, value in volume_data.items():
-            if key in [Tags.PROPERTY_ABSORPTION_PER_CM, Tags.PROPERTY_SCATTERING_PER_CM, Tags.PROPERTY_ANISOTROPY]:
-                if np.shape(value[wavelength]) == sizes:
-                    volume_data[key][wavelength] = value[:, int(sizes[1] / 2), :]
-            else:
-                if np.shape(value) == sizes:
-                    volume_data[key] = value[:, int(sizes[1] / 2), :]
-
-        save_hdf5(volume_data, settings[Tags.SIMPA_OUTPUT_PATH], volume_path)
-
-    if optical_path is not None:
-        optical_data = load_hdf5(settings[Tags.SIMPA_OUTPUT_PATH], optical_path)
-        fluence = optical_data['fluence'][wavelength]
-        sizes = np.shape(fluence)
-        optical_data["fluence"][wavelength] = fluence[:, int(sizes[1] / 2), :]
-        optical_data['initial_pressure'][wavelength] = optical_data['initial_pressure'][wavelength][:, int(sizes[1] / 2), :]
-
-        save_hdf5(optical_data, settings[Tags.SIMPA_OUTPUT_PATH], optical_path)
-=======
 
         for pipeline_element in simulation_pipeline:
             pipeline_element.run()
 
         logger.debug(f"Running pipeline for wavelength {wavelength}nm... [Done]")
 
-    logger.info(f"The entire simulation pipeline required {time.time() - start_time} seconds.")
->>>>>>> 58be5f57
+    logger.info(f"The entire simulation pipeline required {time.time() - start_time} seconds.")