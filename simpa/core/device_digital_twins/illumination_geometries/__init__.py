# SPDX-FileCopyrightText: 2021 Division of Intelligent Medical Systems, DKFZ
# SPDX-FileCopyrightText: 2021 Janek Groehl
# SPDX-License-Identifier: MIT

<<<<<<< HEAD
from abc import abstractmethod
from simpa.core.device_digital_twins import DigitalDeviceTwinBase
from simpa.utils import Settings
import numpy as np


class IlluminationGeometryBase(DigitalDeviceTwinBase):
    """
    This class is the base class for representing all illumination geometries.
    """

    def __init__(self, device_position_mm=None, source_direction_vector: np.ndarray = None,
                 field_of_view_extent_mm=None):
        """
        :param device_position_mm: Each device has an internal position which serves as origin for internal \
        representations of illuminator positions.
        :type device_position_mm: ndarray

        :param source_direction_vector: Direction of the illumination source.
        :type source_direction_vector: ndarray

        :param field_of_view_extent_mm: Field of view which is defined as a numpy array of the shape \
        [xs, xe, ys, ye, zs, ze], where x, y, and z denote the coordinate axes and s and e denote the start and end \
        positions.
        :type field_of_view_extent_mm: ndarray
        """
        super(IlluminationGeometryBase, self).__init__(device_position_mm=device_position_mm,
                                                       field_of_view_extent_mm=field_of_view_extent_mm)

        if source_direction_vector is None:
            self.source_direction_vector = [0, 0, 1]
        else:
            self.source_direction_vector = source_direction_vector
        self.normalized_source_direction_vector = self.source_direction_vector / np.linalg.norm(
            self.source_direction_vector)

    @abstractmethod
    def get_mcx_illuminator_definition(self, global_settings: Settings) -> dict:
        """
        IMPORTANT: This method creates a dictionary that contains tags as they are expected for the
        mcx simulation tool to represent the illumination geometry of this device.

        :param global_settings: The global_settings instance containing the simulation instructions.
        :type global_settings: Settings

        :return: Dictionary that includes all parameters needed for mcx.
        :rtype: dict
        """
        pass

    def check_settings_prerequisites(self, global_settings) -> bool:
        return True

    def update_settings_for_use_of_model_based_volume_creator(self, global_settings) -> Settings:
        pass

    def update_settings_for_use_of_segmentation_based_volume_creator(self, global_settings: Settings):
        pass

    def serialize(self) -> dict:
        serialized_device = self.__dict__
        device_dict = {"IlluminationGeometryBase": serialized_device}
        return device_dict

    @staticmethod
    def deserialize(dictionary_to_deserialize):
        deserialized_device = IlluminationGeometryBase()
        for key, value in dictionary_to_deserialize.items():
            deserialized_device.__dict__[key] = value
        return deserialized_device
=======
from .illumination_geometry_base import IlluminationGeometryBase
>>>>>>> 3a224c31
<|MERGE_RESOLUTION|>--- conflicted
+++ resolved
@@ -2,77 +2,4 @@
 # SPDX-FileCopyrightText: 2021 Janek Groehl
 # SPDX-License-Identifier: MIT
 
-<<<<<<< HEAD
-from abc import abstractmethod
-from simpa.core.device_digital_twins import DigitalDeviceTwinBase
-from simpa.utils import Settings
-import numpy as np
-
-
-class IlluminationGeometryBase(DigitalDeviceTwinBase):
-    """
-    This class is the base class for representing all illumination geometries.
-    """
-
-    def __init__(self, device_position_mm=None, source_direction_vector: np.ndarray = None,
-                 field_of_view_extent_mm=None):
-        """
-        :param device_position_mm: Each device has an internal position which serves as origin for internal \
-        representations of illuminator positions.
-        :type device_position_mm: ndarray
-
-        :param source_direction_vector: Direction of the illumination source.
-        :type source_direction_vector: ndarray
-
-        :param field_of_view_extent_mm: Field of view which is defined as a numpy array of the shape \
-        [xs, xe, ys, ye, zs, ze], where x, y, and z denote the coordinate axes and s and e denote the start and end \
-        positions.
-        :type field_of_view_extent_mm: ndarray
-        """
-        super(IlluminationGeometryBase, self).__init__(device_position_mm=device_position_mm,
-                                                       field_of_view_extent_mm=field_of_view_extent_mm)
-
-        if source_direction_vector is None:
-            self.source_direction_vector = [0, 0, 1]
-        else:
-            self.source_direction_vector = source_direction_vector
-        self.normalized_source_direction_vector = self.source_direction_vector / np.linalg.norm(
-            self.source_direction_vector)
-
-    @abstractmethod
-    def get_mcx_illuminator_definition(self, global_settings: Settings) -> dict:
-        """
-        IMPORTANT: This method creates a dictionary that contains tags as they are expected for the
-        mcx simulation tool to represent the illumination geometry of this device.
-
-        :param global_settings: The global_settings instance containing the simulation instructions.
-        :type global_settings: Settings
-
-        :return: Dictionary that includes all parameters needed for mcx.
-        :rtype: dict
-        """
-        pass
-
-    def check_settings_prerequisites(self, global_settings) -> bool:
-        return True
-
-    def update_settings_for_use_of_model_based_volume_creator(self, global_settings) -> Settings:
-        pass
-
-    def update_settings_for_use_of_segmentation_based_volume_creator(self, global_settings: Settings):
-        pass
-
-    def serialize(self) -> dict:
-        serialized_device = self.__dict__
-        device_dict = {"IlluminationGeometryBase": serialized_device}
-        return device_dict
-
-    @staticmethod
-    def deserialize(dictionary_to_deserialize):
-        deserialized_device = IlluminationGeometryBase()
-        for key, value in dictionary_to_deserialize.items():
-            deserialized_device.__dict__[key] = value
-        return deserialized_device
-=======
-from .illumination_geometry_base import IlluminationGeometryBase
->>>>>>> 3a224c31
+from .illumination_geometry_base import IlluminationGeometryBase