--- conflicted
+++ resolved
@@ -2,140 +2,4 @@
 # SPDX-FileCopyrightText: 2021 Janek Groehl
 # SPDX-License-Identifier: MIT
 
-<<<<<<< HEAD
-from abc import abstractmethod
-from simpa.core.device_digital_twins import DigitalDeviceTwinBase
-import numpy as np
-from typing import Union
-
-
-class DetectionGeometryBase(DigitalDeviceTwinBase):
-    """
-    This class is the base class for representing all detector geometries.
-    """
-
-    def __init__(self, number_detector_elements: int, detector_element_width_mm: Union[float, int],
-                 detector_element_length_mm: Union[float, int], center_frequency_hz: Union[float, int],
-                 bandwidth_percent: Union[float, int], sampling_frequency_mhz: Union[float, int],
-                 device_position_mm: np.ndarray = None, field_of_view_extent_mm: np.ndarray = None):
-        """
-
-        :param number_detector_elements: Total number of detector elements.
-        :type number_detector_elements: int
-        :param detector_element_width_mm: In-plane width of one detector element (pitch - distance between two
-            elements) in mm.
-        :type detector_element_width_mm: int, float
-        :param detector_element_length_mm: Out-of-plane length of one detector element in mm.
-        :type detector_element_length_mm: int, float
-        :param center_frequency_hz: Center frequency of the detector with approximately gaussian frequency response in
-            Hz.
-        :type center_frequency_hz: int, float
-        :param bandwidth_percent: Full width at half maximum in percent of the center frequency.
-        :type bandwidth_percent: int, float
-        :param sampling_frequency_mhz: Sampling frequency of the detector in MHz.
-        :type sampling_frequency_mhz: int, float
-        :param device_position_mm: Each device has an internal position which serves as origin for internal \
-        representations of detector positions.
-        :type device_position_mm: ndarray
-        :param field_of_view_extent_mm: Field of view which is defined as a numpy array of the shape \
-        [xs, xe, ys, ye, zs, ze], where x, y, and z denote the coordinate axes and s and e denote the start and end \
-        positions.
-        :type field_of_view_extent_mm: ndarray
-        """
-        super(DetectionGeometryBase, self).__init__(device_position_mm=device_position_mm,
-                                                    field_of_view_extent_mm=field_of_view_extent_mm)
-        self.number_detector_elements = number_detector_elements
-        self.detector_element_width_mm = detector_element_width_mm
-        self.detector_element_length_mm = detector_element_length_mm
-        self.center_frequency_Hz = center_frequency_hz
-        self.bandwidth_percent = bandwidth_percent
-        self.sampling_frequency_MHz = sampling_frequency_mhz
-
-    @abstractmethod
-    def get_detector_element_positions_base_mm(self) -> np.ndarray:
-        """
-        Defines the abstract positions of the detection elements in an arbitrary coordinate system.
-        Typically, the center of the field of view is defined as the origin.
-
-        To obtain the positions in an interpretable coordinate system, please use the other method::
-
-            get_detector_element_positions_accounting_for_device_position_mm
-
-        :returns: A numpy array containing the position vectors of the detection elements.
-
-        """
-        pass
-
-    def get_detector_element_positions_accounting_for_device_position_mm(self) -> np.ndarray:
-        """
-        Similar to::
-
-            get_detector_element_positions_base_mm
-
-        This method returns the absolute positions of the detection elements relative to the device
-        position in the imaged volume, where the device position is defined by the following tag::
-
-            Tags.DIGITAL_DEVICE_POSITION
-
-        :returns: A numpy array containing the coordinates of the detection elements
-
-        """
-        abstract_element_positions = self.get_detector_element_positions_base_mm()
-        device_position = self.device_position_mm
-        return np.add(abstract_element_positions, device_position)
-
-    def get_detector_element_positions_accounting_for_field_of_view(self) -> np.ndarray:
-        """
-        Similar to::
-
-            get_detector_element_positions_base_mm
-
-        This method returns the absolute positions of the detection elements relative to the device
-        position in the imaged volume, where the device position is defined by the following tag::
-
-            Tags.DIGITAL_DEVICE_POSITION
-
-        :returns: A numpy array containing the coordinates of the detection elements
-
-        """
-        abstract_element_positions = np.copy(self.get_detector_element_positions_base_mm())
-        field_of_view = self.field_of_view_extent_mm
-        x_half = (field_of_view[1] - field_of_view[0]) / 2
-        y_half = (field_of_view[3] - field_of_view[2]) / 2
-        if np.abs(x_half) < 1e-10:
-            abstract_element_positions[:, 0] = 0
-        if np.abs(y_half) < 1e-10:
-            abstract_element_positions[:, 1] = 0
-
-        abstract_element_positions[:, 0] += x_half
-        abstract_element_positions[:, 1] += y_half
-        abstract_element_positions[:, 2] += field_of_view[4]
-        return abstract_element_positions
-
-    @abstractmethod
-    def get_detector_element_orientations(self) -> np.ndarray:
-        """
-        This method yields a normalised orientation vector for each detection element. The length of
-        this vector is the same as the one obtained via the position methods::
-
-            get_detector_element_positions_base_mm
-            get_detector_element_positions_accounting_for_device_position_mm
-
-        :returns: a numpy array that contains normalised orientation vectors for each detection element
-
-        """
-        pass
-
-    def serialize(self) -> dict:
-        serialized_device = self.__dict__
-        return {DetectionGeometryBase: serialized_device}
-
-    @staticmethod
-    def deserialize(dictionary_to_deserialize):
-        deserialized_device = DetectionGeometryBase()
-        for key, value in dictionary_to_deserialize.items():
-            deserialized_device.__dict__[key] = value
-        return deserialized_device
-=======
-from .detection_geometry_base import DetectionGeometryBase
->>>>>>> 3a224c31
+from .detection_geometry_base import DetectionGeometryBase