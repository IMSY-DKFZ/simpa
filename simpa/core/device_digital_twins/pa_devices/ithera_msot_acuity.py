# SPDX-FileCopyrightText: 2021 Division of Intelligent Medical Systems, DKFZ
# SPDX-FileCopyrightText: 2021 Janek Groehl
# SPDX-License-Identifier: MIT
import torch
<<<<<<< HEAD
import torch.nn.functional as F
=======
>>>>>>> 766e3696

from simpa.core.device_digital_twins import PhotoacousticDevice, \
    CurvedArrayDetectionGeometry, MSOTAcuityIlluminationGeometry

from simpa.utils.settings import Settings
from simpa.utils import Tags
from simpa.utils.libraries.tissue_library import TISSUE_LIBRARY
import numpy as np


class MSOTAcuityEcho(PhotoacousticDevice):
    """
    This class represents a digital twin of the MSOT Acuity Echo, manufactured by iThera Medical, Munich, Germany
    (https://www.ithera-medical.com/products/msot-acuity/). It is based on the real specifications of the device, but
    due to the limitations of the possibilities how to represent a device in the software frameworks,
    constitutes only an approximation.

    The origin for this device is the center of the membrane at the point of contact between the membrane and the
    tissue, i.e. the outer center of the membrane.

    Some important publications that showcase the use cases of the MSOT Acuity and Acuity Echo device are::

        Regensburger, Adrian P., et al. "Detection of collagens by multispectral optoacoustic
        tomography as an imaging biomarker for Duchenne muscular dystrophy."
        Nature Medicine 25.12 (2019): 1905-1915.

        Knieling, Ferdinand, et al. "Multispectral Optoacoustic Tomography for Assessment of
        Crohn's Disease Activity."
        The New England journal of medicine 376.13 (2017): 1292.

    """

    def __init__(self, device_position_mm: np.ndarray = None,
                 field_of_view_extent_mm: np.ndarray = None):
        """
        :param device_position_mm: Each device has an internal position which serves as origin for internal \
        representations of e.g. detector element positions or illuminator positions.
        :type device_position_mm: ndarray
        :param field_of_view_extent_mm: Field of view which is defined as a numpy array of the shape \
        [xs, xe, ys, ye, zs, ze], where x, y, and z denote the coordinate axes and s and e denote the start and end \
        positions.
        :type field_of_view_extent_mm: ndarray
        """
        super(MSOTAcuityEcho, self).__init__(device_position_mm=device_position_mm)

        self.mediprene_membrane_height_mm = 1
        self.probe_height_mm = 43.2
        self.focus_in_field_of_view_mm = 8
        self.detection_geometry_position_vector = np.add(self.device_position_mm,
                                                         np.array([0, 0, self.focus_in_field_of_view_mm]))

        if field_of_view_extent_mm is None:
            self.field_of_view_extent_mm = np.asarray([-(2 * np.sin(0.34 / 40 * 128) * 40) / 2,
                                                       (2 * np.sin(0.34 / 40 * 128) * 40) / 2,
                                                       0, 0, 0, 50])
        else:
            self.field_of_view_extent_mm = field_of_view_extent_mm

        self.field_of_view_extent_mm[4] -= self.focus_in_field_of_view_mm
        self.field_of_view_extent_mm[5] -= self.focus_in_field_of_view_mm

        detection_geometry = CurvedArrayDetectionGeometry(pitch_mm=0.34,
                                                          radius_mm=40,
                                                          number_detector_elements=256,
                                                          detector_element_width_mm=0.24,
                                                          detector_element_length_mm=13,
                                                          center_frequency_hz=3.96e6,
                                                          bandwidth_percent=55,
                                                          sampling_frequency_mhz=40,
                                                          angular_origin_offset=np.pi,
                                                          device_position_mm=self.detection_geometry_position_vector,
                                                          field_of_view_extent_mm=self.field_of_view_extent_mm)

        self.set_detection_geometry(detection_geometry)
        illumination_geometry = MSOTAcuityIlluminationGeometry()

        # y position relative to the membrane:
        # The laser is located 43.2 mm  behind the membrane with an angle of 22.4 degrees.
        # However, the incident of laser and image plane is located 2.8 behind the membrane (outside of the device).
        y_pos_relative_to_membrane = np.tan(np.deg2rad(22.4)) * (43.2 + 2.8)
        self.add_illumination_geometry(illumination_geometry,
                                       illuminator_position_relative_to_pa_device=np.array([0,
                                                                                            -y_pos_relative_to_membrane,
                                                                                            -43.2]))

    def update_settings_for_use_of_model_based_volume_creator(self, global_settings: Settings):
        """
        Updates the volume creation settings of the model based volume creator according to the size of the device.
        :param global_settings: Settings for the entire simulation pipeline.
        :type global_settings: Settings
        """
        try:
            volume_creator_settings = Settings(global_settings.get_volume_creation_settings())
        except KeyError as e:
            self.logger.warning("You called the update_settings_for_use_of_model_based_volume_creator method "
                                "even though there are no volume creation settings defined in the "
                                "settings dictionary.")
            return

        probe_size_mm = self.probe_height_mm
        mediprene_layer_height_mm = self.mediprene_membrane_height_mm
        heavy_water_layer_height_mm = probe_size_mm - mediprene_layer_height_mm
        spacing_mm = global_settings[Tags.SPACING_MM]
        old_volume_height_pixels = round(global_settings[Tags.DIM_VOLUME_Z_MM] / spacing_mm)

        if Tags.US_GEL in volume_creator_settings and volume_creator_settings[Tags.US_GEL]:
            us_gel_thickness = np.random.normal(0.4, 0.1)
        else:
            us_gel_thickness = 0

        z_dim_position_shift_mm = mediprene_layer_height_mm + heavy_water_layer_height_mm + us_gel_thickness

        new_volume_height_mm = global_settings[Tags.DIM_VOLUME_Z_MM] + z_dim_position_shift_mm

        # adjust the z-dim to msot probe height
        global_settings[Tags.DIM_VOLUME_Z_MM] = new_volume_height_mm

        # adjust the x-dim to msot probe width
        # 1 voxel is added (0.5 on both sides) to make sure no rounding errors lead to a detector element being outside
        # of the simulated volume.

        if global_settings[Tags.DIM_VOLUME_X_MM] < round(self.detection_geometry.probe_width_mm) + spacing_mm:
            width_shift_for_structures_mm = (round(self.detection_geometry.probe_width_mm) + spacing_mm -
                                             global_settings[Tags.DIM_VOLUME_X_MM]) / 2
            global_settings[Tags.DIM_VOLUME_X_MM] = round(self.detection_geometry.probe_width_mm) + spacing_mm
            self.logger.debug(f"Changed Tags.DIM_VOLUME_X_MM to {global_settings[Tags.DIM_VOLUME_X_MM]}")
        else:
            width_shift_for_structures_mm = 0

        self.logger.debug(volume_creator_settings)

        for structure_key in volume_creator_settings[Tags.STRUCTURES]:
            self.logger.debug("Adjusting " + str(structure_key))
            structure_dict = volume_creator_settings[Tags.STRUCTURES][structure_key]
            if Tags.STRUCTURE_START_MM in structure_dict:
                for molecule in structure_dict[Tags.MOLECULE_COMPOSITION]:
                    old_volume_fraction = getattr(molecule, "volume_fraction")
                    if isinstance(old_volume_fraction, torch.Tensor):
                        if old_volume_fraction.shape[2] == old_volume_height_pixels:
                            width_shift_pixels = round(width_shift_for_structures_mm / spacing_mm)
                            z_shift_pixels = round(z_dim_position_shift_mm / spacing_mm)
                            padding_height = (z_shift_pixels, 0, 0, 0, 0, 0)
                            padding_width = ((width_shift_pixels, width_shift_pixels), (0, 0), (0, 0))
                            padded_up = F.pad(old_volume_fraction, padding_height, mode='constant', value=0)
                            padded_vol = np.pad(padded_up.numpy(), padding_width, mode='edge')
                            setattr(molecule, "volume_fraction", torch.from_numpy(padded_vol))
                structure_dict[Tags.STRUCTURE_START_MM][0] = structure_dict[Tags.STRUCTURE_START_MM][
                    0] + width_shift_for_structures_mm
                structure_dict[Tags.STRUCTURE_START_MM][2] = structure_dict[Tags.STRUCTURE_START_MM][
                    2] + z_dim_position_shift_mm
            if Tags.STRUCTURE_END_MM in structure_dict:
                structure_dict[Tags.STRUCTURE_END_MM][0] = structure_dict[Tags.STRUCTURE_END_MM][
                    0] + width_shift_for_structures_mm
                structure_dict[Tags.STRUCTURE_END_MM][2] = structure_dict[Tags.STRUCTURE_END_MM][
                    2] + z_dim_position_shift_mm

        if Tags.CONSIDER_PARTIAL_VOLUME_IN_DEVICE in volume_creator_settings:
            consider_partial_volume = volume_creator_settings[Tags.CONSIDER_PARTIAL_VOLUME_IN_DEVICE]
        else:
            consider_partial_volume = False

        if Tags.US_GEL in volume_creator_settings and volume_creator_settings[Tags.US_GEL]:
            us_gel_layer_settings = Settings({
                Tags.PRIORITY: 5,
                Tags.STRUCTURE_START_MM: [0, 0,
                                          heavy_water_layer_height_mm + mediprene_layer_height_mm],
                Tags.STRUCTURE_END_MM: [0, 0,
                                        heavy_water_layer_height_mm + mediprene_layer_height_mm + us_gel_thickness],
                Tags.CONSIDER_PARTIAL_VOLUME: consider_partial_volume,
                Tags.MOLECULE_COMPOSITION: TISSUE_LIBRARY.ultrasound_gel(),
                Tags.STRUCTURE_TYPE: Tags.HORIZONTAL_LAYER_STRUCTURE
            })

            volume_creator_settings[Tags.STRUCTURES]["us_gel"] = us_gel_layer_settings

        mediprene_layer_settings = Settings({
            Tags.PRIORITY: 5,
            Tags.STRUCTURE_START_MM: [0, 0, heavy_water_layer_height_mm],
            Tags.STRUCTURE_END_MM: [0, 0, heavy_water_layer_height_mm + mediprene_layer_height_mm],
            Tags.CONSIDER_PARTIAL_VOLUME: consider_partial_volume,
            Tags.MOLECULE_COMPOSITION: TISSUE_LIBRARY.mediprene(),
            Tags.STRUCTURE_TYPE: Tags.HORIZONTAL_LAYER_STRUCTURE
        })

        volume_creator_settings[Tags.STRUCTURES]["mediprene"] = mediprene_layer_settings

        self.device_position_mm = np.add(self.device_position_mm, np.array([width_shift_for_structures_mm, 0,
                                                                            probe_size_mm]))
        self.detection_geometry_position_vector = np.add(self.device_position_mm,
                                                         np.array([0, 0,
                                                                   self.focus_in_field_of_view_mm]))
        detection_geometry = CurvedArrayDetectionGeometry(pitch_mm=0.34,
                                                          radius_mm=40,
                                                          number_detector_elements=256,
                                                          detector_element_width_mm=0.24,
                                                          detector_element_length_mm=13,
                                                          center_frequency_hz=3.96e6,
                                                          bandwidth_percent=55,
                                                          sampling_frequency_mhz=40,
                                                          angular_origin_offset=np.pi,
                                                          device_position_mm=self.detection_geometry_position_vector,
                                                          field_of_view_extent_mm=self.field_of_view_extent_mm)

        self.set_detection_geometry(detection_geometry)
        for illumination_geom in self.illumination_geometries:
            illumination_geom.device_position_mm = np.add(illumination_geom.device_position_mm,
                                                          np.array([width_shift_for_structures_mm, 0, probe_size_mm]))

        background_settings = Settings({
            Tags.MOLECULE_COMPOSITION: TISSUE_LIBRARY.heavy_water(),
            Tags.STRUCTURE_TYPE: Tags.BACKGROUND
        })
        volume_creator_settings[Tags.STRUCTURES][Tags.BACKGROUND] = background_settings

    def update_settings_for_use_of_segmentation_based_volume_creator(self, global_settings,
                                                                     add_layers: list = [Tags.ADD_US_GEL,
                                                                                         Tags.ADD_MEDIPRENE,
                                                                                         Tags.ADD_HEAVY_WATER],
                                                                     current_heavy_water_depth: (float, int) = 0,
                                                                     heavy_water_tag: int = None):
        """
        Updates the volume creation settings of the segmentation based volume creator according to the size of the
        device. On the occasion that your segmentation already includes the mediprene, ultrasound gel and some of the
        heavy water, you may specify the existing depth of the heavy water so that it can be adapted to the depth of
        device.
        :param add_layers: The layers to add to the volume, all configured to the typical thicknesses for MSOT acuity
        echo.
        :param current_heavy_water_depth: the current heavy water depth (mm).
        :param heavy_water_tag: the existing heavy water tag in the segmentation map.
        :param global_settings: Settings for the entire simulation pipeline.
        """
        try:
            volume_creator_settings = Settings(global_settings.get_volume_creation_settings())
        except KeyError as e:
            self.logger.warning("You called the update_settings_for_use_of_segmentation_based_volume_creator method "
                                "even though there are no volume creation settings defined in the "
                                "settings dictionary.")
            return

        segmentation_map = volume_creator_settings[Tags.INPUT_SEGMENTATION_VOLUME]
        segmentation_class_mapping = volume_creator_settings[Tags.SEGMENTATION_CLASS_MAPPING]
        spacing_mm = global_settings[Tags.SPACING_MM]
        z_dim_position_shift_mm = 0
        mediprene_layer_height_mm = 0
        heavy_water_layer_height_mm = 0

        if Tags.ADD_US_GEL in add_layers:
            us_gel_thickness_mm = np.random.normal(0.4, 0.1)
            us_gel_thickness_pix = int(round(us_gel_thickness_mm/spacing_mm))
            padding_dims = ((0, 0), (0, 0), (us_gel_thickness_pix, 0))
            segmentation_map = np.pad(segmentation_map, padding_dims, mode='constant', constant_values=64)
            segmentation_class_mapping[64] = TISSUE_LIBRARY.ultrasound_gel()
            # Whilst it may seem strange, to avoid rounding differences through the pipline it is best to let the
            # z dimension shift us the same rounding as the pixel thickness. (This is the same for all three layers)
            z_dim_position_shift_mm += us_gel_thickness_pix * spacing_mm
            self.logger.debug("Added a ultrasound gel layer to the segmentation map.")

        if Tags.ADD_MEDIPRENE in add_layers:
            mediprene_layer_height_mm = self.mediprene_membrane_height_mm
            mediprene_layer_height_pix = int(round(mediprene_layer_height_mm/spacing_mm))
            padding_dims = ((0, 0), (0, 0), (mediprene_layer_height_pix, 0))
            segmentation_map = np.pad(segmentation_map, padding_dims, mode='constant', constant_values=128)
            segmentation_class_mapping[128] = TISSUE_LIBRARY.mediprene()
            z_dim_position_shift_mm += mediprene_layer_height_pix * spacing_mm
            self.logger.debug("Added a mediprene layer to the segmentation map.")

        if Tags.ADD_HEAVY_WATER in add_layers:
            if heavy_water_tag is None:
                heavy_water_tag = 256
                segmentation_class_mapping[256] = TISSUE_LIBRARY.heavy_water()
            probe_size_mm = self.probe_height_mm
            mediprene_layer_height_mm = self.mediprene_membrane_height_mm
            heavy_water_layer_height_mm = probe_size_mm - current_heavy_water_depth - mediprene_layer_height_mm
            heavy_water_layer_height_pix = int(round(heavy_water_layer_height_mm / spacing_mm))
            padding_dims = ((0, 0), (0, 0), (heavy_water_layer_height_pix, 0))
            segmentation_map = np.pad(segmentation_map, padding_dims, mode='constant', constant_values=heavy_water_tag)
            segmentation_class_mapping[heavy_water_tag] = TISSUE_LIBRARY.heavy_water()
            z_dim_position_shift_mm += heavy_water_layer_height_pix * spacing_mm
            self.logger.debug(f"Added a {heavy_water_layer_height_pix * spacing_mm}mm heavy water layer to the"
                              f"segmentation map.")

        new_volume_height_mm = global_settings[Tags.DIM_VOLUME_Z_MM] + z_dim_position_shift_mm

        # adjust the z-dim to msot probe height
        global_settings[Tags.DIM_VOLUME_Z_MM] = new_volume_height_mm
        self.logger.debug(f"Changed Tags.DIM_VOLUME_Z_MM to {global_settings[Tags.DIM_VOLUME_Z_MM]}")

        # adjust the x-dim to msot probe width
        # 1 voxel is added (0.5 on both sides) to make sure no rounding errors lead to a detector element being outside
        # of the simulated volume.

        if global_settings[Tags.DIM_VOLUME_X_MM] < round(self.detection_geometry.probe_width_mm) + spacing_mm:
            width_shift_for_structures_mm = (round(self.detection_geometry.probe_width_mm) + spacing_mm -
                                             global_settings[Tags.DIM_VOLUME_X_MM]) / 2
            # specific left and right to avoid rounding errors
            left_shift_pixels = int(round(width_shift_for_structures_mm / spacing_mm))
            right_shift_pixels = int(round((round(self.detection_geometry.probe_width_mm) + spacing_mm -
                                            global_settings[Tags.DIM_VOLUME_X_MM])/spacing_mm)) - left_shift_pixels
            padding_width = ((left_shift_pixels, right_shift_pixels), (0, 0), (0, 0))
            segmentation_map = np.pad(segmentation_map, padding_width, mode='edge')
            global_settings[Tags.DIM_VOLUME_X_MM] = int(round(self.detection_geometry.probe_width_mm)) + spacing_mm
            self.logger.debug(f"Changed Tags.DIM_VOLUME_X_MM to {global_settings[Tags.DIM_VOLUME_X_MM]}, and expanded"
                              f"the segmentation map accordingly using edge padding")

        else:
            width_shift_for_structures_mm = 0
            padding_width = ((0, 0), (0, 0), (0, 0))

        global_settings[Tags.VOLUME_CREATION_MODEL_SETTINGS][Tags.INPUT_SEGMENTATION_VOLUME] = segmentation_map
        self.logger.debug("The segmentation volume has been adjusted to fit the MSOT device")

        for structure_key in volume_creator_settings[Tags.SEGMENTATION_CLASS_MAPPING]:
            self.logger.debug("Adjusting " + str(structure_key))
            structure_dict = volume_creator_settings[Tags.SEGMENTATION_CLASS_MAPPING][structure_key]
            for molecule in structure_dict:
                try:
                    old_volume_fraction = getattr(molecule, Tags.VOLUME_FRACTION)
                except AttributeError:
                    continue
                if isinstance(old_volume_fraction, torch.Tensor):
                    if old_volume_fraction.shape != segmentation_map.shape:
                        z_shift_pixels = int(round(z_dim_position_shift_mm / spacing_mm))
                        padding_height = ((0, 0), (0, 0), (z_shift_pixels, 0))
                        padded_up = np.pad(old_volume_fraction.numpy(), padding_height, mode='edge')
                        padded_vol = np.pad(padded_up, padding_width, mode='edge')
                        setattr(molecule, Tags.VOLUME_FRACTION, torch.tensor(padded_vol, dtype=torch.float32))

        device_change_in_height = mediprene_layer_height_mm + heavy_water_layer_height_mm
        self.device_position_mm = np.add(self.device_position_mm, np.array([width_shift_for_structures_mm, 0,
                                                                            device_change_in_height]))
        self.detection_geometry_position_vector = np.add(self.device_position_mm,
                                                         np.array([0, 0,
                                                                   self.focus_in_field_of_view_mm]))
        detection_geometry = CurvedArrayDetectionGeometry(pitch_mm=0.34,
                                                          radius_mm=40,
                                                          number_detector_elements=256,
                                                          detector_element_width_mm=0.24,
                                                          detector_element_length_mm=13,
                                                          center_frequency_hz=3.96e6,
                                                          bandwidth_percent=55,
                                                          sampling_frequency_mhz=40,
                                                          angular_origin_offset=np.pi,
                                                          device_position_mm=self.detection_geometry_position_vector,
                                                          field_of_view_extent_mm=self.field_of_view_extent_mm)

        self.set_detection_geometry(detection_geometry)
        for illumination_geom in self.illumination_geometries:
            illumination_geom.device_position_mm = np.add(illumination_geom.device_position_mm,
                                                          np.array([width_shift_for_structures_mm, 0,
                                                                    device_change_in_height]))

    def serialize(self) -> dict:
        serialized_device = self.__dict__
        device_dict = {"MSOTAcuityEcho": serialized_device}
        return device_dict

    @staticmethod
    def deserialize(dictionary_to_deserialize):
        deserialized_device = MSOTAcuityEcho()
        for key, value in dictionary_to_deserialize.items():
            deserialized_device.__dict__[key] = value
        return deserialized_device<|MERGE_RESOLUTION|>--- conflicted
+++ resolved
@@ -2,10 +2,7 @@
 # SPDX-FileCopyrightText: 2021 Janek Groehl
 # SPDX-License-Identifier: MIT
 import torch
-<<<<<<< HEAD
 import torch.nn.functional as F
-=======
->>>>>>> 766e3696
 
 from simpa.core.device_digital_twins import PhotoacousticDevice, \
     CurvedArrayDetectionGeometry, MSOTAcuityIlluminationGeometry
