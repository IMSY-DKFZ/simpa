# The MIT License (MIT)
#
# Copyright (c) 2021 Computer Assisted Medical Interventions Group, DKFZ
#
# Permission is hereby granted, free of charge, to any person obtaining a copy
# of this software and associated simpa_documentation files (the "Software"), to deal
# in the Software without restriction, including without limitation the rights
# to use, copy, modify, merge, publish, distribute, sublicense, and/or sell
# copies of the Software, and to permit persons to whom the Software is
# furnished to do so, subject to the following conditions:
#
# The above copyright notice and this permission notice shall be included in all
# copies or substantial portions of the Software.
#
# THE SOFTWARE IS PROVIDED "AS IS", WITHOUT WARRANTY OF ANY KIND, EXPRESS OR
# IMPLIED, INCLUDING BUT NOT LIMITED TO THE WARRANTIES OF MERCHANTABILITY,
# FITNESS FOR A PARTICULAR PURPOSE AND NONINFRINGEMENT. IN NO EVENT SHALL THE
# AUTHORS OR COPYRIGHT HOLDERS BE LIABLE FOR ANY CLAIM, DAMAGES OR OTHER
# LIABILITY, WHETHER IN AN ACTION OF CONTRACT, TORT OR OTHERWISE, ARISING FROM,
# OUT OF OR IN CONNECTION WITH THE SOFTWARE OR THE USE OR OTHER DEALINGS IN THE
# SOFTWARE.

<<<<<<< HEAD
from simpa.utils import Tags, SaveFilePaths, calculate
=======
from simpa.utils import Tags
>>>>>>> 0ed70632
from simpa.core.optical_simulation.mcx_adapter import McxAdapter
from simpa.core.optical_simulation.mcxyz_adapter import McxyzAdapter
from simpa.core.optical_simulation.test_optical_adapter import TestOpticalAdapter
from simpa.io_handling.io_hdf5 import save_hdf5, load_hdf5
from simpa.utils.dict_path_manager import generate_dict_path


def run_optical_forward_model(settings):
    """
    This method is the main entry point for running optical forward simulations with the SIMPA toolkit.
    It is important, that the Tags.OPTICAL_MODEL tag is set in the settings dictionary, as well as any
    tags that have to be present for the specific model.
    """

    if Tags.OPTICAL_MODEL not in settings:
        raise AssertionError("Tags.OPTICAL_MODEL tag was not specified in the settings. Skipping optical modelling.")

    model = settings[Tags.OPTICAL_MODEL]
    forward_model_implementation = None

    if model == Tags.OPTICAL_MODEL_MCXYZ:
        forward_model_implementation = McxyzAdapter()
    elif model == Tags.OPTICAL_MODEL_MCX:
        forward_model_implementation = McxAdapter()
    elif model == Tags.OPTICAL_MODEL_TEST:
        forward_model_implementation = TestOpticalAdapter()

    optical_properties_path = generate_dict_path(Tags.SIMULATION_PROPERTIES, wavelength=settings[Tags.WAVELENGTH])

    fluence = forward_model_implementation.simulate(optical_properties_path, settings)

    optical_properties = load_hdf5(settings[Tags.SIMPA_OUTPUT_PATH], optical_properties_path)
    absorption = optical_properties[Tags.PROPERTY_ABSORPTION_PER_CM][str(settings[Tags.WAVELENGTH])]
    gruneisen_parameter = optical_properties[Tags.PROPERTY_GRUNEISEN_PARAMETER]
    initial_pressure = absorption * fluence
    if Tags.PERFORM_UPSAMPLING not in settings or not settings[Tags.PERFORM_UPSAMPLING]:
        if Tags.LASER_PULSE_ENERGY_IN_MILLIJOULE in settings:
            units = Tags.UNITS_PRESSURE
            # Initial pressure should be given in units of Pascale
            conversion_factor = 1e6  # 1 J/cm^3 = 10^6 N/m^2 = 10^6 Pa
            initial_pressure = (absorption * fluence * gruneisen_parameter *
                                (settings[Tags.LASER_PULSE_ENERGY_IN_MILLIJOULE] / 1000)
                                * conversion_factor)
        else:
            units = Tags.UNITS_ARBITRARY
            initial_pressure = absorption * fluence
    else:
        units = Tags.UNITS_ARBITRARY
        #  TODO: what happens if up-sampling is set to True?

    optical_output_path = generate_dict_path(Tags.OPTICAL_MODEL_OUTPUT_NAME)
    optical_output = {
        Tags.OPTICAL_MODEL_FLUENCE: {settings[Tags.WAVELENGTH]: fluence},
        Tags.OPTICAL_MODEL_INITIAL_PRESSURE: {settings[Tags.WAVELENGTH]: initial_pressure},
        Tags.OPTICAL_MODEL_UNITS: {settings[Tags.WAVELENGTH]: units}
    }

    if settings.get(Tags.SAVE_DIFFUSE_REFLECTANCE):
        optical_output = {Tags.OPTICAL_MODEL_FLUENCE: fluence,
                          Tags.OPTICAL_MODEL_INITIAL_PRESSURE: initial_pressure}
        optical_output = extract_diffuse_reflectance(optical_output)
        optical_output[Tags.OPTICAL_MODEL_UNITS] = units

    save_hdf5(optical_output, settings[Tags.SIMPA_OUTPUT_PATH], optical_output_path)
    return optical_output_path


def extract_diffuse_reflectance(volumes: dict) -> dict:
    """
    Extracts the diffuse reflectance layer from fluence volume and stores in a new key inside volumes. Then sets all
    values in volumes where the diffuse reflectance is located to 0.
    :param volumes: dictionary with original volumes
    :return: dictionary containing the corrected volumes and the diffuse reflectance
    """
    fluence = volumes[Tags.OPTICAL_MODEL_FLUENCE]
    dr_layer_pos = calculate.get_surface_from_volume(fluence)
    diffuse_reflectance = fluence[dr_layer_pos]
    diffuse_reflectance = diffuse_reflectance.reshape(fluence.shape[:2])
    for key in volumes:
        volume = volumes[key]
        volume[dr_layer_pos] -= volume[dr_layer_pos]
    volumes[Tags.OPTICAL_MODEL_DIFFUSE_REFLECTANCE] = diffuse_reflectance
    volumes[Tags.SURFACE_LAYER_POSITION] = dr_layer_pos
    return volumes<|MERGE_RESOLUTION|>--- conflicted
+++ resolved
@@ -20,11 +20,7 @@
 # OUT OF OR IN CONNECTION WITH THE SOFTWARE OR THE USE OR OTHER DEALINGS IN THE
 # SOFTWARE.
 
-<<<<<<< HEAD
-from simpa.utils import Tags, SaveFilePaths, calculate
-=======
-from simpa.utils import Tags
->>>>>>> 0ed70632
+from simpa.utils import Tags, calculate
 from simpa.core.optical_simulation.mcx_adapter import McxAdapter
 from simpa.core.optical_simulation.mcxyz_adapter import McxyzAdapter
 from simpa.core.optical_simulation.test_optical_adapter import TestOpticalAdapter
@@ -73,9 +69,9 @@
             initial_pressure = absorption * fluence
     else:
         units = Tags.UNITS_ARBITRARY
-        #  TODO: what happens if up-sampling is set to True?
 
     optical_output_path = generate_dict_path(Tags.OPTICAL_MODEL_OUTPUT_NAME)
+
     optical_output = {
         Tags.OPTICAL_MODEL_FLUENCE: {settings[Tags.WAVELENGTH]: fluence},
         Tags.OPTICAL_MODEL_INITIAL_PRESSURE: {settings[Tags.WAVELENGTH]: initial_pressure},
@@ -89,6 +85,7 @@
         optical_output[Tags.OPTICAL_MODEL_UNITS] = units
 
     save_hdf5(optical_output, settings[Tags.SIMPA_OUTPUT_PATH], optical_output_path)
+
     return optical_output_path
 
 
