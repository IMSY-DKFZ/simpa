# The MIT License (MIT)
#
# Copyright (c) 2021 Computer Assisted Medical Interventions Group, DKFZ
#
# Permission is hereby granted, free of charge, to any person obtaining a copy
# of this software and associated simpa_documentation files (the "Software"), to deal
# in the Software without restriction, including without limitation the rights
# to use, copy, modify, merge, publish, distribute, sublicense, and/or sell
# copies of the Software, and to permit persons to whom the Software is
# furnished to do so, subject to the following conditions:
#
# The above copyright notice and this permission notice shall be included in all
# copies or substantial portions of the Software.
#
# THE SOFTWARE IS PROVIDED "AS IS", WITHOUT WARRANTY OF ANY KIND, EXPRESS OR
# IMPLIED, INCLUDING BUT NOT LIMITED TO THE WARRANTIES OF MERCHANTABILITY,
# FITNESS FOR A PARTICULAR PURPOSE AND NONINFRINGEMENT. IN NO EVENT SHALL THE
# AUTHORS OR COPYRIGHT HOLDERS BE LIABLE FOR ANY CLAIM, DAMAGES OR OTHER
# LIABILITY, WHETHER IN AN ACTION OF CONTRACT, TORT OR OTHERWISE, ARISING FROM,
# OUT OF OR IN CONNECTION WITH THE SOFTWARE OR THE USE OR OTHER DEALINGS IN THE
# SOFTWARE.

import numpy as np
import struct
import subprocess
from simpa.utils import Tags
from simpa.core.optical_simulation import OpticalForwardAdapterBase
import json
import os
from simpa.core.optical_simulation.illumination_definition import define_illumination


class McxAdapter(OpticalForwardAdapterBase):
    """
    This class implements a bridge to the mcx framework to integrate mcx into SIMPA.
    MCX is a GPU-enabled Monte-Carlo model simulation of photon transport in tissue::

        Fang, Qianqian, and David A. Boas. "Monte Carlo simulation of photon migration in 3D
        turbid media accelerated by graphics processing units."
        Optics express 17.22 (2009): 20178-20190.

    """

    def forward_model(self, absorption_cm, scattering_cm, anisotropy, settings):

        absorption_mm = absorption_cm / 10
        scattering_mm = scattering_cm / 10
        op_array = np.asarray([absorption_mm, scattering_mm])

        [_, nx, ny, nz] = np.shape(op_array)

        # create a binary of the volume

        optical_properties_list = list(np.reshape(op_array, op_array.size, "F"))
        mcx_input = struct.pack("f" * len(optical_properties_list), *optical_properties_list)
        tmp_input_path = settings[Tags.SIMULATION_PATH] + "/" + settings[Tags.VOLUME_NAME]+".bin"
        with open(tmp_input_path, "wb") as input_file:
            input_file.write(mcx_input)
        tmp_output_file = settings[Tags.SIMULATION_PATH] + "/" + settings[Tags.VOLUME_NAME]+"_output"

        # write settings to json
        # time = 1.16e-09
        # dt = 8e-12
        if Tags.TIME_STEP and Tags.TOTAL_TIME in settings:
            dt = settings[Tags.TIME_STEP]
            time = settings[Tags.TOTAL_TIME]
        else:
            time = 5e-09
            dt = 5e-09
        frames = int(time/dt)

        if Tags.ILLUMINATION_TYPE in settings:
            source = define_illumination(settings, nx, ny, nz)
        else:
            source = {
                  "Pos": [
                      int(nx / 2) + 0.5, int(ny / 2) + 0.5, 1
                  ],
                  "Dir": [
                      0,
                      0.342027,
                      0.93969
                  ],
                  "Type": "pasetup",
                  "Param1": [
                      24.5 / settings[Tags.SPACING_MM],
                      0,
                      0,
                      22.8 / settings[Tags.SPACING_MM]
                  ],
                  "Param2": [
                      0,
                      0,
                      0,
                      0
                  ]
              }

        settings_dict = {
            "Session": {
                "ID": tmp_output_file,
                "DoAutoThread": 1,
                "Photons": settings[Tags.OPTICAL_MODEL_NUMBER_PHOTONS],
                "DoMismatch": 0
             },
            "Forward": {
                "T0": 0,
                "T1": time,
                "Dt": dt
            },
            # "Optode": {
            # 	"Source": {
            # 		"Pos": [int(nx/2)+0.5,int(ny/2)+0.5,1],
            # 		"Dir": [0,0,1]
            # 	}
            # },
            "Optode": {
              "Source": source
            },
            "Domain": {
                "OriginType": 0,
                "LengthUnit": settings[Tags.SPACING_MM],
                "Media": [
                    {
                        "mua": 0,
                        "mus": 0,
                        "g": 1,
                        "n": 1
                    },
                    {
                        "mua": 1,
                        "mus": 1,
                        "g": 0.9,
                        "n": 1
                    }
                ],
                "MediaFormat": "muamus_float",
                "Dim": [nx, ny, nz],
                "VolumeFile": settings[Tags.SIMULATION_PATH] + "/" + settings[Tags.VOLUME_NAME]+".bin"
            }}

<<<<<<< HEAD
        if Tags.RANDOM_SEED in settings:
            settings_dict["RNGSeed"] = settings[Tags.RANDOM_SEED]
=======
        if Tags.MCX_SEED not in settings:
            if Tags.RANDOM_SEED in settings:
                settings_dict["RNGSeed"] = settings[Tags.RANDOM_SEED]
        else:
            settings_dict["RNGSeed"] = settings[Tags.MCX_SEED]
>>>>>>> 0ed70632

        tmp_json_filename = settings[Tags.SIMULATION_PATH] + "/" + settings[Tags.VOLUME_NAME]+".json"
        with open(tmp_json_filename, "w") as json_file:
            json.dump(settings_dict, json_file, indent="\t")

        # run the simulation

        cmd = list()
        cmd.append(settings[Tags.OPTICAL_MODEL_BINARY_PATH])
        cmd.append("-f")
        cmd.append(tmp_json_filename)
        cmd.append("-O")
        cmd.append("F")

        res = subprocess.run(cmd)

        print("TEST: ", res)

        # Read output

        with open(tmp_output_file+".mc2", 'rb') as f:
            data = f.read()
        data = struct.unpack('%df' % (len(data) / 4), data)
        fluence = np.asarray(data).reshape([nx, ny, nz, frames], order='F')
        if np.shape(fluence)[3] == 1:
            fluence = np.squeeze(fluence, 3) * 100  # Convert from J/mm^2 to J/cm^2

        #os.remove(tmp_input_path)
        #os.remove(tmp_output_file+".mc2")
        #os.remove(tmp_json_filename)

        return fluence<|MERGE_RESOLUTION|>--- conflicted
+++ resolved
@@ -139,16 +139,11 @@
                 "VolumeFile": settings[Tags.SIMULATION_PATH] + "/" + settings[Tags.VOLUME_NAME]+".bin"
             }}
 
-<<<<<<< HEAD
-        if Tags.RANDOM_SEED in settings:
-            settings_dict["RNGSeed"] = settings[Tags.RANDOM_SEED]
-=======
         if Tags.MCX_SEED not in settings:
             if Tags.RANDOM_SEED in settings:
                 settings_dict["RNGSeed"] = settings[Tags.RANDOM_SEED]
         else:
             settings_dict["RNGSeed"] = settings[Tags.MCX_SEED]
->>>>>>> 0ed70632
 
         tmp_json_filename = settings[Tags.SIMULATION_PATH] + "/" + settings[Tags.VOLUME_NAME]+".json"
         with open(tmp_json_filename, "w") as json_file:
@@ -176,8 +171,8 @@
         if np.shape(fluence)[3] == 1:
             fluence = np.squeeze(fluence, 3) * 100  # Convert from J/mm^2 to J/cm^2
 
-        #os.remove(tmp_input_path)
-        #os.remove(tmp_output_file+".mc2")
-        #os.remove(tmp_json_filename)
+        os.remove(tmp_input_path)
+        os.remove(tmp_output_file+".mc2")
+        os.remove(tmp_json_filename)
 
         return fluence