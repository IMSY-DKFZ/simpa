# SPDX-FileCopyrightText: 2021 Division of Intelligent Medical Systems, DKFZ
# SPDX-FileCopyrightText: 2021 Janek Groehl
# SPDX-License-Identifier: MIT

from abc import abstractmethod

from simpa.core import PipelineModule
<<<<<<< HEAD
from simpa.utils import Settings, Tags
from typing import List

class SimulationModule(PipelineModule):
    """
    Defines a simulation module that is a step in the simulation pipeline.
=======
from simpa.utils import Settings

class SimulationModule(PipelineModule):
    """
    Defines a simulation module that is a step in the simulation pipeline. 
    Each simulation module can only be one of Volume Creation, Light Propagation Modeling, Acoustic Wave Propagation Modeling, Image Reconstruction.
>>>>>>> 1a2ec538
    """

    def __init__(self, global_settings: Settings):
        """
         :param global_settings: The SIMPA settings dictionary
         :type global_settings: Settings
        """
        super(SimulationModule, self).__init__(global_settings=global_settings)
        self.component_settings = self.load_component_settings()
        if self.component_settings is None:
            raise ValueError("The component settings should not be None at this point")

    @abstractmethod
    def load_component_settings(self) -> Settings:
        """
        :return: Loads component settings corresponding to this simulation component
        """
<<<<<<< HEAD
        pass

    def get_additional_flags(self) -> List[str]:
        """Reads the list of additional flags from the corresponding component settings Tags.ADDITIONAL_FLAGS

        :return: List[str]: list of additional flags 
        """
        cmd = []
        if Tags.ADDITIONAL_FLAGS in self.component_settings:
            for flag in self.component_settings[Tags.ADDITIONAL_FLAGS]:
                if flag not in cmd:
                    cmd.append(str(flag))
        return cmd
        
    def before_running(self):
        """
        Called before running the run method from PipelineModule
        """
        self.logger.info(f"Starts running {self.__class__.__name__}")

    def after_running(self):
        """
        Called after running the run method from PipelineModule
        """
        self.logger.info(f"Ended running {self.__class__.__name__}")

    
=======
        pass
>>>>>>> 1a2ec538
<|MERGE_RESOLUTION|>--- conflicted
+++ resolved
@@ -5,21 +5,13 @@
 from abc import abstractmethod
 
 from simpa.core import PipelineModule
-<<<<<<< HEAD
 from simpa.utils import Settings, Tags
 from typing import List
 
 class SimulationModule(PipelineModule):
     """
-    Defines a simulation module that is a step in the simulation pipeline.
-=======
-from simpa.utils import Settings
-
-class SimulationModule(PipelineModule):
-    """
     Defines a simulation module that is a step in the simulation pipeline. 
     Each simulation module can only be one of Volume Creation, Light Propagation Modeling, Acoustic Wave Propagation Modeling, Image Reconstruction.
->>>>>>> 1a2ec538
     """
 
     def __init__(self, global_settings: Settings):
@@ -37,7 +29,6 @@
         """
         :return: Loads component settings corresponding to this simulation component
         """
-<<<<<<< HEAD
         pass
 
     def get_additional_flags(self) -> List[str]:
@@ -50,21 +41,4 @@
             for flag in self.component_settings[Tags.ADDITIONAL_FLAGS]:
                 if flag not in cmd:
                     cmd.append(str(flag))
-        return cmd
-        
-    def before_running(self):
-        """
-        Called before running the run method from PipelineModule
-        """
-        self.logger.info(f"Starts running {self.__class__.__name__}")
-
-    def after_running(self):
-        """
-        Called after running the run method from PipelineModule
-        """
-        self.logger.info(f"Ended running {self.__class__.__name__}")
-
-    
-=======
-        pass
->>>>>>> 1a2ec538
+        return cmd