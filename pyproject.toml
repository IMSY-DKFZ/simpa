--- conflicted
+++ resolved
@@ -37,12 +37,9 @@
 pacfish = ">=0.4.4"          # Uses BSD-License (MIT compatible)
 requests = ">=2.26.0"        # Uses Apache 2.0-License (MIT compatible)
 wget = ">=3.2"               # Is Public Domain (MIT compatible)
-<<<<<<< HEAD
-jdata = ">=0.3.7"            # Uses Apache 2.0-License (MIT compatible)
-scikit-learn = ">=1.1.0"     # Uses BSD-License (MIT compatible)
-=======
 jdata = ">=0.5.2"            # Uses Apache 2.0-License (MIT compatible)
 pre-commit = ">=3.2.2"       # Uses MIT-License (MIT compatible) 
+scikit-learn = ">=1.1.0"     # Uses BSD-License (MIT compatible)
 
 [tool.poetry.group.docs.dependencies]
 sphinx-rtd-theme = "^1.0.0"
@@ -52,7 +49,6 @@
 # autopep8 config
 [tool.autopep8]
 max_line_length = 120
->>>>>>> 2fbfe9d2
 
 [build-system]
 requires = [
