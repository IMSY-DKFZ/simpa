--- conflicted
+++ resolved
@@ -35,12 +35,6 @@
     "PyWavelets",              # Uses MIT-License (MIT compatible)
 ]
 
-<<<<<<< HEAD
-packages = [
-    { include = "simpa" },
-    { include = "simpa_tests" },
-    { include = "simpa_examples"}
-=======
 [project.optional-dependencies]
 docs = [
     "sphinx-rtd-theme>=2.0.0,<3.0.0",
@@ -51,7 +45,6 @@
     "pytorch_memlab>=0.3.0,<0.4.0",
     "line_profiler>=4.0.0,<5.0.0",
     "memory_profiler>=0.61.0,<0.62.0"
->>>>>>> 1a2ec538
 ]
 
 [project.urls]
@@ -60,7 +53,7 @@
 Repository = "https://github.com/IMSY-DKFZ/simpa"
 
 [tool.setuptools.packages.find]
-include = ["simpa", "simpa_tests"]
+include = ["simpa", "simpa_tests", "simpa_examples"]
 
 [tool.setuptools_scm]
 
