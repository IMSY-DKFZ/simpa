[tool.poetry]
name = "simpa"
<<<<<<< HEAD
version = "0.8.11"
=======
version = "0.9.1"
>>>>>>> 4ab4e1de
description = "Simulation and Image Processing for Photonics and Acoustics"
authors = [
    "Division of Intelligent Medical Systems (IMSY), DKFZ <k.dreher@dkfz-heidelberg.de>",
    "Janek Groehl <>"]
license = "MIT"
readme = "README.md"
# requires-python = ">=3.7"
keywords = ["simulation", "photonics", "acoustics",]

homepage = "https://github.com/IMSY-DKFZ/simpa"
documentation = "https://simpa.readthedocs.io/en/develop/"
repository = "https://github.com/IMSY-DKFZ/simpa"

packages = [
    { include = "simpa" },
    { include = "simpa_tests" },
]

# Requirements
[tool.poetry.dependencies]
python = ">=3.8"
matplotlib = ">=3.5.0"       # Uses PSF-License (MIT compatible)
numpy = ">=1.21.4"           # Uses BSD-License (MIT compatible)
scipy = ">=1.7.2"            # Uses BSD-like-License (MIT compatible)
pynrrd = ">=0.4.2"           # Uses MIT-License (MIT compatible)
scikit-image = ">=0.18.3"    # Uses BSD-License (MIT compatible)
xmltodict = ">=0.12.0"       # Uses MIT-License (MIT compatible)
h5py = ">=3.6.0"             # Uses BSD-License (MIT compatible)
pandas = ">=1.3.4"           # Uses BSD-License (MIT compatible)
coverage = ">=6.1.2"         # Uses Apache 2.0-License (MIT compatible)
Deprecated = ">=1.2.13"      # Uses MIT-License (MIT compatible)
torch = ">=1.10.0"           # Uses BSD-License (MIT compatible)
python-dotenv = ">=0.19.2"   # Uses BSD-License (MIT compatible)
pacfish = ">=0.4.4"       # Uses BSD-License (MIT compatible)
requests = ">=2.26.0"        # Uses Apache 2.0-License (MIT compatible)
wget = ">=3.2"               # Is Public Domain (MIT compatible)
jdata = ">=0.5.2"            # Uses Apache 2.0-License (MIT compatible)
pre-commit = ">=3.2.2"       # Uses MIT-License (MIT compatible) 

[tool.poetry.group.docs.dependencies]
sphinx-rtd-theme = "^2.0.0"
Sphinx = "^5.1.1"
myst-parser = "0.18.0, <1.1"

[tool.poetry.group.profile.dependencies]
pytorch_memlab = "^0.3.0"
line_profiler = "^4.0.0"
memory_profiler = "^0.61.0"

# autopep8 config
[tool.autopep8]
max_line_length = 120

[build-system]
requires = [
    "poetry >= 0.12"
]
build-backend = "poetry.masonry.api"<|MERGE_RESOLUTION|>--- conflicted
+++ resolved
@@ -1,10 +1,6 @@
 [tool.poetry]
 name = "simpa"
-<<<<<<< HEAD
-version = "0.8.11"
-=======
 version = "0.9.1"
->>>>>>> 4ab4e1de
 description = "Simulation and Image Processing for Photonics and Acoustics"
 authors = [
     "Division of Intelligent Medical Systems (IMSY), DKFZ <k.dreher@dkfz-heidelberg.de>",
