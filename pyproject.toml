[build-system]
requires = ["setuptools", "setuptools-scm"]
build-backend = "setuptools.build_meta"

[project]
name = "simpa"
dynamic = ["version"]
authors = [
    {name = "Division of Intelligent Medical Systems (IMSY), DKFZ", email = "k.dreher@dkfz-heidelberg.de"},
    {name = "Janek Groehl"}
]
description = "Simulation and Image Processing for Photonics and Acoustics"
license = {text = "MIT"}
readme = "README.md"
keywords = ["simulation", "photonics", "acoustics"]
requires-python = ">=3.8"
dependencies = [
    "matplotlib>=3.5.0",       # Uses PSF-License (MIT compatible)
    "numpy>=1.21.4",           # Uses BSD-License (MIT compatible)
    "scipy>=1.7.2,<1.14.0",    # Uses BSD-like-License (MIT compatible)
    "pynrrd>=0.4.2",           # Uses MIT-License (MIT compatible)
    "scikit-image>=0.18.3",    # Uses BSD-License (MIT compatible)
    "xmltodict>=0.12.0",       # Uses MIT-License (MIT compatible)
    "h5py>=3.6.0",             # Uses BSD-License (MIT compatible)
    "pandas>=1.3.4",           # Uses BSD-License (MIT compatible)
    "coverage>=6.1.2",         # Uses Apache 2.0-License (MIT compatible)
    "Deprecated>=1.2.13",      # Uses MIT-License (MIT compatible)
    "torch>=1.10.0",           # Uses BSD-License (MIT compatible)
    "python-dotenv>=0.19.2",   # Uses BSD-License (MIT compatible)
    "pacfish>=0.4.4",          # Uses BSD-License (MIT compatible)
    "requests>=2.26.0",        # Uses Apache 2.0-License (MIT compatible)
    "wget>=3.2",               # Is Public Domain (MIT compatible)
    "jdata>=0.5.2",            # Uses Apache 2.0-License (MIT compatible)
    "pre-commit>=3.2.2",       # Uses MIT-License (MIT compatible)
    "PyWavelets",              # Uses MIT-License (MIT compatible)
]

[project.optional-dependencies]
docs = [
    "sphinx-rtd-theme>=2.0.0,<3.0.0",
    "Sphinx>=5.1.1,<6.0.0",
    "myst-parser>=0.18.0,<1.1"
]
profile = [
    "pytorch_memlab>=0.3.0,<0.4.0",
    "line_profiler>=4.0.0,<5.0.0",
    "memory_profiler>=0.61.0,<0.62.0"
]

<<<<<<< HEAD
# Requirements
[tool.poetry.dependencies]
python = ">=3.8"
matplotlib = ">=3.5.0"       # Uses PSF-License (MIT compatible)
numpy = ">=1.21.4"           # Uses BSD-License (MIT compatible)
scipy = ">=1.7.2"            # Uses BSD-like-License (MIT compatible)
pynrrd = ">=0.4.2"           # Uses MIT-License (MIT compatible)
scikit-image = ">=0.18.3"    # Uses BSD-License (MIT compatible)
xmltodict = ">=0.12.0"       # Uses MIT-License (MIT compatible)
h5py = ">=3.6.0"             # Uses BSD-License (MIT compatible)
pandas = ">=1.3.4"           # Uses BSD-License (MIT compatible)
coverage = ">=6.1.2"         # Uses Apache 2.0-License (MIT compatible)
Deprecated = ">=1.2.13"      # Uses MIT-License (MIT compatible)
torch = ">=1.10.0"           # Uses BSD-License (MIT compatible)
python-dotenv = ">=0.19.2"   # Uses BSD-License (MIT compatible)
pacfish = ">=0.4.4"       # Uses BSD-License (MIT compatible)
requests = ">=2.26.0"        # Uses Apache 2.0-License (MIT compatible)
wget = ">=3.2"               # Is Public Domain (MIT compatible)
jdata = ">=0.5.2"            # Uses Apache 2.0-License (MIT compatible)
mdutils = ">=1.4.0"          # Uses MIT-License (MIT compatible)
pypandoc = ">=1.13"          # Uses MIT-License (MIT compatible)
pypandoc_binary = ">=1.13"    # Uses MIT-License (MIT compatible)
pre-commit = ">=3.2.2"       # Uses MIT-License (MIT compatible) 
=======
[project.urls]
Homepage = "https://github.com/IMSY-DKFZ/simpa"
Documentation = "https://simpa.readthedocs.io/en/main/"
Repository = "https://github.com/IMSY-DKFZ/simpa"
>>>>>>> 5a6aa6b6

[tool.setuptools.packages.find]
include = ["simpa", "simpa_tests"]

[tool.setuptools_scm]

[tool.autopep8]
max_line_length = 120<|MERGE_RESOLUTION|>--- conflicted
+++ resolved
@@ -33,6 +33,9 @@
     "jdata>=0.5.2",            # Uses Apache 2.0-License (MIT compatible)
     "pre-commit>=3.2.2",       # Uses MIT-License (MIT compatible)
     "PyWavelets",              # Uses MIT-License (MIT compatible)
+    "mdutils=>=1.4.0",         # Uses MIT-License (MIT compatible)
+    "pypandoc>=1.13",          # Uses MIT-License (MIT compatible)
+    "pypandoc_binary>=1.13"    # Uses MIT-License (MIT compatible)
 ]
 
 [project.optional-dependencies]
@@ -47,36 +50,10 @@
     "memory_profiler>=0.61.0,<0.62.0"
 ]
 
-<<<<<<< HEAD
-# Requirements
-[tool.poetry.dependencies]
-python = ">=3.8"
-matplotlib = ">=3.5.0"       # Uses PSF-License (MIT compatible)
-numpy = ">=1.21.4"           # Uses BSD-License (MIT compatible)
-scipy = ">=1.7.2"            # Uses BSD-like-License (MIT compatible)
-pynrrd = ">=0.4.2"           # Uses MIT-License (MIT compatible)
-scikit-image = ">=0.18.3"    # Uses BSD-License (MIT compatible)
-xmltodict = ">=0.12.0"       # Uses MIT-License (MIT compatible)
-h5py = ">=3.6.0"             # Uses BSD-License (MIT compatible)
-pandas = ">=1.3.4"           # Uses BSD-License (MIT compatible)
-coverage = ">=6.1.2"         # Uses Apache 2.0-License (MIT compatible)
-Deprecated = ">=1.2.13"      # Uses MIT-License (MIT compatible)
-torch = ">=1.10.0"           # Uses BSD-License (MIT compatible)
-python-dotenv = ">=0.19.2"   # Uses BSD-License (MIT compatible)
-pacfish = ">=0.4.4"       # Uses BSD-License (MIT compatible)
-requests = ">=2.26.0"        # Uses Apache 2.0-License (MIT compatible)
-wget = ">=3.2"               # Is Public Domain (MIT compatible)
-jdata = ">=0.5.2"            # Uses Apache 2.0-License (MIT compatible)
-mdutils = ">=1.4.0"          # Uses MIT-License (MIT compatible)
-pypandoc = ">=1.13"          # Uses MIT-License (MIT compatible)
-pypandoc_binary = ">=1.13"    # Uses MIT-License (MIT compatible)
-pre-commit = ">=3.2.2"       # Uses MIT-License (MIT compatible) 
-=======
 [project.urls]
 Homepage = "https://github.com/IMSY-DKFZ/simpa"
 Documentation = "https://simpa.readthedocs.io/en/main/"
 Repository = "https://github.com/IMSY-DKFZ/simpa"
->>>>>>> 5a6aa6b6
 
 [tool.setuptools.packages.find]
 include = ["simpa", "simpa_tests"]
