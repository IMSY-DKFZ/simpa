# SPDX-FileCopyrightText: 2021 Division of Intelligent Medical Systems, DKFZ
# SPDX-FileCopyrightText: 2021 Janek Groehl
# SPDX-License-Identifier: MIT

import inspect
import unittest
<<<<<<< HEAD
from simpa.utils import Tags, Settings, TISSUE_LIBRARY
from simpa.utils.libraries.molecule_library import MolecularComposition
import inspect
import numpy as np

TEST_SETTINGS = Settings({
    # These parameters set the general properties of the simulated volume
    Tags.SPACING_MM: 1,
    Tags.DIM_VOLUME_Z_MM: 4,
    Tags.DIM_VOLUME_X_MM: 2,
    Tags.DIM_VOLUME_Y_MM: 7
})
=======

import numpy as np

from simpa.utils import TISSUE_LIBRARY
from simpa.utils.calculate import calculate_bvf, calculate_oxygenation
from simpa.utils.libraries.molecule_library import MolecularComposition
from simpa.utils.libraries.tissue_library import TissueLibrary
>>>>>>> c0be54b7


class TestCoreAssumptions(unittest.TestCase):

    def test_volume_fractions_sum_to_less_or_equal_one(self):
        for (method_name, method) in self.get_all_tissue_library_methods():
            molecular_composition = method(TISSUE_LIBRARY)
            tissue_composition = molecular_composition.get_properties_for_wavelength(TEST_SETTINGS, 800)
            total_volume_fraction = tissue_composition.volume_fraction
            self.assertTrue((np.abs(total_volume_fraction-1.0) < 1e-3).all(),
                            f"Volume fraction not 1.0 +/- 0.001 for {method_name}")

    def test_bvf_and_oxygenation_consistency(self):
        # blood_volume_fraction (bvf) and oxygenation of tissue classes defined
        # as input have to be the same as the calculated ones

        def compare_input_with_calculations(test_tissue, oxy, bvf):
            calculated_bvf = calculate_bvf(test_tissue)
            calculated_sO2 = calculate_oxygenation(test_tissue)
            if bvf < 1e-10:
                assert calculated_sO2 is None
                assert abs(bvf - calculated_bvf) < 1e-10
            else:
                assert abs(oxy - calculated_sO2) < 1e-10
                assert abs(bvf - calculated_bvf) < 1e-10

        # Test edge cases and a random one
        oxy_values = [0., 0., 1., 1., np.random.random()]
        bvf_values = [0., 1., 0., 1., np.random.random()]
        for oxy in oxy_values:
            # assert blood only with varying oxygenation_values
            test_tissue = TISSUE_LIBRARY.blood(oxygenation=oxy)
            compare_input_with_calculations(test_tissue, oxy, 1.)
            # assert all other tissue classes with varying oxygenation- and bvf_values
            for bvf in bvf_values:
                for (_, method) in self.get_all_tissue_library_methods():
                    args = inspect.getfullargspec(method).args
                    if "background_oxy" in args and "blood_volume_fraction" in args:
                        test_tissue = method(TISSUE_LIBRARY, background_oxy=oxy, blood_volume_fraction=bvf)
                        compare_input_with_calculations(test_tissue, oxy, bvf)

    @staticmethod
    def get_all_tissue_library_methods():
        methods = []
        for method in inspect.getmembers(TISSUE_LIBRARY, predicate=inspect.isfunction):
            if isinstance(method[1](TISSUE_LIBRARY), MolecularComposition):
                methods.append(method)
        return methods<|MERGE_RESOLUTION|>--- conflicted
+++ resolved
@@ -4,11 +4,13 @@
 
 import inspect
 import unittest
-<<<<<<< HEAD
+
+import numpy as np
+
 from simpa.utils import Tags, Settings, TISSUE_LIBRARY
+from simpa.utils.calculate import calculate_bvf, calculate_oxygenation
 from simpa.utils.libraries.molecule_library import MolecularComposition
-import inspect
-import numpy as np
+from simpa.utils.libraries.tissue_library import TissueLibrary
 
 TEST_SETTINGS = Settings({
     # These parameters set the general properties of the simulated volume
@@ -17,15 +19,6 @@
     Tags.DIM_VOLUME_X_MM: 2,
     Tags.DIM_VOLUME_Y_MM: 7
 })
-=======
-
-import numpy as np
-
-from simpa.utils import TISSUE_LIBRARY
-from simpa.utils.calculate import calculate_bvf, calculate_oxygenation
-from simpa.utils.libraries.molecule_library import MolecularComposition
-from simpa.utils.libraries.tissue_library import TissueLibrary
->>>>>>> c0be54b7
 
 
 class TestCoreAssumptions(unittest.TestCase):
@@ -70,7 +63,7 @@
     @staticmethod
     def get_all_tissue_library_methods():
         methods = []
-        for method in inspect.getmembers(TISSUE_LIBRARY, predicate=inspect.isfunction):
+        for method in inspect.getmembers(TissueLibrary, predicate=inspect.isfunction):
             if isinstance(method[1](TISSUE_LIBRARY), MolecularComposition):
                 methods.append(method)
         return methods