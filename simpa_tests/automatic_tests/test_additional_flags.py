--- conflicted
+++ resolved
@@ -1,7 +1,3 @@
-# SPDX-FileCopyrightText: 2021 Division of Intelligent Medical Systems, DKFZ
-# SPDX-FileCopyrightText: 2021 Janek Groehl
-# SPDX-License-Identifier: MIT
-
 import unittest
 import numpy as np
 
@@ -13,22 +9,17 @@
     def setUp(self) -> None:
         self.additional_flags = ('-l', '-a')
         self.settings = Settings()
-
+       
     def test_get_cmd_mcx_reflectance_adapter(self):
         self.settings.set_optical_settings({
             Tags.OPTICAL_MODEL_BINARY_PATH: '.',
             Tags.ADDITIONAL_FLAGS: self.additional_flags
         })
-<<<<<<< HEAD
         mcx_reflectance_adapter =  MCXReflectanceAdapter(global_settings=self.settings)
-=======
-        mcx_reflectance_adapter = MCXAdapterReflectance(global_settings=self.settings)
->>>>>>> b1f06718
         cmd = mcx_reflectance_adapter.get_command()
         for flag in self.additional_flags:
-            self.assertIn(
-                flag, cmd, f"{flag} was not in command returned by mcx reflectance adapter but was defined as additional flag")
-
+            self.assertIn(flag, cmd, f"{flag} was not in command returned by mcx reflectance adapter but was defined as additional flag")
+        
     def test_get_cmd_mcx_adapter(self):
         self.settings.set_optical_settings({
             Tags.OPTICAL_MODEL_BINARY_PATH: '.',
@@ -37,9 +28,8 @@
         mcx_adapter = MCXAdapter(global_settings=self.settings)
         cmd = mcx_adapter.get_command()
         for flag in self.additional_flags:
-            self.assertIn(
-                flag, cmd, f"{flag} was not in command returned by mcx adapter but was defined as additional flag")
-
+            self.assertIn(flag, cmd, f"{flag} was not in command returned by mcx adapter but was defined as additional flag")
+        
     def test_get_cmd_kwave_adapter(self):
         self.settings.set_acoustic_settings({
             Tags.ADDITIONAL_FLAGS: self.additional_flags
@@ -47,19 +37,16 @@
         kwave_adapter = KWaveAdapter(global_settings=self.settings)
         cmd = generate_matlab_cmd("./matlab.exe", "simulate_2D.m", "my_hdf5.mat", kwave_adapter.get_additional_flags())
         for flag in self.additional_flags:
-            self.assertIn(
-                flag, cmd, f"{flag} was not in command returned by kwave adapter but was defined as additional flag")
+            self.assertIn(flag, cmd, f"{flag} was not in command returned by kwave adapter but was defined as additional flag")
 
     def test_get_cmd_time_reversal_adapter(self):
         self.settings.set_reconstruction_settings({
             Tags.ADDITIONAL_FLAGS: self.additional_flags
         })
         time_reversal_adapter = TimeReversalAdapter(global_settings=self.settings)
-        cmd = generate_matlab_cmd("./matlab.exe", "time_reversal_2D.m", "my_hdf5.mat",
-                                  time_reversal_adapter.get_additional_flags())
+        cmd = generate_matlab_cmd("./matlab.exe", "time_reversal_2D.m", "my_hdf5.mat", time_reversal_adapter.get_additional_flags())
         for flag in self.additional_flags:
-            self.assertIn(
-                flag, cmd, f"{flag} was not in command returned by time reversal adapter but was defined as additional flag")
+            self.assertIn(flag, cmd, f"{flag} was not in command returned by time reversal adapter but was defined as additional flag")            
 
 
 if __name__ == '__main__':
