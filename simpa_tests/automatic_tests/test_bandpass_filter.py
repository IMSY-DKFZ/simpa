# SPDX-FileCopyrightText: 2021 Division of Intelligent Medical Systems, DKFZ
# SPDX-FileCopyrightText: 2021 Janek Groehl
# SPDX-License-Identifier: MIT

import unittest
import numpy as np
import matplotlib.pyplot as plt
from simpa.core.simulation_modules.reconstruction_module.reconstruction_utils import tukey_bandpass_filtering_with_settings, tukey_bandpass_filtering, tukey_window_function, butter_bandpass_filtering, butter_bandpass_filtering_with_settings
from simpa.utils import Settings, Tags
from simpa.core.device_digital_twins import LinearArrayDetectionGeometry


class TestBandpassFilter(unittest.TestCase):

    def setUp(self) -> None:

        self.settings = Settings()
        self.settings.set_reconstruction_settings({
            Tags.RECONSTRUCTION_PERFORM_BANDPASS_FILTERING: True,
            Tags.TUKEY_WINDOW_ALPHA: 0,
            Tags.BANDPASS_CUTOFF_LOWPASS_IN_HZ: int(11000),
            Tags.BANDPASS_CUTOFF_HIGHPASS_IN_HZ: int(9000),
            Tags.BUTTERWORTH_FILTER_ORDER: 1,
        })

        self.device = LinearArrayDetectionGeometry(
            sampling_frequency_mhz=1)

        # Calculate base sinus as time series datum
        self.t_step = 0.01 # in ms
        self.t_values = np.arange(0, 20, self.t_step) # in ms

        base_frequency = 1 # in 10^4 Hz
        self.base_time_series = np.sin(2 * np.pi * base_frequency * self.t_values)

        high_frequency = 3 # in 10^4 Hz
        self.high_freq_time_series = np.sin(2 * np.pi * high_frequency * self.t_values)

        low_frequency = 0.1 # in 10^4 Hz
        self.low_freq_time_series = np.sin(2 * np.pi * low_frequency * self.t_values)

        self.combined_time_series = self.base_time_series + self.low_freq_time_series + self.high_freq_time_series

        ## for tests with random signal ##

        # generate random noisy signal
        random_t_values = np.arange(0, 10, 0.01)
        np.random.seed(4117)
        noisy_frequency = np.random.rand(len(random_t_values))
        self.noisy_signal = np.sin(2 * np.pi * noisy_frequency * random_t_values)

        # filter signal
        self.cutoff_highpass_in_Hz = 40000
        self.cutoff_lowpass_in_Hz = 400000
        self.time_spacing_in_ms = 1e-3
        self.frequencies = np.fft.fftshift(np.fft.fftfreq(len(random_t_values), self.time_spacing_in_ms)) # in kHz

    def test_butter_bandpass_filter(self, show_figure_on_screen=False):
        self.settings.get_reconstruction_settings()[Tags.BANDPASS_FILTER_METHOD] = Tags.BUTTERWORTH_BANDPASS_FILTER
        self.settings.get_reconstruction_settings()[Tags.BUTTERWORTH_FILTER_ORDER] = 1
        filtered_time_series_with_settings = butter_bandpass_filtering_with_settings(
            self.combined_time_series, self.settings, self.settings[Tags.RECONSTRUCTION_MODEL_SETTINGS], self.device)

        filtered_time_series = butter_bandpass_filtering(self.combined_time_series, 1e-3, int(11000), int(9000), 1)

        # check if both bandpass filtering methods return the same result
        assert np.array_equal(filtered_time_series, filtered_time_series_with_settings)

        # compare after 500 steps as the filter does not work perfectly before
        assert (np.abs(self.base_time_series[500:] - filtered_time_series[500:]) < 0.2).all()

        if show_figure_on_screen:
            labels = ["Base time series", "Low frequency time series", "High frequency time series",
                      "Combined time series", "Filtered time series"]
            for i, time_series in enumerate([self.base_time_series, self.low_freq_time_series, self.high_freq_time_series, self.combined_time_series, filtered_time_series]):
                plt.subplot(5, 1, i + 1)
                plt.title(labels[i])
                plt.plot(self.t_values, time_series)
            plt.tight_layout()
            plt.show()

    def test_tukey_window_function(self, show_figure_on_screen=False):
        """
        Test tukey window function for alpha = 0.0 for uneven and even number of time steps.
        Test usual case and edge cases.
        """
        target_size = len(self.t_values)
        delta_f = 1/(target_size * self.t_step/1000)
        frequencies = np.fft.rfftfreq(target_size, self.t_step/1000)

        # examplary cutoffs usual use case
        low_index = int(target_size/8)
        high_index = int(3*target_size/8)
        cutoff_lowpass_in_Hz = int(high_index*delta_f)
        cutoff_highpass_in_Hz = int(low_index*delta_f)
        # reference window
        expected_window = np.zeros_like(frequencies)
        expected_window[low_index:high_index+1] = 1
        # generated window to be tested
        window = tukey_window_function(target_size=target_size, time_spacing_in_ms=self.t_step,
                                       cutoff_lowpass_in_Hz=cutoff_lowpass_in_Hz, cutoff_highpass_in_Hz=cutoff_highpass_in_Hz,
                                       tukey_alpha=0.0)
        if show_figure_on_screen:
            fig, ax = plt.subplots(3, 1, figsize=(6.4*3, 4.8*3), gridspec_kw={'hspace': 0.5})
            ax[0].set_title("Usual use case")
            ax[0].plot(frequencies, expected_window, color="lightgreen", label="reference window")
            ax[0].plot(frequencies, window, linestyle="dashed", color="darkblue", label="generated_window")
            ax[0].set_xlabel("Frequency f [Hz]")
            ax[0].legend()
        # test
        np.array_equal(expected_window, window)

        # check edge case 1: no filtering at all (expect only ones in window)
        cutoff_lowpass_in_Hz = int(10e20)
        cutoff_highpass_in_Hz = int(0)
        # reference window
        expected_window = np.ones_like(frequencies)
        # generated window to be tested
        window = tukey_window_function(target_size=target_size, time_spacing_in_ms=self.t_step,
                                       cutoff_lowpass_in_Hz=cutoff_lowpass_in_Hz, cutoff_highpass_in_Hz=cutoff_highpass_in_Hz,
                                       tukey_alpha=0.0)
        if show_figure_on_screen:
            ax[1].set_title("Edge case: No filtering")
            ax[1].plot(frequencies, expected_window, color="green", label="reference window")
            ax[1].plot(frequencies, window, linestyle="dashed", color="black", label="generated_window")
            ax[1].set_xlabel("Frequency f [Hz]")
        # test
        np.array_equal(expected_window, window)
        
        # check edge case 2: filtering exactly one represented frequency (expected only one one in window at given frequency)
        low_index = np.random.randint(0, len(frequencies)-1)
        high_index = low_index
        cutoff_lowpass_in_Hz = int(high_index*delta_f)
        cutoff_highpass_in_Hz = int(low_index*delta_f)
        # reference window
        expected_window = np.zeros_like(frequencies)
        expected_window[low_index:high_index+1] = 1
        # generated window to be tested
        window = tukey_window_function(target_size=target_size, time_spacing_in_ms=self.t_step,
                                       cutoff_lowpass_in_Hz=cutoff_lowpass_in_Hz, cutoff_highpass_in_Hz=cutoff_highpass_in_Hz,
                                       tukey_alpha=0.0)
        if show_figure_on_screen:
            ax[2].set_title("Edge case: filtering exactly one frequency")
            ax[2].plot(frequencies, expected_window, color="green", label="reference window")
            ax[2].plot(frequencies, window, linestyle="dashed", color="black", label="generated_window")
            ax[2].set_xlabel("Frequency f [Hz]")
            plt.tight_layout()
            plt.show()
        # test
        np.array_equal(expected_window, window)

    def test_tukey_bandpass_filter(self, show_figure_on_screen=False):
        filtered_time_series_with_settings = tukey_bandpass_filtering_with_settings(self.combined_time_series, self.settings,
                                                                                    self.settings[Tags.RECONSTRUCTION_MODEL_SETTINGS],
                                                                                    self.device)

        filtered_time_series_with_resampling = tukey_bandpass_filtering(
            self.combined_time_series, 1e-3, int(11000), int(9000), 0, True)

        filtered_time_series = tukey_bandpass_filtering(self.combined_time_series, 1e-3, int(11000), int(9000), 0)

        dirac_window_filtered_time_series = tukey_bandpass_filtering(self.combined_time_series, 1e-3, int(10000), int(10000), 0)

        # check if both bandpass filtering methods return the same result
        assert np.array_equal(filtered_time_series, filtered_time_series_with_settings)

        assert (np.abs(self.base_time_series - filtered_time_series) < 1e-5).all()

        assert (np.abs(self.base_time_series - dirac_window_filtered_time_series < 1e-5).all())

        assert (np.abs(self.base_time_series - filtered_time_series_with_resampling) < 1e-1).all()

        if show_figure_on_screen:
            labels = ["Base time series", "Low frequency time series", "High frequency time series",
                      "Combined time series", "Filtered time series"]
            for i, time_series in enumerate([self.base_time_series, self.low_freq_time_series, self.high_freq_time_series, self.combined_time_series, filtered_time_series]):
                plt.subplot(5, 1, i + 1)
                plt.title(labels[i])
                plt.plot(self.t_values, time_series)
            plt.tight_layout()
            plt.show()

    def visualize_filtered_spectrum(self, filtered_spectrum: np.ndarray):
        '''
        Visualizes the filtered spectrum and the intervals which are marked as passing or filtering areas.
        '''
<<<<<<< HEAD
        
        def plot_region(low_limit: int, high_limit:int, label:str = '', color:str = 'red'):
            interval = np.arange(low_limit, high_limit, self.time_spacing_in_ms)
            plt.plot(interval, np.zeros_like(interval), label=label, linewidth=5, color=color )
        
        # passing intervals
        plot_region(self.cutoff_highpass_in_Hz*self.time_spacing_in_ms, self.cutoff_lowpass_in_Hz*self.time_spacing_in_ms, \
             label="bandwidth of passed filter",color="green")
        plot_region(-self.cutoff_lowpass_in_Hz*self.time_spacing_in_ms, -self.cutoff_highpass_in_Hz*self.time_spacing_in_ms,color="green")

        # filtered intervals
        plot_region(-self.cutoff_highpass_in_Hz*self.time_spacing_in_ms, self.cutoff_highpass_in_Hz*self.time_spacing_in_ms, \
            label="signal should be close to zero",color="red")
        plot_region(self.frequencies[0], -self.cutoff_lowpass_in_Hz*self.time_spacing_in_ms)
        plot_region(self.cutoff_lowpass_in_Hz*self.time_spacing_in_ms, self.frequencies[-1])
=======

        def plot_region(low_limit: int, high_limit: int, label: str = '', color: str = 'red'):
            interval = np.arange(low_limit, high_limit, self.time_spacing)
            plt.plot(interval, np.zeros_like(interval), label=label, linewidth=5, color=color)

        # passing intervals
        plot_region(self.cutoff_highpass*self.time_spacing, self.cutoff_lowpass*self.time_spacing,
                    label="bandwidth of passed filter", color="green")
        plot_region(-self.cutoff_lowpass*self.time_spacing, -self.cutoff_highpass*self.time_spacing, color="green")

        # filtered intervals
        plot_region(-self.cutoff_highpass*self.time_spacing, self.cutoff_highpass*self.time_spacing,
                    label="signal should be close to zero", color="red")
        plot_region(self.frequencies[0], -self.cutoff_lowpass*self.time_spacing)
        plot_region(self.cutoff_lowpass*self.time_spacing, self.frequencies[-1])
>>>>>>> ef98180d

        plt.plot(self.frequencies, filtered_spectrum, label="filtered signal")
        plt.xlabel("frequency")
        plt.legend()
        plt.show()

    def test_tukey_filter_with_random_signal(self, show_figure_on_screen=False):

<<<<<<< HEAD
        filtered_signal = tukey_bandpass_filtering(self.noisy_signal, self.time_spacing_in_ms, self.cutoff_lowpass_in_Hz, self.cutoff_highpass_in_Hz, tukey_alpha=0.5)
=======
        filtered_signal = tukey_bandpass_filtering(
            self.noisy_signal, self.time_spacing, self.cutoff_lowpass, self.cutoff_highpass, tukey_alpha=0.5)
>>>>>>> ef98180d

        # compute frequency spectrum
        FILTERED_SIGNAL = np.fft.fftshift(np.fft.fft(filtered_signal))

        # check edge case: no filtering
        not_filtered_signal = tukey_bandpass_filtering(self.noisy_signal, self.time_spacing_in_ms, cutoff_highpass_in_Hz=0, cutoff_lowpass_in_Hz=1e40, tukey_alpha=0.0)
        assert np.allclose(self.noisy_signal, not_filtered_signal, atol=1e-12)

        # expected to be close to zero outside of the band
        high_cutoff_point = self.cutoff_highpass_in_Hz*self.time_spacing_in_ms
        low_cutoff_point = self.cutoff_lowpass_in_Hz*self.time_spacing_in_ms
        assert np.allclose(0, FILTERED_SIGNAL[self.frequencies < -low_cutoff_point], atol=1e-5)
        assert np.allclose(0, FILTERED_SIGNAL[self.frequencies > low_cutoff_point], atol=1e-5)
        assert np.allclose(0, FILTERED_SIGNAL[np.where(np.logical_and(
            self.frequencies > -high_cutoff_point, self.frequencies < high_cutoff_point))], atol=1e-5)

        # expected to be not zero within the band
        assert not np.allclose(0, FILTERED_SIGNAL[np.where(np.logical_and(
            self.frequencies > -low_cutoff_point, self.frequencies < -high_cutoff_point))], atol=1e-5)
        assert not np.allclose(0, FILTERED_SIGNAL[np.where(np.logical_and(
            self.frequencies > high_cutoff_point, self.frequencies < low_cutoff_point))], atol=1e-5)

        if show_figure_on_screen:
            self.visualize_filtered_spectrum(FILTERED_SIGNAL)

    def test_butter_filter_with_random_signal(self, show_figure_on_screen=False):

<<<<<<< HEAD
        filtered_signal = butter_bandpass_filtering(self.noisy_signal, self.time_spacing_in_ms, self.cutoff_lowpass_in_Hz, self.cutoff_highpass_in_Hz, order=9)
=======
        filtered_signal = butter_bandpass_filtering(
            self.noisy_signal, self.time_spacing, self.cutoff_lowpass, self.cutoff_highpass, order=9)
>>>>>>> ef98180d

        # compute frequency spectrum
        FILTERED_SIGNAL = np.fft.fftshift(np.fft.fft(filtered_signal))

        # expected to be close to zero outside of the band with some tolerance margin
<<<<<<< HEAD
        high_cutoff_point = self.cutoff_highpass_in_Hz*self.time_spacing_in_ms
        low_cutoff_point = self.cutoff_lowpass_in_Hz*self.time_spacing_in_ms
        
=======
        high_cutoff_point = self.cutoff_highpass*self.time_spacing
        low_cutoff_point = self.cutoff_lowpass*self.time_spacing

>>>>>>> ef98180d
        assert np.allclose(0, FILTERED_SIGNAL[self.frequencies < -low_cutoff_point*1.1], atol=1)
        assert np.allclose(0, FILTERED_SIGNAL[self.frequencies > low_cutoff_point*1.1], atol=1)
        assert np.allclose(0, FILTERED_SIGNAL[np.where(np.logical_and(
            self.frequencies > -high_cutoff_point/2, self.frequencies < high_cutoff_point/2))], atol=1)

        # expected to be not zero within the band
        assert not np.allclose(0, FILTERED_SIGNAL[np.where(np.logical_and(
            self.frequencies > -low_cutoff_point, self.frequencies < high_cutoff_point))], atol=1e-5)
        assert not np.allclose(0, FILTERED_SIGNAL[np.where(np.logical_and(
            self.frequencies > high_cutoff_point, self.frequencies < low_cutoff_point))], atol=1e-5)

        if show_figure_on_screen:
            self.visualize_filtered_spectrum(FILTERED_SIGNAL)


if __name__ == '__main__':
    test = TestBandpassFilter()
    test.setUp()
    test.test_tukey_bandpass_filter(show_figure_on_screen=False)
    test.test_tukey_window_function(show_figure_on_screen=False)
    test.test_butter_bandpass_filter(show_figure_on_screen=False)
    test.test_tukey_filter_with_random_signal(show_figure_on_screen=False)
    test.test_butter_filter_with_random_signal(show_figure_on_screen=False)<|MERGE_RESOLUTION|>--- conflicted
+++ resolved
@@ -27,16 +27,16 @@
             sampling_frequency_mhz=1)
 
         # Calculate base sinus as time series datum
-        self.t_step = 0.01 # in ms
-        self.t_values = np.arange(0, 20, self.t_step) # in ms
-
-        base_frequency = 1 # in 10^4 Hz
+        self.t_step = 0.01  # in ms
+        self.t_values = np.arange(0, 20, self.t_step)  # in ms
+
+        base_frequency = 1  # in 10^4 Hz
         self.base_time_series = np.sin(2 * np.pi * base_frequency * self.t_values)
 
-        high_frequency = 3 # in 10^4 Hz
+        high_frequency = 3  # in 10^4 Hz
         self.high_freq_time_series = np.sin(2 * np.pi * high_frequency * self.t_values)
 
-        low_frequency = 0.1 # in 10^4 Hz
+        low_frequency = 0.1  # in 10^4 Hz
         self.low_freq_time_series = np.sin(2 * np.pi * low_frequency * self.t_values)
 
         self.combined_time_series = self.base_time_series + self.low_freq_time_series + self.high_freq_time_series
@@ -53,7 +53,7 @@
         self.cutoff_highpass_in_Hz = 40000
         self.cutoff_lowpass_in_Hz = 400000
         self.time_spacing_in_ms = 1e-3
-        self.frequencies = np.fft.fftshift(np.fft.fftfreq(len(random_t_values), self.time_spacing_in_ms)) # in kHz
+        self.frequencies = np.fft.fftshift(np.fft.fftfreq(len(random_t_values), self.time_spacing_in_ms))  # in kHz
 
     def test_butter_bandpass_filter(self, show_figure_on_screen=False):
         self.settings.get_reconstruction_settings()[Tags.BANDPASS_FILTER_METHOD] = Tags.BUTTERWORTH_BANDPASS_FILTER
@@ -126,7 +126,7 @@
             ax[1].set_xlabel("Frequency f [Hz]")
         # test
         np.array_equal(expected_window, window)
-        
+
         # check edge case 2: filtering exactly one represented frequency (expected only one one in window at given frequency)
         low_index = np.random.randint(0, len(frequencies)-1)
         high_index = low_index
@@ -159,7 +159,8 @@
 
         filtered_time_series = tukey_bandpass_filtering(self.combined_time_series, 1e-3, int(11000), int(9000), 0)
 
-        dirac_window_filtered_time_series = tukey_bandpass_filtering(self.combined_time_series, 1e-3, int(10000), int(10000), 0)
+        dirac_window_filtered_time_series = tukey_bandpass_filtering(
+            self.combined_time_series, 1e-3, int(10000), int(10000), 0)
 
         # check if both bandpass filtering methods return the same result
         assert np.array_equal(filtered_time_series, filtered_time_series_with_settings)
@@ -184,39 +185,21 @@
         '''
         Visualizes the filtered spectrum and the intervals which are marked as passing or filtering areas.
         '''
-<<<<<<< HEAD
-        
-        def plot_region(low_limit: int, high_limit:int, label:str = '', color:str = 'red'):
+
+        def plot_region(low_limit: int, high_limit: int, label: str = '', color: str = 'red'):
             interval = np.arange(low_limit, high_limit, self.time_spacing_in_ms)
-            plt.plot(interval, np.zeros_like(interval), label=label, linewidth=5, color=color )
-        
+            plt.plot(interval, np.zeros_like(interval), label=label, linewidth=5, color=color)
         # passing intervals
-        plot_region(self.cutoff_highpass_in_Hz*self.time_spacing_in_ms, self.cutoff_lowpass_in_Hz*self.time_spacing_in_ms, \
-             label="bandwidth of passed filter",color="green")
-        plot_region(-self.cutoff_lowpass_in_Hz*self.time_spacing_in_ms, -self.cutoff_highpass_in_Hz*self.time_spacing_in_ms,color="green")
+        plot_region(self.cutoff_highpass_in_Hz*self.time_spacing_in_ms, self.cutoff_lowpass_in_Hz*self.time_spacing_in_ms,
+                    label="bandwidth of passed filter", color="green")
+        plot_region(-self.cutoff_lowpass_in_Hz*self.time_spacing_in_ms, -
+                    self.cutoff_highpass_in_Hz*self.time_spacing_in_ms, color="green")
 
         # filtered intervals
-        plot_region(-self.cutoff_highpass_in_Hz*self.time_spacing_in_ms, self.cutoff_highpass_in_Hz*self.time_spacing_in_ms, \
-            label="signal should be close to zero",color="red")
+        plot_region(-self.cutoff_highpass_in_Hz*self.time_spacing_in_ms, self.cutoff_highpass_in_Hz*self.time_spacing_in_ms,
+                    label="signal should be close to zero", color="red")
         plot_region(self.frequencies[0], -self.cutoff_lowpass_in_Hz*self.time_spacing_in_ms)
         plot_region(self.cutoff_lowpass_in_Hz*self.time_spacing_in_ms, self.frequencies[-1])
-=======
-
-        def plot_region(low_limit: int, high_limit: int, label: str = '', color: str = 'red'):
-            interval = np.arange(low_limit, high_limit, self.time_spacing)
-            plt.plot(interval, np.zeros_like(interval), label=label, linewidth=5, color=color)
-
-        # passing intervals
-        plot_region(self.cutoff_highpass*self.time_spacing, self.cutoff_lowpass*self.time_spacing,
-                    label="bandwidth of passed filter", color="green")
-        plot_region(-self.cutoff_lowpass*self.time_spacing, -self.cutoff_highpass*self.time_spacing, color="green")
-
-        # filtered intervals
-        plot_region(-self.cutoff_highpass*self.time_spacing, self.cutoff_highpass*self.time_spacing,
-                    label="signal should be close to zero", color="red")
-        plot_region(self.frequencies[0], -self.cutoff_lowpass*self.time_spacing)
-        plot_region(self.cutoff_lowpass*self.time_spacing, self.frequencies[-1])
->>>>>>> ef98180d
 
         plt.plot(self.frequencies, filtered_spectrum, label="filtered signal")
         plt.xlabel("frequency")
@@ -225,18 +208,15 @@
 
     def test_tukey_filter_with_random_signal(self, show_figure_on_screen=False):
 
-<<<<<<< HEAD
-        filtered_signal = tukey_bandpass_filtering(self.noisy_signal, self.time_spacing_in_ms, self.cutoff_lowpass_in_Hz, self.cutoff_highpass_in_Hz, tukey_alpha=0.5)
-=======
         filtered_signal = tukey_bandpass_filtering(
-            self.noisy_signal, self.time_spacing, self.cutoff_lowpass, self.cutoff_highpass, tukey_alpha=0.5)
->>>>>>> ef98180d
+            self.noisy_signal, self.time_spacing_in_ms, self.cutoff_lowpass_in_Hz, self.cutoff_highpass_in_Hz, tukey_alpha=0.5)
 
         # compute frequency spectrum
         FILTERED_SIGNAL = np.fft.fftshift(np.fft.fft(filtered_signal))
 
         # check edge case: no filtering
-        not_filtered_signal = tukey_bandpass_filtering(self.noisy_signal, self.time_spacing_in_ms, cutoff_highpass_in_Hz=0, cutoff_lowpass_in_Hz=1e40, tukey_alpha=0.0)
+        not_filtered_signal = tukey_bandpass_filtering(
+            self.noisy_signal, self.time_spacing_in_ms, cutoff_highpass_in_Hz=0, cutoff_lowpass_in_Hz=1e40, tukey_alpha=0.0)
         assert np.allclose(self.noisy_signal, not_filtered_signal, atol=1e-12)
 
         # expected to be close to zero outside of the band
@@ -258,26 +238,15 @@
 
     def test_butter_filter_with_random_signal(self, show_figure_on_screen=False):
 
-<<<<<<< HEAD
-        filtered_signal = butter_bandpass_filtering(self.noisy_signal, self.time_spacing_in_ms, self.cutoff_lowpass_in_Hz, self.cutoff_highpass_in_Hz, order=9)
-=======
         filtered_signal = butter_bandpass_filtering(
-            self.noisy_signal, self.time_spacing, self.cutoff_lowpass, self.cutoff_highpass, order=9)
->>>>>>> ef98180d
+            self.noisy_signal, self.time_spacing_in_ms, self.cutoff_lowpass_in_Hz, self.cutoff_highpass_in_Hz, order=9)
 
         # compute frequency spectrum
         FILTERED_SIGNAL = np.fft.fftshift(np.fft.fft(filtered_signal))
 
         # expected to be close to zero outside of the band with some tolerance margin
-<<<<<<< HEAD
         high_cutoff_point = self.cutoff_highpass_in_Hz*self.time_spacing_in_ms
         low_cutoff_point = self.cutoff_lowpass_in_Hz*self.time_spacing_in_ms
-        
-=======
-        high_cutoff_point = self.cutoff_highpass*self.time_spacing
-        low_cutoff_point = self.cutoff_lowpass*self.time_spacing
-
->>>>>>> ef98180d
         assert np.allclose(0, FILTERED_SIGNAL[self.frequencies < -low_cutoff_point*1.1], atol=1)
         assert np.allclose(0, FILTERED_SIGNAL[self.frequencies > low_cutoff_point*1.1], atol=1)
         assert np.allclose(0, FILTERED_SIGNAL[np.where(np.logical_and(
