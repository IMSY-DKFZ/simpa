--- conflicted
+++ resolved
@@ -4,22 +4,9 @@
 
 
 # FIXME temporary workaround for newest Intel architectures
-<<<<<<< HEAD
-import os
-os.environ["KMP_DUPLICATE_LIB_OK"] = "TRUE"
-from simpa.utils.path_manager import PathManager
-import numpy as np
-import os
-import matplotlib.pyplot as plt
-from scipy.ndimage import zoom
-from simpa.io_handling import load_data_field
-from simpa.core.simulation import simulate
-from simpa.utils import Tags, Settings, TissueLibrary
-=======
 from simpa_tests.manual_tests import ManualIntegrationTestClass
 from simpa.core.device_digital_twins import RSOMExplorerP50
 from simpa.core.processing_components.monospectral.iterative_qPAI_algorithm import IterativeqPAI
->>>>>>> 2fbfe9d2
 from simpa import MCXAdapter, ModelBasedVolumeCreationAdapter, \
     GaussianNoise
 from simpa.utils import Tags, Settings, TISSUE_LIBRARY
@@ -240,14 +227,14 @@
         and two blood vessels. It is used for volume creation.
         """
         background_dictionary = Settings()
-        background_dictionary[Tags.MOLECULE_COMPOSITION] = TissueLibrary().constant(0.1, 100.0, 0.90)
+        background_dictionary[Tags.MOLECULE_COMPOSITION] = TISSUE_LIBRARY.constant(0.1, 100.0, 0.90)
         background_dictionary[Tags.STRUCTURE_TYPE] = Tags.BACKGROUND
 
         epidermis_structure = Settings()
         epidermis_structure[Tags.PRIORITY] = 1
         epidermis_structure[Tags.STRUCTURE_START_MM] = [0, 0, 2]
         epidermis_structure[Tags.STRUCTURE_END_MM] = [0, 0, 2.5]
-        epidermis_structure[Tags.MOLECULE_COMPOSITION] = TissueLibrary().constant(2.2, 100.0, 0.9)
+        epidermis_structure[Tags.MOLECULE_COMPOSITION] = TISSUE_LIBRARY.constant(2.2, 100.0, 0.9)
         epidermis_structure[Tags.CONSIDER_PARTIAL_VOLUME] = True
         epidermis_structure[Tags.ADHERE_TO_DEFORMATION] = True
         epidermis_structure[Tags.STRUCTURE_TYPE] = Tags.HORIZONTAL_LAYER_STRUCTURE
@@ -260,7 +247,7 @@
                                                      self.VOLUME_PLANAR_DIM_IN_MM, self.VOLUME_HEIGHT_IN_MM / 2]
         vessel_structure_1[Tags.STRUCTURE_RADIUS_MM] = 1.75
         vessel_structure_1[Tags.STRUCTURE_ECCENTRICITY] = 0.85
-        vessel_structure_1[Tags.MOLECULE_COMPOSITION] = TissueLibrary().constant(5.2, 100.0, 0.9)
+        vessel_structure_1[Tags.MOLECULE_COMPOSITION] = TISSUE_LIBRARY.constant(5.2, 100.0, 0.9)
         vessel_structure_1[Tags.CONSIDER_PARTIAL_VOLUME] = True
         vessel_structure_1[Tags.ADHERE_TO_DEFORMATION] = True
         vessel_structure_1[Tags.STRUCTURE_TYPE] = Tags.ELLIPTICAL_TUBULAR_STRUCTURE
@@ -272,7 +259,7 @@
         vessel_structure_2[Tags.STRUCTURE_END_MM] = [self.VOLUME_TRANSDUCER_DIM_IN_MM / 2,
                                                      self.VOLUME_PLANAR_DIM_IN_MM, self.VOLUME_HEIGHT_IN_MM / 3]
         vessel_structure_2[Tags.STRUCTURE_RADIUS_MM] = 0.75
-        vessel_structure_2[Tags.MOLECULE_COMPOSITION] = TissueLibrary().constant(3.0, 100.0, 0.9)
+        vessel_structure_2[Tags.MOLECULE_COMPOSITION] = TISSUE_LIBRARY.constant(3.0, 100.0, 0.9)
         vessel_structure_2[Tags.CONSIDER_PARTIAL_VOLUME] = True
         vessel_structure_2[Tags.STRUCTURE_TYPE] = Tags.CIRCULAR_TUBULAR_STRUCTURE
 
