--- conflicted
+++ resolved
@@ -15,7 +15,7 @@
       calculation of the total reflectance and transmission using he fluence map.
 """
 
-from simpa.utils import Tags, TissueLibrary, SegmentationClasses
+from simpa.utils import Tags, TISSUE_LIBRARY, SegmentationClasses
 from simpa.core.simulation import simulate
 from simpa.utils.settings import Settings
 from simpa.utils.libraries.molecule_library import MolecularCompositionGenerator, Molecule
@@ -101,7 +101,7 @@
             and a blood vessel.
             """
             background_dictionary = Settings()
-            background_dictionary[Tags.MOLECULE_COMPOSITION] = TissueLibrary().constant(1e-5, 1, 1.0)
+            background_dictionary[Tags.MOLECULE_COMPOSITION] = TISSUE_LIBRARY.constant(1e-5, 1, 1.0)
             background_dictionary[Tags.STRUCTURE_TYPE] = Tags.BACKGROUND
 
             inclusion_tissue = Settings()
@@ -121,24 +121,18 @@
             air_tube[Tags.STRUCTURE_END_MM] = [self.VOLUME_LENGTH_MM /
                                                2, self.VOLUME_LENGTH_MM/2, self.VOLUME_HEIGHT_IN_MM]
             air_tube[Tags.STRUCTURE_RADIUS_MM] = 5.0
-            air_tube[Tags.MOLECULE_COMPOSITION] = TissueLibrary().constant(1e-5, 1, 1.0)
+            air_tube[Tags.MOLECULE_COMPOSITION] = TISSUE_LIBRARY.constant(1e-5, 1, 1.0)
             air_tube[Tags.CONSIDER_PARTIAL_VOLUME] = True
 
             absorbing_layer = Settings()
 
             absorbing_layer[Tags.STRUCTURE_TYPE] = Tags.HORIZONTAL_LAYER_STRUCTURE
             absorbing_layer[Tags.PRIORITY] = 8
-<<<<<<< HEAD
-            absorbing_layer[Tags.STRUCTURE_START_MM] = [0, 0, self.VOLUME_HEIGHT_IN_MM / 2 - sample_tickness_mm / 2 - self.SPACING]
-            absorbing_layer[Tags.STRUCTURE_END_MM] = [0, 0, self.VOLUME_HEIGHT_IN_MM / 2 + sample_tickness_mm / 2 + self.SPACING]
-            absorbing_layer[Tags.MOLECULE_COMPOSITION] = TissueLibrary().constant(10000, 0.1, 0.0)
-=======
             absorbing_layer[Tags.STRUCTURE_START_MM] = [
                 0, 0, self.VOLUME_HEIGHT_IN_MM / 2 - sample_tickness_mm / 2 - self.SPACING]
             absorbing_layer[Tags.STRUCTURE_END_MM] = [
                 0, 0, self.VOLUME_HEIGHT_IN_MM / 2 + sample_tickness_mm / 2 + self.SPACING]
             absorbing_layer[Tags.MOLECULE_COMPOSITION] = TISSUE_LIBRARY.constant(10000, 0.1, 0.0)
->>>>>>> 2fbfe9d2
             absorbing_layer[Tags.CONSIDER_PARTIAL_VOLUME] = True
 
             tissue_dict = Settings()
