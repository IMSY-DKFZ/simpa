--- conflicted
+++ resolved
@@ -9,7 +9,7 @@
     reconstruct_delay_and_sum_pytorch
 from simpa import MCXAdapter, ModelBasedVolumeCreationAdapter, \
     GaussianNoise
-from simpa.utils import Tags, Settings, TissueLibrary
+from simpa.utils import Tags, Settings, TISSUE_LIBRARY
 from simpa.core.simulation import simulate
 from simpa.io_handling import load_data_field
 import numpy as np
@@ -142,15 +142,11 @@
 
         self.reconstructed = reconstruct_delay_and_sum_pytorch(
             time_series_data.copy(), self.device.get_detection_geometry(),
-<<<<<<< HEAD
-            speed_of_sound_in_m_per_s=self.settings.get_reconstruction_settings()[Tags.DATA_FIELD_SPEED_OF_SOUND])
-=======
             speed_of_sound_in_m_per_s=1540,
             time_spacing_in_s=1/40_000_000_000,
             sensor_spacing_in_mm=self.device.get_detection_geometry().pitch_mm,
             recon_mode=Tags.RECONSTRUCTION_MODE_PRESSURE,
         )
->>>>>>> 2fbfe9d2
 
     def visualise_result(self, show_figure_on_screen=True, save_path=None):
         '''plot initial pressure and reconstructed image volume to manually compare'''
@@ -176,14 +172,14 @@
         and a blood vessel.
         """
         background_dictionary = Settings()
-        background_dictionary[Tags.MOLECULE_COMPOSITION] = TissueLibrary().constant(1e-10, 1e-10, 1.0)
+        background_dictionary[Tags.MOLECULE_COMPOSITION] = TISSUE_LIBRARY.constant(1e-10, 1e-10, 1.0)
         background_dictionary[Tags.STRUCTURE_TYPE] = Tags.BACKGROUND
 
         muscle_dictionary = Settings()
         muscle_dictionary[Tags.PRIORITY] = 1
         muscle_dictionary[Tags.STRUCTURE_START_MM] = [0, 0, 0]
         muscle_dictionary[Tags.STRUCTURE_END_MM] = [0, 0, 100]
-        muscle_dictionary[Tags.MOLECULE_COMPOSITION] = TissueLibrary().constant(0.05, 100, 0.9)
+        muscle_dictionary[Tags.MOLECULE_COMPOSITION] = TISSUE_LIBRARY.constant(0.05, 100, 0.9)
         muscle_dictionary[Tags.CONSIDER_PARTIAL_VOLUME] = True
         muscle_dictionary[Tags.ADHERE_TO_DEFORMATION] = True
         muscle_dictionary[Tags.STRUCTURE_TYPE] = Tags.HORIZONTAL_LAYER_STRUCTURE
@@ -195,7 +191,7 @@
         vessel_1_dictionary[Tags.STRUCTURE_END_MM] = [
             self.VOLUME_TRANSDUCER_DIM_IN_MM/2, self.VOLUME_PLANAR_DIM_IN_MM, 10]
         vessel_1_dictionary[Tags.STRUCTURE_RADIUS_MM] = 3
-        vessel_1_dictionary[Tags.MOLECULE_COMPOSITION] = TissueLibrary().blood()
+        vessel_1_dictionary[Tags.MOLECULE_COMPOSITION] = TISSUE_LIBRARY.blood()
         vessel_1_dictionary[Tags.CONSIDER_PARTIAL_VOLUME] = True
         vessel_1_dictionary[Tags.ADHERE_TO_DEFORMATION] = False
         vessel_1_dictionary[Tags.STRUCTURE_TYPE] = Tags.CIRCULAR_TUBULAR_STRUCTURE
@@ -207,7 +203,7 @@
         vessel_2_dictionary[Tags.STRUCTURE_END_MM] = [
             self.VOLUME_TRANSDUCER_DIM_IN_MM/2 - 10, self.VOLUME_PLANAR_DIM_IN_MM, 5]
         vessel_2_dictionary[Tags.STRUCTURE_RADIUS_MM] = 2
-        vessel_2_dictionary[Tags.MOLECULE_COMPOSITION] = TissueLibrary().blood()
+        vessel_2_dictionary[Tags.MOLECULE_COMPOSITION] = TISSUE_LIBRARY.blood()
         vessel_2_dictionary[Tags.CONSIDER_PARTIAL_VOLUME] = True
         vessel_2_dictionary[Tags.ADHERE_TO_DEFORMATION] = False
         vessel_2_dictionary[Tags.STRUCTURE_TYPE] = Tags.CIRCULAR_TUBULAR_STRUCTURE
@@ -216,7 +212,7 @@
         epidermis_dictionary[Tags.PRIORITY] = 8
         epidermis_dictionary[Tags.STRUCTURE_START_MM] = [0, 0, 1]
         epidermis_dictionary[Tags.STRUCTURE_END_MM] = [0, 0, 1.1]
-        epidermis_dictionary[Tags.MOLECULE_COMPOSITION] = TissueLibrary().epidermis()
+        epidermis_dictionary[Tags.MOLECULE_COMPOSITION] = TISSUE_LIBRARY.epidermis()
         epidermis_dictionary[Tags.CONSIDER_PARTIAL_VOLUME] = True
         epidermis_dictionary[Tags.ADHERE_TO_DEFORMATION] = True
         epidermis_dictionary[Tags.STRUCTURE_TYPE] = Tags.HORIZONTAL_LAYER_STRUCTURE
