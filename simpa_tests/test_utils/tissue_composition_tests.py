--- conflicted
+++ resolved
@@ -903,25 +903,13 @@
                                                           visualise_values=True,
                                                           title="Epidermis ")
 
-<<<<<<< HEAD
     compare_molecular_composition_against_expected_values(molecular_composition=TissueLibrary().blood(1.0),
-                                                          expected_values=
-                                                          get_fully_oxygenated_blood_reference_dictionary(),
-                                                          visualise_values=True,
-                                                          title="100% sO2 Blood ")
-
-    compare_molecular_composition_against_expected_values(molecular_composition=TissueLibrary().blood(0.0),
-                                                          expected_values=
-                                                          get_fully_deoxygenated_blood_reference_dictionary(),
-=======
-    compare_molecular_composition_against_expected_values(molecular_composition=TISSUE_LIBRARY.blood(1.0),
                                                           expected_values=get_fully_oxygenated_blood_reference_dictionary(),
                                                           visualise_values=True,
                                                           title="100% sO2 Blood ")
 
-    compare_molecular_composition_against_expected_values(molecular_composition=TISSUE_LIBRARY.blood(0.0),
+    compare_molecular_composition_against_expected_values(molecular_composition=TissueLibrary().blood(0.0),
                                                           expected_values=get_fully_deoxygenated_blood_reference_dictionary(),
->>>>>>> 2fbfe9d2
                                                           visualise_values=True,
                                                           title="0% sO2 Blood ")
 
