--- conflicted
+++ resolved
@@ -58,18 +58,6 @@
                 ax.scatter(x=wavelength, y=composition_properties[tag], c="blue")
                 ax.scatter(x=wavelength, y=expected_properties[tag], c="green")
         else:
-<<<<<<< HEAD
-            for tag in TissueProperties.property_tags:
-                if expected_properties[tag] is not None:
-                    if (not (composition_properties[tag] is None and expected_properties[tag] is None)) and \
-                        ((np.abs(composition_properties[tag] - expected_properties[tag]) /
-                        expected_properties[tag]) > tolerated_margin_in_percent):
-                        raise AssertionError(f"The calculated value for {tag} at "
-                                            f"wavelength {wavelength}nm was different from the"
-                                            f" expected value by a margin greater than {tolerated_margin_in_percent*100}%"
-                                            f" (was {composition_properties[tag]} but was "
-                                            f"expected to be {expected_properties[tag]})")
-=======
             for tag in property_tags:
                 if expected_properties[tag] is not None:
                     if (not (composition_properties[tag] is None and expected_properties[tag] is None)) and \
@@ -80,7 +68,6 @@
                                              f" expected value by a margin greater than {tolerated_margin_in_percent*100}%"
                                              f" (was {composition_properties[tag]} but was "
                                              f"expected to be {expected_properties[tag]})")
->>>>>>> 7121b028
 
     if visualise_values:
         plt.tight_layout()
