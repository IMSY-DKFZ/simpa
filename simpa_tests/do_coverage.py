--- conflicted
+++ resolved
@@ -29,15 +29,12 @@
                 "simpa_tests.automatic_tests.tissue_library.TestCoreAssumptions",
                 "simpa_tests.automatic_tests.tissue_library.TestTissueLibraryAgainstLiteratureValues",
                 "simpa_tests.automatic_tests.TestNoiseModels",
-<<<<<<< HEAD
-=======
                 "simpa_tests.automatic_tests.TestLinearUnmixing",
                 "simpa_tests.automatic_tests.TestIPASCExport",
                 "simpa_tests.automatic_tests.TestDeviceUUID",
                 "simpa_tests.automatic_tests.TestBandpassFilter",
                 "simpa_tests.automatic_tests.device_tests.TestCurvedArray",
                 "simpa_tests.automatic_tests.device_tests.TestLinearArray",
->>>>>>> 0012f3d9
                 ]
 
 suite = unittest.TestSuite()
