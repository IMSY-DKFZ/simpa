--- conflicted
+++ resolved
@@ -1,29 +1,3 @@
 # SPDX-FileCopyrightText: 2021 Division of Intelligent Medical Systems, DKFZ
 # SPDX-FileCopyrightText: 2021 Janek Groehl
-<<<<<<< HEAD
-# SPDX-License-Identifier: MIT
-
-import glob
-import os
-import inspect
-
-base_path = os.path.dirname(os.path.abspath(inspect.getfile(inspect.currentframe())))
-
-files = glob.glob(os.path.join(base_path, "automatic_tests", "*/*.py"), recursive=True)
-files += glob.glob(os.path.join(base_path, "automatic_tests", "*.py"), recursive=True)
-files += glob.glob(os.path.join(base_path, "automatic_tests", "*/*/*.py"), recursive=True)
-
-automatic_test_classes = [file.replace(os.path.sep, ".")[file.replace(os.path.sep, ".").find("simpa_tests"):-3]
-                          for file in files]
-
-del files
-
-files = glob.glob(os.path.join(base_path, "manual_tests", "*/*.py"), recursive=True)
-files += glob.glob(os.path.join(base_path, "manual_tests", "*.py"), recursive=True)
-files += glob.glob(os.path.join(base_path, "manual_tests", "*/*/*.py"), recursive=True)
-
-manual_test_classes = [file.replace(os.path.sep, ".")[file.replace(os.path.sep, ".").find("simpa_tests"):-3]
-                          for file in files]
-=======
-# SPDX-License-Identifier: MIT
->>>>>>> 5a6aa6b6
+# SPDX-License-Identifier: MIT