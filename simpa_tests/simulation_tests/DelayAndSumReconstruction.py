"""
SPDX-FileCopyrightText: 2021 Computer Assisted Medical Interventions Group, DKFZ
SPDX-FileCopyrightText: 2021 VISION Lab, Cancer Research UK Cambridge Institute (CRUK CI)
SPDX-License-Identifier: MIT
"""

from simpa.utils import Tags, TISSUE_LIBRARY
import numpy as np
import matplotlib.pyplot as plt
from simpa.utils.settings import Settings
from simpa.utils.dict_path_manager import generate_dict_path
from simpa.utils.path_manager import PathManager
from simpa.io_handling import load_data_field, load_hdf5
from simpa.core.simulation import simulate
from simpa.core.device_digital_twins.devices.pa_devices.ithera_msot_acuity import MSOTAcuityEcho
from simpa.core.acoustic_forward_module.acoustic_forward_module_k_wave_adapter import AcousticForwardModelKWaveAdapter
from simpa.core.optical_simulation_module.optical_forward_model_mcx_adapter import OpticalForwardModelMcxAdapter
from simpa.core.reconstruction_module.reconstruction_module_delay_and_sum_adapter import \
    ImageReconstructionModuleDelayAndSumAdapter
from simpa.core.volume_creation_module.volume_creation_module_model_based_adapter import \
    VolumeCreationModelModelBasedAdapter
<<<<<<< HEAD
from simpa.processing.noise.gaussian_noise import GaussianNoiseProcessingComponent

=======
from simpa.processing.noise_processing_components import GaussianNoiseProcessingComponent
from simpa import reconstruct_delay_and_sum_pytorch
>>>>>>> ae0445f0

class DelayAndSumReconstruction:
    """
    This test runs a simulation creating an example volume of geometric shapes and reconstructs it with the Delay and
    Sum algorithm. To verify that the test was successful a user has to evaluate the displayed reconstruction.
    """

    def setUp(self):
        """
        This is not a completely autonomous simpa_tests case yet.
        Please make sure that a valid path_config.env file is located in your home directory, or that you
        point to the correct file in the PathManager().
        :return:
        """

        self.path_manager = PathManager()

        self.VOLUME_TRANSDUCER_DIM_IN_MM = 75
        self.VOLUME_PLANAR_DIM_IN_MM = 20
        self.VOLUME_HEIGHT_IN_MM = 25
        self.SPACING = 0.3  # 15
        self.RANDOM_SEED = 4711
        np.random.seed(self.RANDOM_SEED)

        self.general_settings = {
            # These parameters set the general properties of the simulated volume
            Tags.RANDOM_SEED: self.RANDOM_SEED,
            Tags.VOLUME_NAME: "CompletePipelineTestMSOT_" + str(self.RANDOM_SEED),
            Tags.SIMULATION_PATH: self.path_manager.get_hdf5_file_save_path(),
            Tags.SPACING_MM: self.SPACING,
            Tags.DIM_VOLUME_Z_MM: self.VOLUME_HEIGHT_IN_MM,
            Tags.DIM_VOLUME_X_MM: self.VOLUME_TRANSDUCER_DIM_IN_MM,
            Tags.DIM_VOLUME_Y_MM: self.VOLUME_PLANAR_DIM_IN_MM,
            Tags.VOLUME_CREATOR: Tags.VOLUME_CREATOR_VERSATILE,

            # Simulation Device
            Tags.DIGITAL_DEVICE: Tags.DIGITAL_DEVICE_MSOT_ACUITY,

            # The following parameters set the optical forward model
            Tags.WAVELENGTHS: [700]
        }
        self.settings = Settings(self.general_settings)

        self.settings.set_volume_creation_settings({
            Tags.STRUCTURES: self.create_example_tissue(),
            Tags.SIMULATE_DEFORMED_LAYERS: True
        })

        self.settings.set_optical_settings({
            Tags.OPTICAL_MODEL_NUMBER_PHOTONS: 1e7,
            Tags.OPTICAL_MODEL_BINARY_PATH: self.path_manager.get_mcx_binary_path(),
            Tags.ILLUMINATION_TYPE: Tags.ILLUMINATION_TYPE_MSOT_ACUITY_ECHO,
            Tags.LASER_PULSE_ENERGY_IN_MILLIJOULE: 50,
        })

        self.settings.set_acoustic_settings({
            Tags.ACOUSTIC_SIMULATION_3D: True,
            Tags.ACOUSTIC_MODEL_BINARY_PATH: self.path_manager.get_matlab_binary_path(),
            Tags.GPU: True,
            Tags.PROPERTY_ALPHA_POWER: 1.05,
            Tags.SENSOR_RECORD: "p",
            Tags.PMLInside: False,
            Tags.PMLSize: [31, 32],
            Tags.PMLAlpha: 1.5,
            Tags.PlotPML: False,
            Tags.RECORDMOVIE: False,
            Tags.MOVIENAME: "visualization_log",
            Tags.ACOUSTIC_LOG_SCALE: True
        })

        self.settings.set_reconstruction_settings({
            Tags.RECONSTRUCTION_PERFORM_BANDPASS_FILTERING: False,
            Tags.TUKEY_WINDOW_ALPHA: 0.5,
            Tags.BANDPASS_CUTOFF_LOWPASS: int(8e6),
            Tags.BANDPASS_CUTOFF_HIGHPASS: int(0.1e6),
            Tags.RECONSTRUCTION_BMODE_METHOD: Tags.RECONSTRUCTION_BMODE_METHOD_HILBERT_TRANSFORM,
            Tags.RECONSTRUCTION_BMODE_AFTER_RECONSTRUCTION: True,
            Tags.RECONSTRUCTION_APODIZATION_METHOD: Tags.RECONSTRUCTION_APODIZATION_BOX,
            Tags.RECONSTRUCTION_MODE: Tags.RECONSTRUCTION_MODE_DIFFERENTIAL
        })

        self.settings["noise_initial_pressure"] = {
            Tags.NOISE_MEAN: 1,
            Tags.NOISE_STD: 0.1,
            Tags.NOISE_MODE: Tags.NOISE_MODE_MULTIPLICATIVE,
            Tags.DATA_FIELD: Tags.OPTICAL_MODEL_INITIAL_PRESSURE,
            Tags.NOISE_NON_NEGATIVITY_CONSTRAINT: True
        }

<<<<<<< HEAD
    def test_reconstruction_of_simulation(self):

        device = MSOTAcuityEcho()
        device.update_settings_for_use_of_model_based_volume_creator(self.settings)

        SIMUATION_PIPELINE = [
            VolumeCreationModelModelBasedAdapter(self.settings),
            OpticalForwardModelMcxAdapter(self.settings),
            GaussianNoiseProcessingComponent(self.settings, "noise_initial_pressure"),
            AcousticForwardModelKWaveAdapter(self.settings),
            ImageReconstructionModuleDelayAndSumAdapter(self.settings)
        ]

        simulate(SIMUATION_PIPELINE, self.settings, device)

        reconstructed_image_path = generate_dict_path(
            Tags.RECONSTRUCTED_DATA,
            wavelength=self.settings[Tags.WAVELENGTH])

        reconstructed_image = load_hdf5(
            self.settings[Tags.SIMPA_OUTPUT_PATH],
            reconstructed_image_path)[Tags.RECONSTRUCTED_DATA]

        initial_pressure = load_data_field(
            self.settings[Tags.SIMPA_OUTPUT_PATH], Tags.OPTICAL_MODEL_INITIAL_PRESSURE, wavelength=self.settings[Tags.WAVELENGTH])

        plt.subplot(1, 2, 1)
        plt.title("Initial pressure")
        plt.imshow(np.flipud(np.rot90(initial_pressure[:, 20, :])))
        plt.subplot(1, 2, 2)
        plt.title("Reconstructed image")
        plt.imshow(np.rot90(reconstructed_image, -1))
        plt.show()

=======
>>>>>>> ae0445f0
    def create_example_tissue(self):
        """
        This is a very simple example script of how to create a tissue definition.
        It contains a muscular background, an epidermis layer on top of the muscles
        and a blood vessel.
        """
        background_dictionary = Settings()
        background_dictionary[Tags.MOLECULE_COMPOSITION] = TISSUE_LIBRARY.muscle()
        background_dictionary[Tags.STRUCTURE_TYPE] = Tags.BACKGROUND

        muscle_dictionary = Settings()
        muscle_dictionary[Tags.PRIORITY] = 1
        muscle_dictionary[Tags.STRUCTURE_START_MM] = [0, 0, 0]
        muscle_dictionary[Tags.STRUCTURE_END_MM] = [0, 0, 100]
        muscle_dictionary[Tags.MOLECULE_COMPOSITION] = TISSUE_LIBRARY.muscle()
        muscle_dictionary[Tags.CONSIDER_PARTIAL_VOLUME] = True
        muscle_dictionary[Tags.ADHERE_TO_DEFORMATION] = True
        muscle_dictionary[Tags.STRUCTURE_TYPE] = Tags.HORIZONTAL_LAYER_STRUCTURE

        vessel_1_dictionary = Settings()
        vessel_1_dictionary[Tags.PRIORITY] = 3
        vessel_1_dictionary[Tags.STRUCTURE_START_MM] = [self.VOLUME_TRANSDUCER_DIM_IN_MM / 2,
                                                        0, 10]
        vessel_1_dictionary[Tags.STRUCTURE_END_MM] = [self.VOLUME_TRANSDUCER_DIM_IN_MM / 2,
                                                      self.VOLUME_PLANAR_DIM_IN_MM, 10]
        vessel_1_dictionary[Tags.STRUCTURE_RADIUS_MM] = 3
        vessel_1_dictionary[Tags.MOLECULE_COMPOSITION] = TISSUE_LIBRARY.blood()
        vessel_1_dictionary[Tags.CONSIDER_PARTIAL_VOLUME] = True
        vessel_1_dictionary[Tags.STRUCTURE_TYPE] = Tags.CIRCULAR_TUBULAR_STRUCTURE

        vessel_2_dictionary = Settings()
        vessel_2_dictionary[Tags.PRIORITY] = 3
        vessel_2_dictionary[Tags.STRUCTURE_START_MM] = [self.VOLUME_TRANSDUCER_DIM_IN_MM / 2 + 12,
                                                        0, 7]
        vessel_2_dictionary[Tags.STRUCTURE_END_MM] = [self.VOLUME_TRANSDUCER_DIM_IN_MM / 2 + 10,
                                                      self.VOLUME_PLANAR_DIM_IN_MM, 5]
        vessel_2_dictionary[Tags.STRUCTURE_RADIUS_MM] = 3
        vessel_2_dictionary[Tags.STRUCTURE_ECCENTRICITY] = 0.9
        vessel_2_dictionary[Tags.MOLECULE_COMPOSITION] = TISSUE_LIBRARY.blood()
        vessel_2_dictionary[Tags.CONSIDER_PARTIAL_VOLUME] = True
        vessel_2_dictionary[Tags.STRUCTURE_TYPE] = Tags.ELLIPTICAL_TUBULAR_STRUCTURE

        vessel_3_dictionary = Settings()
        vessel_3_dictionary[Tags.PRIORITY] = 3
        vessel_3_dictionary[Tags.STRUCTURE_START_MM] = [self.VOLUME_TRANSDUCER_DIM_IN_MM / 2 - 12, 0, 3]
        vessel_3_dictionary[Tags.STRUCTURE_X_EXTENT_MM] = 8
        vessel_3_dictionary[Tags.STRUCTURE_Y_EXTENT_MM] = 10
        vessel_3_dictionary[Tags.STRUCTURE_Z_EXTENT_MM] = 16
        vessel_3_dictionary[Tags.MOLECULE_COMPOSITION] = TISSUE_LIBRARY.blood()
        vessel_3_dictionary[Tags.CONSIDER_PARTIAL_VOLUME] = True
        vessel_3_dictionary[Tags.STRUCTURE_TYPE] = Tags.RECTANGULAR_CUBOID_STRUCTURE

        tissue_dict = Settings()
        tissue_dict[Tags.BACKGROUND] = background_dictionary
        tissue_dict["muscle"] = muscle_dictionary
        tissue_dict["vessel_1"] = vessel_1_dictionary
        tissue_dict["vessel_2"] = vessel_2_dictionary
        tissue_dict["vessel_3"] = vessel_3_dictionary
        return tissue_dict

<<<<<<< HEAD
=======
    def add_msot_specific_settings(self):
        volume_creator_settings = Settings(self.settings.get_volume_creation_settings())
        device = MSOTAcuityEcho()
        probe_size_mm = device.probe_height_mm
        mediprene_layer_height_mm = device.mediprene_membrane_height_mm
        heavy_water_layer_height_mm = probe_size_mm - mediprene_layer_height_mm

        new_volume_height_mm = self.settings[Tags.DIM_VOLUME_Z_MM] + mediprene_layer_height_mm + \
                               heavy_water_layer_height_mm

        # adjust the z-dim to msot probe height
        self.settings[Tags.DIM_VOLUME_Z_MM] = new_volume_height_mm

        # adjust the x-dim to msot probe width
        # 1 mm is added (0.5 mm on both sides) to make sure no rounding errors lead to a detector element being outside
        # of the simulated volume.

        if self.settings[Tags.DIM_VOLUME_X_MM] < round(device.probe_width_mm) + 1:
            width_shift_for_structures_mm = (round(device.probe_width_mm) + 1 - self.settings[Tags.DIM_VOLUME_X_MM]) / 2
            self.settings[Tags.DIM_VOLUME_X_MM] = round(device.probe_width_mm) + 1
            device.logger.debug(f"Changed Tags.DIM_VOLUME_X_MM to {self.settings[Tags.DIM_VOLUME_X_MM]}")
        else:
            width_shift_for_structures_mm = 0

        device.logger.debug(volume_creator_settings)

        for structure_key in volume_creator_settings[Tags.STRUCTURES]:
            device.logger.debug("Adjusting " + str(structure_key))
            structure_dict = volume_creator_settings[Tags.STRUCTURES][structure_key]
            if Tags.STRUCTURE_START_MM in structure_dict:
                structure_dict[Tags.STRUCTURE_START_MM][0] = structure_dict[Tags.STRUCTURE_START_MM][
                                                                 0] + width_shift_for_structures_mm
                structure_dict[Tags.STRUCTURE_START_MM][2] = structure_dict[Tags.STRUCTURE_START_MM][
                                                                 2] + device.probe_height_mm
            if Tags.STRUCTURE_END_MM in structure_dict:
                structure_dict[Tags.STRUCTURE_END_MM][0] = structure_dict[Tags.STRUCTURE_END_MM][
                                                               0] + width_shift_for_structures_mm
                structure_dict[Tags.STRUCTURE_END_MM][2] = structure_dict[Tags.STRUCTURE_END_MM][
                                                               2] + device.probe_height_mm

        if Tags.US_GEL in volume_creator_settings and volume_creator_settings[Tags.US_GEL]:
            us_gel_thickness = np.random.normal(0.4, 0.1)
            us_gel_layer_settings = Settings({
                Tags.PRIORITY: 5,
                Tags.STRUCTURE_START_MM: [0, 0,
                                          heavy_water_layer_height_mm - us_gel_thickness + mediprene_layer_height_mm],
                Tags.STRUCTURE_END_MM: [0, 0, heavy_water_layer_height_mm + mediprene_layer_height_mm],
                Tags.CONSIDER_PARTIAL_VOLUME: True,
                Tags.MOLECULE_COMPOSITION: TISSUE_LIBRARY.ultrasound_gel(),
                Tags.STRUCTURE_TYPE: Tags.HORIZONTAL_LAYER_STRUCTURE
            })

            volume_creator_settings[Tags.STRUCTURES]["us_gel"] = us_gel_layer_settings
        else:
            us_gel_thickness = 0

        mediprene_layer_settings = Settings({
            Tags.PRIORITY: 5,
            Tags.STRUCTURE_START_MM: [0, 0, heavy_water_layer_height_mm - us_gel_thickness],
            Tags.STRUCTURE_END_MM: [0, 0, heavy_water_layer_height_mm - us_gel_thickness + mediprene_layer_height_mm],
            Tags.CONSIDER_PARTIAL_VOLUME: True,
            Tags.MOLECULE_COMPOSITION: TISSUE_LIBRARY.mediprene(),
            Tags.STRUCTURE_TYPE: Tags.HORIZONTAL_LAYER_STRUCTURE
        })

        volume_creator_settings[Tags.STRUCTURES]["mediprene"] = mediprene_layer_settings

        background_settings = Settings({
            Tags.MOLECULE_COMPOSITION: TISSUE_LIBRARY.heavy_water(),
            Tags.STRUCTURE_TYPE: Tags.BACKGROUND
        })
        volume_creator_settings[Tags.STRUCTURES][Tags.BACKGROUND] = background_settings

    def test_reconstruction_of_simulation(self):

        self.add_msot_specific_settings()

        SIMUATION_PIPELINE = [
            VolumeCreationModelModelBasedAdapter(self.settings),
            OpticalForwardModelMcxAdapter(self.settings),
            GaussianNoiseProcessingComponent(self.settings, "noise_initial_pressure"),
            AcousticForwardModelKWaveAdapter(self.settings),
            ImageReconstructionModuleDelayAndSumAdapter(self.settings)
        ]

        simulate(SIMUATION_PIPELINE, self.settings)


        reconstructed_image_path = generate_dict_path(
            Tags.RECONSTRUCTED_DATA,
            wavelength=self.settings[Tags.WAVELENGTH])

        reconstructed_image = load_hdf5(
            self.settings[Tags.SIMPA_OUTPUT_PATH],
            reconstructed_image_path)[Tags.RECONSTRUCTED_DATA]

        self.plot_reconstruction_compared_with_initial_pressure(reconstructed_image, "Reconstructed image using adapter")

    def test_convenience_function(self):
        # Load simulated time series data
        time_series_sensor_data = load_data_field(self.settings[Tags.SIMPA_OUTPUT_PATH],
                                                  Tags.TIME_SERIES_DATA, self.settings[Tags.WAVELENGTH])

        # reconstruct image using convenience function
        reconstructed_image = reconstruct_delay_and_sum_pytorch(time_series_sensor_data, self.settings)

        self.plot_reconstruction_compared_with_initial_pressure(reconstructed_image, "Reconstructed image using convenience function")

    def plot_reconstruction_compared_with_initial_pressure(self, reconstructed_image, reconstructed_title):
        initial_pressure = load_data_field(
            self.settings[Tags.SIMPA_OUTPUT_PATH], Tags.OPTICAL_MODEL_INITIAL_PRESSURE,
            wavelength=self.settings[Tags.WAVELENGTH])

        plt.subplot(1, 2, 1)
        plt.title("Initial pressure")
        plt.imshow(np.flipud(np.rot90(initial_pressure[:, 20, :])))
        plt.subplot(1, 2, 2)
        plt.title(reconstructed_title)
        plt.imshow(np.rot90(reconstructed_image, -1))
        plt.show()

>>>>>>> ae0445f0

if __name__ == '__main__':
    test = DelayAndSumReconstruction()
    test.setUp()
    test.test_reconstruction_of_simulation()
    test.test_convenience_function()<|MERGE_RESOLUTION|>--- conflicted
+++ resolved
@@ -19,13 +19,8 @@
     ImageReconstructionModuleDelayAndSumAdapter
 from simpa.core.volume_creation_module.volume_creation_module_model_based_adapter import \
     VolumeCreationModelModelBasedAdapter
-<<<<<<< HEAD
 from simpa.processing.noise.gaussian_noise import GaussianNoiseProcessingComponent
-
-=======
-from simpa.processing.noise_processing_components import GaussianNoiseProcessingComponent
 from simpa import reconstruct_delay_and_sum_pytorch
->>>>>>> ae0445f0
 
 class DelayAndSumReconstruction:
     """
@@ -115,43 +110,6 @@
             Tags.NOISE_NON_NEGATIVITY_CONSTRAINT: True
         }
 
-<<<<<<< HEAD
-    def test_reconstruction_of_simulation(self):
-
-        device = MSOTAcuityEcho()
-        device.update_settings_for_use_of_model_based_volume_creator(self.settings)
-
-        SIMUATION_PIPELINE = [
-            VolumeCreationModelModelBasedAdapter(self.settings),
-            OpticalForwardModelMcxAdapter(self.settings),
-            GaussianNoiseProcessingComponent(self.settings, "noise_initial_pressure"),
-            AcousticForwardModelKWaveAdapter(self.settings),
-            ImageReconstructionModuleDelayAndSumAdapter(self.settings)
-        ]
-
-        simulate(SIMUATION_PIPELINE, self.settings, device)
-
-        reconstructed_image_path = generate_dict_path(
-            Tags.RECONSTRUCTED_DATA,
-            wavelength=self.settings[Tags.WAVELENGTH])
-
-        reconstructed_image = load_hdf5(
-            self.settings[Tags.SIMPA_OUTPUT_PATH],
-            reconstructed_image_path)[Tags.RECONSTRUCTED_DATA]
-
-        initial_pressure = load_data_field(
-            self.settings[Tags.SIMPA_OUTPUT_PATH], Tags.OPTICAL_MODEL_INITIAL_PRESSURE, wavelength=self.settings[Tags.WAVELENGTH])
-
-        plt.subplot(1, 2, 1)
-        plt.title("Initial pressure")
-        plt.imshow(np.flipud(np.rot90(initial_pressure[:, 20, :])))
-        plt.subplot(1, 2, 2)
-        plt.title("Reconstructed image")
-        plt.imshow(np.rot90(reconstructed_image, -1))
-        plt.show()
-
-=======
->>>>>>> ae0445f0
     def create_example_tissue(self):
         """
         This is a very simple example script of how to create a tissue definition.
@@ -212,81 +170,6 @@
         tissue_dict["vessel_3"] = vessel_3_dictionary
         return tissue_dict
 
-<<<<<<< HEAD
-=======
-    def add_msot_specific_settings(self):
-        volume_creator_settings = Settings(self.settings.get_volume_creation_settings())
-        device = MSOTAcuityEcho()
-        probe_size_mm = device.probe_height_mm
-        mediprene_layer_height_mm = device.mediprene_membrane_height_mm
-        heavy_water_layer_height_mm = probe_size_mm - mediprene_layer_height_mm
-
-        new_volume_height_mm = self.settings[Tags.DIM_VOLUME_Z_MM] + mediprene_layer_height_mm + \
-                               heavy_water_layer_height_mm
-
-        # adjust the z-dim to msot probe height
-        self.settings[Tags.DIM_VOLUME_Z_MM] = new_volume_height_mm
-
-        # adjust the x-dim to msot probe width
-        # 1 mm is added (0.5 mm on both sides) to make sure no rounding errors lead to a detector element being outside
-        # of the simulated volume.
-
-        if self.settings[Tags.DIM_VOLUME_X_MM] < round(device.probe_width_mm) + 1:
-            width_shift_for_structures_mm = (round(device.probe_width_mm) + 1 - self.settings[Tags.DIM_VOLUME_X_MM]) / 2
-            self.settings[Tags.DIM_VOLUME_X_MM] = round(device.probe_width_mm) + 1
-            device.logger.debug(f"Changed Tags.DIM_VOLUME_X_MM to {self.settings[Tags.DIM_VOLUME_X_MM]}")
-        else:
-            width_shift_for_structures_mm = 0
-
-        device.logger.debug(volume_creator_settings)
-
-        for structure_key in volume_creator_settings[Tags.STRUCTURES]:
-            device.logger.debug("Adjusting " + str(structure_key))
-            structure_dict = volume_creator_settings[Tags.STRUCTURES][structure_key]
-            if Tags.STRUCTURE_START_MM in structure_dict:
-                structure_dict[Tags.STRUCTURE_START_MM][0] = structure_dict[Tags.STRUCTURE_START_MM][
-                                                                 0] + width_shift_for_structures_mm
-                structure_dict[Tags.STRUCTURE_START_MM][2] = structure_dict[Tags.STRUCTURE_START_MM][
-                                                                 2] + device.probe_height_mm
-            if Tags.STRUCTURE_END_MM in structure_dict:
-                structure_dict[Tags.STRUCTURE_END_MM][0] = structure_dict[Tags.STRUCTURE_END_MM][
-                                                               0] + width_shift_for_structures_mm
-                structure_dict[Tags.STRUCTURE_END_MM][2] = structure_dict[Tags.STRUCTURE_END_MM][
-                                                               2] + device.probe_height_mm
-
-        if Tags.US_GEL in volume_creator_settings and volume_creator_settings[Tags.US_GEL]:
-            us_gel_thickness = np.random.normal(0.4, 0.1)
-            us_gel_layer_settings = Settings({
-                Tags.PRIORITY: 5,
-                Tags.STRUCTURE_START_MM: [0, 0,
-                                          heavy_water_layer_height_mm - us_gel_thickness + mediprene_layer_height_mm],
-                Tags.STRUCTURE_END_MM: [0, 0, heavy_water_layer_height_mm + mediprene_layer_height_mm],
-                Tags.CONSIDER_PARTIAL_VOLUME: True,
-                Tags.MOLECULE_COMPOSITION: TISSUE_LIBRARY.ultrasound_gel(),
-                Tags.STRUCTURE_TYPE: Tags.HORIZONTAL_LAYER_STRUCTURE
-            })
-
-            volume_creator_settings[Tags.STRUCTURES]["us_gel"] = us_gel_layer_settings
-        else:
-            us_gel_thickness = 0
-
-        mediprene_layer_settings = Settings({
-            Tags.PRIORITY: 5,
-            Tags.STRUCTURE_START_MM: [0, 0, heavy_water_layer_height_mm - us_gel_thickness],
-            Tags.STRUCTURE_END_MM: [0, 0, heavy_water_layer_height_mm - us_gel_thickness + mediprene_layer_height_mm],
-            Tags.CONSIDER_PARTIAL_VOLUME: True,
-            Tags.MOLECULE_COMPOSITION: TISSUE_LIBRARY.mediprene(),
-            Tags.STRUCTURE_TYPE: Tags.HORIZONTAL_LAYER_STRUCTURE
-        })
-
-        volume_creator_settings[Tags.STRUCTURES]["mediprene"] = mediprene_layer_settings
-
-        background_settings = Settings({
-            Tags.MOLECULE_COMPOSITION: TISSUE_LIBRARY.heavy_water(),
-            Tags.STRUCTURE_TYPE: Tags.BACKGROUND
-        })
-        volume_creator_settings[Tags.STRUCTURES][Tags.BACKGROUND] = background_settings
-
     def test_reconstruction_of_simulation(self):
 
         self.add_msot_specific_settings()
@@ -335,7 +218,6 @@
         plt.imshow(np.rot90(reconstructed_image, -1))
         plt.show()
 
->>>>>>> ae0445f0
 
 if __name__ == '__main__':
     test = DelayAndSumReconstruction()
