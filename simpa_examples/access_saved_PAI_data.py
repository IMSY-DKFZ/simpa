--- conflicted
+++ resolved
@@ -27,64 +27,6 @@
 from simpa.utils import SegmentationClasses, Tags
 from simpa.utils.settings_generator import Settings
 
-<<<<<<< HEAD
-values = []
-names = []
-
-for string in SegmentationClasses.__dict__:
-    if string[0:2] != "__":
-        values.append(SegmentationClasses.__dict__[string])
-        names.append(string)
-
-values = np.asarray(values)
-names = np.asarray(names)
-sort_indexes = np.argsort(values)
-values = values[sort_indexes]
-names = names[sort_indexes]
-
-colors = [list(np.random.random(3)) for _ in range(len(names))]
-cmap = mpl.colors.LinearSegmentedColormap.from_list(
-    'Custom cmap', colors, len(names))
-
-PATH = "D:/mcx-tmp-output/MyVolumeName_471.hdf5"
-WAVELENGTH = 700
-
-file = load_hdf5(PATH)
-settings = Settings(file["settings"])
-
-fluence = (file['simulations']['original_data']['optical_forward_model_output']
-           [str(WAVELENGTH)]['fluence'])
-initial_pressure = (file['simulations']['original_data']
-                    ['optical_forward_model_output']
-                    [str(WAVELENGTH)]['initial_pressure'])
-absorption = (file['simulations']['original_data']['simulation_properties']
-              [str(WAVELENGTH)]['mua'])
-
-segmentation = (file['simulations']['original_data']['simulation_properties']
-              [str(WAVELENGTH)]['seg'])
-
-reconstruction = None
-speed_of_sound = None
-if Tags.PERFORM_IMAGE_RECONSTRUCTION in settings and settings[Tags.PERFORM_IMAGE_RECONSTRUCTION]:
-    time_series = np.squeeze(
-        file["simulations"]["original_data"]["time_series_data"][str(WAVELENGTH)]["time_series_data"])
-    reconstruction = np.squeeze(
-            file["simulations"]["original_data"]["reconstructed_data"][str(WAVELENGTH)]["reconstructed_data"])
-
-    speed_of_sound = file['simulations']['original_data']['simulation_properties'][str(WAVELENGTH)]["sos"]
-
-    reconstruction = reconstruction.T
-
-shape = np.shape(initial_pressure)
-
-x_pos = int(shape[0]/2)
-y_pos = int(shape[1]/2)
-z_pos = int(shape[2]/2)
-
-plt.figure()
-plt.imshow(np.rot90(fluence[:, y_pos, :], -1))
-plt.show()
-=======
 
 def visualise_data(path_to_hdf5_file: str, wavelength: int,
                    show_absorption=True,
@@ -235,4 +177,3 @@
         'Custom cmap', colors, len(names))
 
     return names, values, cmap
->>>>>>> d06e9fc7
