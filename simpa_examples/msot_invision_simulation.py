# SPDX-FileCopyrightText: 2021 Division of Intelligent Medical Systems, DKFZ
# SPDX-FileCopyrightText: 2021 Janek Groehl
# SPDX-License-Identifier: MIT

from simpa import Tags
import simpa as sp
import numpy as np
from simpa.utils.profiling import profile
from argparse import ArgumentParser

path_manager = sp.PathManager()

<<<<<<< HEAD
SPEED_OF_SOUND = 1500
SPACING = 0.5
XZ_DIM = 90
Y_DIM = 40


def create_pipeline(_settings: sp.Settings):
    return [
        sp.ModelBasedAdapter(settings),
        sp.MCXAdapter(settings),
        sp.KWaveAdapter(settings),
        sp.FieldOfViewCropping(settings),
        sp.TimeReversalAdapter(settings)
    ]


def get_device():
    pa_device = sp.InVision256TF(device_position_mm=np.asarray([XZ_DIM/2, Y_DIM/2, XZ_DIM/2]))
    return pa_device


def create_volume():
    inclusion_material = sp.Molecule(volume_fraction=1.0,
                                     anisotropy_spectrum=sp.AnisotropySpectrumLibrary.CONSTANT_ANISOTROPY_ARBITRARY(
                                         0.9),
                                     scattering_spectrum=sp.AnisotropySpectrumLibrary.CONSTANT_ANISOTROPY_ARBITRARY(
                                         100.0),
                                     absorption_spectrum=sp.AnisotropySpectrumLibrary.CONSTANT_ANISOTROPY_ARBITRARY(
                                         4.0),
                                     speed_of_sound=SPEED_OF_SOUND,
                                     alpha_coefficient=1e-4,
                                     density=1000,
                                     gruneisen_parameter=1.0,
                                     name="Inclusion")

    phantom_material = sp.Molecule(volume_fraction=1.0,
                                   anisotropy_spectrum=sp.AnisotropySpectrumLibrary.CONSTANT_ANISOTROPY_ARBITRARY(0.9),
                                   scattering_spectrum=sp.AnisotropySpectrumLibrary.CONSTANT_ANISOTROPY_ARBITRARY(
                                       100.0),
                                   absorption_spectrum=sp.AnisotropySpectrumLibrary.CONSTANT_ANISOTROPY_ARBITRARY(0.05),
                                   speed_of_sound=SPEED_OF_SOUND,
                                   alpha_coefficient=1e-4,
                                   density=1000,
                                   gruneisen_parameter=1.0,
                                   name="Phantom")

    heavy_water = sp.Molecule(volume_fraction=1.0,
                              anisotropy_spectrum=sp.AnisotropySpectrumLibrary.CONSTANT_ANISOTROPY_ARBITRARY(1.0),
                              scattering_spectrum=sp.ScatteringSpectrumLibrary.CONSTANT_SCATTERING_ARBITRARY(0.1),
                              absorption_spectrum=sp.AbsorptionSpectrumLibrary.CONSTANT_ABSORBER_ARBITRARY(1e-30),
                              speed_of_sound=SPEED_OF_SOUND,
                              alpha_coefficient=1e-4,
                              density=1000,
                              gruneisen_parameter=1.0,
                              name="background_water")

    background_dictionary = sp.Settings()
    background_dictionary[Tags.MOLECULE_COMPOSITION] = (sp.MolecularCompositionGenerator()
                                                        .append(heavy_water)
                                                        .get_molecular_composition(segmentation_type=-1))
    background_dictionary[Tags.STRUCTURE_TYPE] = Tags.BACKGROUND

    phantom_material_dictionary = sp.Settings()
    phantom_material_dictionary[Tags.PRIORITY] = 3
    phantom_material_dictionary[Tags.STRUCTURE_START_MM] = [31, 0, 38]
    phantom_material_dictionary[Tags.STRUCTURE_X_EXTENT_MM] = 28
    phantom_material_dictionary[Tags.STRUCTURE_Y_EXTENT_MM] = 40
    phantom_material_dictionary[Tags.STRUCTURE_Z_EXTENT_MM] = 14
    phantom_material_dictionary[Tags.MOLECULE_COMPOSITION] = (sp.MolecularCompositionGenerator()
                                                              .append(phantom_material)
                                                              .get_molecular_composition(segmentation_type=0))
    phantom_material_dictionary[Tags.CONSIDER_PARTIAL_VOLUME] = False
    phantom_material_dictionary[Tags.STRUCTURE_TYPE] = Tags.RECTANGULAR_CUBOID_STRUCTURE

    inclusion_1_dictionary = sp.Settings()
    inclusion_1_dictionary[Tags.PRIORITY] = 8
    inclusion_1_dictionary[Tags.STRUCTURE_START_MM] = [38, 10, 40]
    inclusion_1_dictionary[Tags.STRUCTURE_X_EXTENT_MM] = 2
    inclusion_1_dictionary[Tags.STRUCTURE_Y_EXTENT_MM] = 20
    inclusion_1_dictionary[Tags.STRUCTURE_Z_EXTENT_MM] = 10
    inclusion_1_dictionary[Tags.MOLECULE_COMPOSITION] = (sp.MolecularCompositionGenerator()
                                                         .append(inclusion_material)
                                                         .get_molecular_composition(segmentation_type=1))
    inclusion_1_dictionary[Tags.CONSIDER_PARTIAL_VOLUME] = False
    inclusion_1_dictionary[Tags.STRUCTURE_TYPE] = Tags.RECTANGULAR_CUBOID_STRUCTURE

    inclusion_2_dictionary = sp.Settings()
    inclusion_2_dictionary[Tags.PRIORITY] = 5
    inclusion_2_dictionary[Tags.STRUCTURE_START_MM] = [50, 0, 43]
    inclusion_2_dictionary[Tags.STRUCTURE_END_MM] = [50, 40, 43]
    inclusion_2_dictionary[Tags.STRUCTURE_RADIUS_MM] = 2
    inclusion_2_dictionary[Tags.MOLECULE_COMPOSITION] = (sp.MolecularCompositionGenerator()
                                                         .append(inclusion_material)
                                                         .get_molecular_composition(segmentation_type=2))
    inclusion_2_dictionary[Tags.CONSIDER_PARTIAL_VOLUME] = False
    inclusion_2_dictionary[Tags.STRUCTURE_TYPE] = Tags.CIRCULAR_TUBULAR_STRUCTURE

    tissue_dict = sp.Settings()
    tissue_dict[Tags.BACKGROUND] = background_dictionary
    tissue_dict["phantom"] = phantom_material_dictionary
    tissue_dict["inclusion_1"] = inclusion_1_dictionary
    tissue_dict["inclusion_2"] = inclusion_2_dictionary
    return {
        Tags.STRUCTURES: tissue_dict,
        Tags.SIMULATE_DEFORMED_LAYERS: False
    }


def get_settings():
    general_settings = {
        # These parameters set the general properties of the simulated volume
        Tags.RANDOM_SEED: 4711,
        Tags.VOLUME_NAME: "InVision Simulation Example",
        Tags.SIMULATION_PATH: path_manager.get_hdf5_file_save_path(),
        Tags.SPACING_MM: SPACING,
        Tags.DIM_VOLUME_Z_MM: XZ_DIM,
        Tags.DIM_VOLUME_X_MM: XZ_DIM,
        Tags.DIM_VOLUME_Y_MM: Y_DIM,
        Tags.VOLUME_CREATOR: Tags.VOLUME_CREATOR_VERSATILE,
        Tags.GPU: True,
        Tags.WAVELENGTHS: [700]
    }

    volume_settings = create_volume()

    optical_settings = {
        Tags.OPTICAL_MODEL_NUMBER_PHOTONS: 1e7,
        Tags.OPTICAL_MODEL_BINARY_PATH: path_manager.get_mcx_binary_path(),
        Tags.ILLUMINATION_TYPE: Tags.ILLUMINATION_TYPE_MSOT_INVISION,
        Tags.LASER_PULSE_ENERGY_IN_MILLIJOULE: 50,
    }

    acoustic_settings = {
        Tags.ACOUSTIC_SIMULATION_3D: True,
        Tags.ACOUSTIC_MODEL_BINARY_PATH: path_manager.get_matlab_binary_path(),
        Tags.KWAVE_PROPERTY_ALPHA_POWER: 0.00,
        Tags.KWAVE_PROPERTY_SENSOR_RECORD: "p",
        Tags.KWAVE_PROPERTY_PMLInside: False,
        Tags.KWAVE_PROPERTY_PMLSize: [31, 32],
        Tags.KWAVE_PROPERTY_PMLAlpha: 1.5,
        Tags.KWAVE_PROPERTY_PlotPML: False,
        Tags.RECORDMOVIE: False,
        Tags.MOVIENAME: "visualization_log",
        Tags.ACOUSTIC_LOG_SCALE: True
    }

    reconstruction_settings = {
        Tags.RECONSTRUCTION_PERFORM_BANDPASS_FILTERING: False,
        Tags.TUKEY_WINDOW_ALPHA: 0.5,
        Tags.RECONSTRUCTION_BMODE_AFTER_RECONSTRUCTION: False,
        Tags.RECONSTRUCTION_BMODE_METHOD: Tags.RECONSTRUCTION_BMODE_METHOD_HILBERT_TRANSFORM,
        Tags.RECONSTRUCTION_APODIZATION_METHOD: Tags.RECONSTRUCTION_APODIZATION_HAMMING,
        Tags.RECONSTRUCTION_MODE: Tags.RECONSTRUCTION_MODE_PRESSURE,
        Tags.DATA_FIELD_SPEED_OF_SOUND: SPEED_OF_SOUND,
        Tags.KWAVE_PROPERTY_SENSOR_RECORD: "p",
        Tags.KWAVE_PROPERTY_PMLInside: False,
        Tags.KWAVE_PROPERTY_PMLSize: [31, 32],
        Tags.KWAVE_PROPERTY_PMLAlpha: 1.5,
        Tags.KWAVE_PROPERTY_PlotPML: False,
        Tags.RECORDMOVIE: False,
        Tags.MOVIENAME: "visualization_log",
        Tags.ACOUSTIC_LOG_SCALE: True,
        Tags.ACOUSTIC_MODEL_BINARY_PATH: path_manager.get_matlab_binary_path(),
        Tags.KWAVE_PROPERTY_ALPHA_POWER: 0.00,
        Tags.SPACING_MM: 0.25,
    }

    _settings = sp.Settings(general_settings)
    _settings.set_volume_creation_settings(volume_settings)
    _settings.set_optical_settings(optical_settings)
    _settings.set_acoustic_settings(acoustic_settings)
    _settings.set_reconstruction_settings(reconstruction_settings)
    return _settings


device = get_device()
settings = get_settings()
pipeline = create_pipeline(settings)

sp.simulate(simulation_pipeline=pipeline, digital_device_twin=device, settings=settings)

sp.visualise_data(settings=settings,
                  path_manager=path_manager,
                  show_absorption=True,
                  show_initial_pressure=True,
                  show_reconstructed_data=True,
                  show_xz_only=True)
=======

@profile
def run_msot_invision_simulation(spacing: float | int = 0.5, path_manager=None, visualise: bool = True):
    """

    :param spacing: The simulation spacing between voxels
    :param path_manager: the path manager to be used, typically sp.PathManager
    :param visualise: If VISUALIZE is set to True, the reconstruction result will be plotted
    :return: a run through of the example
    """
    if path_manager is None:
        path_manager = sp.PathManager()
    SPEED_OF_SOUND = 1500
    XZ_DIM = 90
    Y_DIM = 40

    def create_pipeline(_settings: sp.Settings):
        return [
            sp.ModelBasedVolumeCreationAdapter(settings),
            sp.MCXAdapter(settings),
            sp.KWaveAdapter(settings),
            sp.FieldOfViewCropping(settings),
            sp.TimeReversalAdapter(settings)
        ]

    def get_device():
        pa_device = sp.InVision256TF(device_position_mm=np.asarray([XZ_DIM/2, Y_DIM/2, XZ_DIM/2]))
        return pa_device

    def create_volume():
        inclusion_material = sp.Molecule(volume_fraction=1.0,
                                         anisotropy_spectrum=sp.AnisotropySpectrumLibrary.CONSTANT_ANISOTROPY_ARBITRARY(
                                             0.9),
                                         scattering_spectrum=sp.AnisotropySpectrumLibrary.CONSTANT_ANISOTROPY_ARBITRARY(
                                             100.0),
                                         absorption_spectrum=sp.AnisotropySpectrumLibrary.CONSTANT_ANISOTROPY_ARBITRARY(
                                             4.0),
                                         speed_of_sound=SPEED_OF_SOUND,
                                         alpha_coefficient=1e-4,
                                         density=1000,
                                         gruneisen_parameter=1.0,
                                         name="Inclusion")

        phantom_material = sp.Molecule(volume_fraction=1.0,
                                       anisotropy_spectrum=sp.AnisotropySpectrumLibrary.CONSTANT_ANISOTROPY_ARBITRARY(
                                           0.9),
                                       scattering_spectrum=sp.AnisotropySpectrumLibrary.CONSTANT_ANISOTROPY_ARBITRARY(
                                           100.0),
                                       absorption_spectrum=sp.AnisotropySpectrumLibrary.CONSTANT_ANISOTROPY_ARBITRARY(
                                           0.05),
                                       speed_of_sound=SPEED_OF_SOUND,
                                       alpha_coefficient=1e-4,
                                       density=1000,
                                       gruneisen_parameter=1.0,
                                       name="Phantom")

        heavy_water = sp.Molecule(volume_fraction=1.0,
                                  anisotropy_spectrum=sp.AnisotropySpectrumLibrary.CONSTANT_ANISOTROPY_ARBITRARY(1.0),
                                  scattering_spectrum=sp.ScatteringSpectrumLibrary.CONSTANT_SCATTERING_ARBITRARY(0.1),
                                  absorption_spectrum=sp.AbsorptionSpectrumLibrary.CONSTANT_ABSORBER_ARBITRARY(1e-30),
                                  speed_of_sound=SPEED_OF_SOUND,
                                  alpha_coefficient=1e-4,
                                  density=1000,
                                  gruneisen_parameter=1.0,
                                  name="background_water")

        background_dictionary = sp.Settings()
        background_dictionary[Tags.MOLECULE_COMPOSITION] = (sp.MolecularCompositionGenerator()
                                                            .append(heavy_water)
                                                            .get_molecular_composition(segmentation_type=-1))
        background_dictionary[Tags.STRUCTURE_TYPE] = Tags.BACKGROUND

        phantom_material_dictionary = sp.Settings()
        phantom_material_dictionary[Tags.PRIORITY] = 3
        phantom_material_dictionary[Tags.STRUCTURE_START_MM] = [31, 0, 38]
        phantom_material_dictionary[Tags.STRUCTURE_X_EXTENT_MM] = 28
        phantom_material_dictionary[Tags.STRUCTURE_Y_EXTENT_MM] = 40
        phantom_material_dictionary[Tags.STRUCTURE_Z_EXTENT_MM] = 14
        phantom_material_dictionary[Tags.MOLECULE_COMPOSITION] = (sp.MolecularCompositionGenerator()
                                                                  .append(phantom_material)
                                                                  .get_molecular_composition(segmentation_type=0))
        phantom_material_dictionary[Tags.CONSIDER_PARTIAL_VOLUME] = False
        phantom_material_dictionary[Tags.STRUCTURE_TYPE] = Tags.RECTANGULAR_CUBOID_STRUCTURE

        inclusion_1_dictionary = sp.Settings()
        inclusion_1_dictionary[Tags.PRIORITY] = 8
        inclusion_1_dictionary[Tags.STRUCTURE_START_MM] = [38, 10, 40]
        inclusion_1_dictionary[Tags.STRUCTURE_X_EXTENT_MM] = 2
        inclusion_1_dictionary[Tags.STRUCTURE_Y_EXTENT_MM] = 20
        inclusion_1_dictionary[Tags.STRUCTURE_Z_EXTENT_MM] = 10
        inclusion_1_dictionary[Tags.MOLECULE_COMPOSITION] = (sp.MolecularCompositionGenerator()
                                                             .append(inclusion_material)
                                                             .get_molecular_composition(segmentation_type=1))
        inclusion_1_dictionary[Tags.CONSIDER_PARTIAL_VOLUME] = False
        inclusion_1_dictionary[Tags.STRUCTURE_TYPE] = Tags.RECTANGULAR_CUBOID_STRUCTURE

        inclusion_2_dictionary = sp.Settings()
        inclusion_2_dictionary[Tags.PRIORITY] = 5
        inclusion_2_dictionary[Tags.STRUCTURE_START_MM] = [50, 0, 43]
        inclusion_2_dictionary[Tags.STRUCTURE_END_MM] = [50, 40, 43]
        inclusion_2_dictionary[Tags.STRUCTURE_RADIUS_MM] = 2
        inclusion_2_dictionary[Tags.MOLECULE_COMPOSITION] = (sp.MolecularCompositionGenerator()
                                                             .append(inclusion_material)
                                                             .get_molecular_composition(segmentation_type=2))
        inclusion_2_dictionary[Tags.CONSIDER_PARTIAL_VOLUME] = False
        inclusion_2_dictionary[Tags.STRUCTURE_TYPE] = Tags.CIRCULAR_TUBULAR_STRUCTURE

        tissue_dict = sp.Settings()
        tissue_dict[Tags.BACKGROUND] = background_dictionary
        tissue_dict["phantom"] = phantom_material_dictionary
        tissue_dict["inclusion_1"] = inclusion_1_dictionary
        tissue_dict["inclusion_2"] = inclusion_2_dictionary
        return {
            Tags.STRUCTURES: tissue_dict,
            Tags.SIMULATE_DEFORMED_LAYERS: False
        }

    def get_settings():
        general_settings = {
            # These parameters set the general properties of the simulated volume
            Tags.RANDOM_SEED: 4711,
            Tags.VOLUME_NAME: "InVision Simulation Example",
            Tags.SIMULATION_PATH: path_manager.get_hdf5_file_save_path(),
            Tags.SPACING_MM: spacing,
            Tags.DIM_VOLUME_Z_MM: XZ_DIM,
            Tags.DIM_VOLUME_X_MM: XZ_DIM,
            Tags.DIM_VOLUME_Y_MM: Y_DIM,
            Tags.VOLUME_CREATOR: Tags.VOLUME_CREATOR_VERSATILE,
            Tags.GPU: True,
            Tags.WAVELENGTHS: [700]
        }

        volume_settings = create_volume()

        optical_settings = {
            Tags.OPTICAL_MODEL_NUMBER_PHOTONS: 1e7,
            Tags.OPTICAL_MODEL_BINARY_PATH: path_manager.get_mcx_binary_path(),
            Tags.ILLUMINATION_TYPE: Tags.ILLUMINATION_TYPE_MSOT_INVISION,
            Tags.LASER_PULSE_ENERGY_IN_MILLIJOULE: 50,
        }

        acoustic_settings = {
            Tags.ACOUSTIC_SIMULATION_3D: True,
            Tags.ACOUSTIC_MODEL_BINARY_PATH: path_manager.get_matlab_binary_path(),
            Tags.KWAVE_PROPERTY_ALPHA_POWER: 0.00,
            Tags.KWAVE_PROPERTY_SENSOR_RECORD: "p",
            Tags.KWAVE_PROPERTY_PMLInside: False,
            Tags.KWAVE_PROPERTY_PMLSize: [31, 32],
            Tags.KWAVE_PROPERTY_PMLAlpha: 1.5,
            Tags.KWAVE_PROPERTY_PlotPML: False,
            Tags.RECORDMOVIE: False,
            Tags.MOVIENAME: "visualization_log",
            Tags.ACOUSTIC_LOG_SCALE: True
        }

        reconstruction_settings = {
            Tags.RECONSTRUCTION_PERFORM_BANDPASS_FILTERING: False,
            Tags.TUKEY_WINDOW_ALPHA: 0.5,
            Tags.RECONSTRUCTION_BMODE_AFTER_RECONSTRUCTION: False,
            Tags.RECONSTRUCTION_BMODE_METHOD: Tags.RECONSTRUCTION_BMODE_METHOD_HILBERT_TRANSFORM,
            Tags.RECONSTRUCTION_APODIZATION_METHOD: Tags.RECONSTRUCTION_APODIZATION_HAMMING,
            Tags.RECONSTRUCTION_MODE: Tags.RECONSTRUCTION_MODE_PRESSURE,
            Tags.DATA_FIELD_SPEED_OF_SOUND: SPEED_OF_SOUND,
            Tags.KWAVE_PROPERTY_SENSOR_RECORD: "p",
            Tags.KWAVE_PROPERTY_PMLInside: False,
            Tags.KWAVE_PROPERTY_PMLSize: [31, 32],
            Tags.KWAVE_PROPERTY_PMLAlpha: 1.5,
            Tags.KWAVE_PROPERTY_PlotPML: False,
            Tags.RECORDMOVIE: False,
            Tags.MOVIENAME: "visualization_log",
            Tags.ACOUSTIC_LOG_SCALE: True,
            Tags.ACOUSTIC_MODEL_BINARY_PATH: path_manager.get_matlab_binary_path(),
            Tags.KWAVE_PROPERTY_ALPHA_POWER: 0.00,
            Tags.SPACING_MM: 0.25,
        }

        _settings = sp.Settings(general_settings)
        _settings.set_volume_creation_settings(volume_settings)
        _settings.set_optical_settings(optical_settings)
        _settings.set_acoustic_settings(acoustic_settings)
        _settings.set_reconstruction_settings(reconstruction_settings)
        return _settings

    device = get_device()
    settings = get_settings()
    pipeline = create_pipeline(settings)

    sp.simulate(simulation_pipeline=pipeline, digital_device_twin=device, settings=settings)

    if visualise:
        sp.visualise_data(settings=settings,
                          path_manager=path_manager,
                          show_absorption=True,
                          show_initial_pressure=True,
                          show_reconstructed_data=True,
                          show_xz_only=True)


if __name__ == "__main__":
    parser = ArgumentParser(description='Run the msot invision simulation example')
    parser.add_argument("--spacing", default=0.2, type=float, help='the voxel spacing in mm')
    parser.add_argument("--path_manager", default=None, help='the path manager, None uses sp.PathManager')
    parser.add_argument("--visualise", default=True, type=bool, help='whether to visualise the result')
    config = parser.parse_args()

    run_msot_invision_simulation(spacing=config.spacing, path_manager=config.path_manager, visualise=config.visualise)
>>>>>>> cbda5650
<|MERGE_RESOLUTION|>--- conflicted
+++ resolved
@@ -10,195 +10,6 @@
 
 path_manager = sp.PathManager()
 
-<<<<<<< HEAD
-SPEED_OF_SOUND = 1500
-SPACING = 0.5
-XZ_DIM = 90
-Y_DIM = 40
-
-
-def create_pipeline(_settings: sp.Settings):
-    return [
-        sp.ModelBasedAdapter(settings),
-        sp.MCXAdapter(settings),
-        sp.KWaveAdapter(settings),
-        sp.FieldOfViewCropping(settings),
-        sp.TimeReversalAdapter(settings)
-    ]
-
-
-def get_device():
-    pa_device = sp.InVision256TF(device_position_mm=np.asarray([XZ_DIM/2, Y_DIM/2, XZ_DIM/2]))
-    return pa_device
-
-
-def create_volume():
-    inclusion_material = sp.Molecule(volume_fraction=1.0,
-                                     anisotropy_spectrum=sp.AnisotropySpectrumLibrary.CONSTANT_ANISOTROPY_ARBITRARY(
-                                         0.9),
-                                     scattering_spectrum=sp.AnisotropySpectrumLibrary.CONSTANT_ANISOTROPY_ARBITRARY(
-                                         100.0),
-                                     absorption_spectrum=sp.AnisotropySpectrumLibrary.CONSTANT_ANISOTROPY_ARBITRARY(
-                                         4.0),
-                                     speed_of_sound=SPEED_OF_SOUND,
-                                     alpha_coefficient=1e-4,
-                                     density=1000,
-                                     gruneisen_parameter=1.0,
-                                     name="Inclusion")
-
-    phantom_material = sp.Molecule(volume_fraction=1.0,
-                                   anisotropy_spectrum=sp.AnisotropySpectrumLibrary.CONSTANT_ANISOTROPY_ARBITRARY(0.9),
-                                   scattering_spectrum=sp.AnisotropySpectrumLibrary.CONSTANT_ANISOTROPY_ARBITRARY(
-                                       100.0),
-                                   absorption_spectrum=sp.AnisotropySpectrumLibrary.CONSTANT_ANISOTROPY_ARBITRARY(0.05),
-                                   speed_of_sound=SPEED_OF_SOUND,
-                                   alpha_coefficient=1e-4,
-                                   density=1000,
-                                   gruneisen_parameter=1.0,
-                                   name="Phantom")
-
-    heavy_water = sp.Molecule(volume_fraction=1.0,
-                              anisotropy_spectrum=sp.AnisotropySpectrumLibrary.CONSTANT_ANISOTROPY_ARBITRARY(1.0),
-                              scattering_spectrum=sp.ScatteringSpectrumLibrary.CONSTANT_SCATTERING_ARBITRARY(0.1),
-                              absorption_spectrum=sp.AbsorptionSpectrumLibrary.CONSTANT_ABSORBER_ARBITRARY(1e-30),
-                              speed_of_sound=SPEED_OF_SOUND,
-                              alpha_coefficient=1e-4,
-                              density=1000,
-                              gruneisen_parameter=1.0,
-                              name="background_water")
-
-    background_dictionary = sp.Settings()
-    background_dictionary[Tags.MOLECULE_COMPOSITION] = (sp.MolecularCompositionGenerator()
-                                                        .append(heavy_water)
-                                                        .get_molecular_composition(segmentation_type=-1))
-    background_dictionary[Tags.STRUCTURE_TYPE] = Tags.BACKGROUND
-
-    phantom_material_dictionary = sp.Settings()
-    phantom_material_dictionary[Tags.PRIORITY] = 3
-    phantom_material_dictionary[Tags.STRUCTURE_START_MM] = [31, 0, 38]
-    phantom_material_dictionary[Tags.STRUCTURE_X_EXTENT_MM] = 28
-    phantom_material_dictionary[Tags.STRUCTURE_Y_EXTENT_MM] = 40
-    phantom_material_dictionary[Tags.STRUCTURE_Z_EXTENT_MM] = 14
-    phantom_material_dictionary[Tags.MOLECULE_COMPOSITION] = (sp.MolecularCompositionGenerator()
-                                                              .append(phantom_material)
-                                                              .get_molecular_composition(segmentation_type=0))
-    phantom_material_dictionary[Tags.CONSIDER_PARTIAL_VOLUME] = False
-    phantom_material_dictionary[Tags.STRUCTURE_TYPE] = Tags.RECTANGULAR_CUBOID_STRUCTURE
-
-    inclusion_1_dictionary = sp.Settings()
-    inclusion_1_dictionary[Tags.PRIORITY] = 8
-    inclusion_1_dictionary[Tags.STRUCTURE_START_MM] = [38, 10, 40]
-    inclusion_1_dictionary[Tags.STRUCTURE_X_EXTENT_MM] = 2
-    inclusion_1_dictionary[Tags.STRUCTURE_Y_EXTENT_MM] = 20
-    inclusion_1_dictionary[Tags.STRUCTURE_Z_EXTENT_MM] = 10
-    inclusion_1_dictionary[Tags.MOLECULE_COMPOSITION] = (sp.MolecularCompositionGenerator()
-                                                         .append(inclusion_material)
-                                                         .get_molecular_composition(segmentation_type=1))
-    inclusion_1_dictionary[Tags.CONSIDER_PARTIAL_VOLUME] = False
-    inclusion_1_dictionary[Tags.STRUCTURE_TYPE] = Tags.RECTANGULAR_CUBOID_STRUCTURE
-
-    inclusion_2_dictionary = sp.Settings()
-    inclusion_2_dictionary[Tags.PRIORITY] = 5
-    inclusion_2_dictionary[Tags.STRUCTURE_START_MM] = [50, 0, 43]
-    inclusion_2_dictionary[Tags.STRUCTURE_END_MM] = [50, 40, 43]
-    inclusion_2_dictionary[Tags.STRUCTURE_RADIUS_MM] = 2
-    inclusion_2_dictionary[Tags.MOLECULE_COMPOSITION] = (sp.MolecularCompositionGenerator()
-                                                         .append(inclusion_material)
-                                                         .get_molecular_composition(segmentation_type=2))
-    inclusion_2_dictionary[Tags.CONSIDER_PARTIAL_VOLUME] = False
-    inclusion_2_dictionary[Tags.STRUCTURE_TYPE] = Tags.CIRCULAR_TUBULAR_STRUCTURE
-
-    tissue_dict = sp.Settings()
-    tissue_dict[Tags.BACKGROUND] = background_dictionary
-    tissue_dict["phantom"] = phantom_material_dictionary
-    tissue_dict["inclusion_1"] = inclusion_1_dictionary
-    tissue_dict["inclusion_2"] = inclusion_2_dictionary
-    return {
-        Tags.STRUCTURES: tissue_dict,
-        Tags.SIMULATE_DEFORMED_LAYERS: False
-    }
-
-
-def get_settings():
-    general_settings = {
-        # These parameters set the general properties of the simulated volume
-        Tags.RANDOM_SEED: 4711,
-        Tags.VOLUME_NAME: "InVision Simulation Example",
-        Tags.SIMULATION_PATH: path_manager.get_hdf5_file_save_path(),
-        Tags.SPACING_MM: SPACING,
-        Tags.DIM_VOLUME_Z_MM: XZ_DIM,
-        Tags.DIM_VOLUME_X_MM: XZ_DIM,
-        Tags.DIM_VOLUME_Y_MM: Y_DIM,
-        Tags.VOLUME_CREATOR: Tags.VOLUME_CREATOR_VERSATILE,
-        Tags.GPU: True,
-        Tags.WAVELENGTHS: [700]
-    }
-
-    volume_settings = create_volume()
-
-    optical_settings = {
-        Tags.OPTICAL_MODEL_NUMBER_PHOTONS: 1e7,
-        Tags.OPTICAL_MODEL_BINARY_PATH: path_manager.get_mcx_binary_path(),
-        Tags.ILLUMINATION_TYPE: Tags.ILLUMINATION_TYPE_MSOT_INVISION,
-        Tags.LASER_PULSE_ENERGY_IN_MILLIJOULE: 50,
-    }
-
-    acoustic_settings = {
-        Tags.ACOUSTIC_SIMULATION_3D: True,
-        Tags.ACOUSTIC_MODEL_BINARY_PATH: path_manager.get_matlab_binary_path(),
-        Tags.KWAVE_PROPERTY_ALPHA_POWER: 0.00,
-        Tags.KWAVE_PROPERTY_SENSOR_RECORD: "p",
-        Tags.KWAVE_PROPERTY_PMLInside: False,
-        Tags.KWAVE_PROPERTY_PMLSize: [31, 32],
-        Tags.KWAVE_PROPERTY_PMLAlpha: 1.5,
-        Tags.KWAVE_PROPERTY_PlotPML: False,
-        Tags.RECORDMOVIE: False,
-        Tags.MOVIENAME: "visualization_log",
-        Tags.ACOUSTIC_LOG_SCALE: True
-    }
-
-    reconstruction_settings = {
-        Tags.RECONSTRUCTION_PERFORM_BANDPASS_FILTERING: False,
-        Tags.TUKEY_WINDOW_ALPHA: 0.5,
-        Tags.RECONSTRUCTION_BMODE_AFTER_RECONSTRUCTION: False,
-        Tags.RECONSTRUCTION_BMODE_METHOD: Tags.RECONSTRUCTION_BMODE_METHOD_HILBERT_TRANSFORM,
-        Tags.RECONSTRUCTION_APODIZATION_METHOD: Tags.RECONSTRUCTION_APODIZATION_HAMMING,
-        Tags.RECONSTRUCTION_MODE: Tags.RECONSTRUCTION_MODE_PRESSURE,
-        Tags.DATA_FIELD_SPEED_OF_SOUND: SPEED_OF_SOUND,
-        Tags.KWAVE_PROPERTY_SENSOR_RECORD: "p",
-        Tags.KWAVE_PROPERTY_PMLInside: False,
-        Tags.KWAVE_PROPERTY_PMLSize: [31, 32],
-        Tags.KWAVE_PROPERTY_PMLAlpha: 1.5,
-        Tags.KWAVE_PROPERTY_PlotPML: False,
-        Tags.RECORDMOVIE: False,
-        Tags.MOVIENAME: "visualization_log",
-        Tags.ACOUSTIC_LOG_SCALE: True,
-        Tags.ACOUSTIC_MODEL_BINARY_PATH: path_manager.get_matlab_binary_path(),
-        Tags.KWAVE_PROPERTY_ALPHA_POWER: 0.00,
-        Tags.SPACING_MM: 0.25,
-    }
-
-    _settings = sp.Settings(general_settings)
-    _settings.set_volume_creation_settings(volume_settings)
-    _settings.set_optical_settings(optical_settings)
-    _settings.set_acoustic_settings(acoustic_settings)
-    _settings.set_reconstruction_settings(reconstruction_settings)
-    return _settings
-
-
-device = get_device()
-settings = get_settings()
-pipeline = create_pipeline(settings)
-
-sp.simulate(simulation_pipeline=pipeline, digital_device_twin=device, settings=settings)
-
-sp.visualise_data(settings=settings,
-                  path_manager=path_manager,
-                  show_absorption=True,
-                  show_initial_pressure=True,
-                  show_reconstructed_data=True,
-                  show_xz_only=True)
-=======
 
 @profile
 def run_msot_invision_simulation(spacing: float | int = 0.5, path_manager=None, visualise: bool = True):
@@ -217,7 +28,7 @@
 
     def create_pipeline(_settings: sp.Settings):
         return [
-            sp.ModelBasedVolumeCreationAdapter(settings),
+            sp.ModelBasedAdapter(settings),
             sp.MCXAdapter(settings),
             sp.KWaveAdapter(settings),
             sp.FieldOfViewCropping(settings),
@@ -404,5 +215,4 @@
     parser.add_argument("--visualise", default=True, type=bool, help='whether to visualise the result')
     config = parser.parse_args()
 
-    run_msot_invision_simulation(spacing=config.spacing, path_manager=config.path_manager, visualise=config.visualise)
->>>>>>> cbda5650
+    run_msot_invision_simulation(spacing=config.spacing, path_manager=config.path_manager, visualise=config.visualise)