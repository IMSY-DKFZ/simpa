# SPDX-FileCopyrightText: 2021 Division of Intelligent Medical Systems, DKFZ
# SPDX-FileCopyrightText: 2021 Janek Groehl
# SPDX-License-Identifier: MIT

from simpa import Tags
import simpa as sp
import numpy as np
from simpa.utils.profiling import profile
from argparse import ArgumentParser

# FIXME temporary workaround for newest Intel architectures
import os
os.environ["KMP_DUPLICATE_LIB_OK"] = "TRUE"

# TODO: Please make sure that you have set the correct path to MCX binary and SAVE_PATH in the file path_config.env
#  located in the simpa_examples directory


@profile
def run_minimal_optical_simulation(spacing: float | int = 0.5, path_manager=None, visualise: bool = True):
    """
<<<<<<< HEAD
    background_dictionary = sp.Settings()
    background_dictionary[Tags.MOLECULE_COMPOSITION] = sp.TISSUE_LIBRARY.constant(1e-4, 1e-4, 0.9)
    background_dictionary[Tags.STRUCTURE_TYPE] = Tags.BACKGROUND

    muscle_dictionary = sp.Settings()
    muscle_dictionary[Tags.PRIORITY] = 1
    muscle_dictionary[Tags.STRUCTURE_START_MM] = [0, 0, 10]
    muscle_dictionary[Tags.STRUCTURE_END_MM] = [0, 0, 100]
    muscle_dictionary[Tags.MOLECULE_COMPOSITION] = sp.TISSUE_LIBRARY.muscle()
    muscle_dictionary[Tags.CONSIDER_PARTIAL_VOLUME] = True
    muscle_dictionary[Tags.ADHERE_TO_DEFORMATION] = True
    muscle_dictionary[Tags.STRUCTURE_TYPE] = Tags.HORIZONTAL_LAYER_STRUCTURE

    vessel_1_dictionary = sp.Settings()
    vessel_1_dictionary[Tags.PRIORITY] = 3
    vessel_1_dictionary[Tags.STRUCTURE_START_MM] = [VOLUME_TRANSDUCER_DIM_IN_MM/2,
                                                    10,
                                                    VOLUME_HEIGHT_IN_MM/2]
    vessel_1_dictionary[Tags.STRUCTURE_END_MM] = [VOLUME_TRANSDUCER_DIM_IN_MM/2,
                                                  12,
                                                  VOLUME_HEIGHT_IN_MM/2]
    vessel_1_dictionary[Tags.STRUCTURE_RADIUS_MM] = 3
    vessel_1_dictionary[Tags.MOLECULE_COMPOSITION] = sp.TISSUE_LIBRARY.blood()
    vessel_1_dictionary[Tags.CONSIDER_PARTIAL_VOLUME] = True
    vessel_1_dictionary[Tags.STRUCTURE_TYPE] = Tags.CIRCULAR_TUBULAR_STRUCTURE

    epidermis_dictionary = sp.Settings()
    epidermis_dictionary[Tags.PRIORITY] = 8
    epidermis_dictionary[Tags.STRUCTURE_START_MM] = [0, 0, 9]
    epidermis_dictionary[Tags.STRUCTURE_END_MM] = [0, 0, 10]
    epidermis_dictionary[Tags.MOLECULE_COMPOSITION] = sp.TISSUE_LIBRARY.epidermis()
    epidermis_dictionary[Tags.CONSIDER_PARTIAL_VOLUME] = True
    epidermis_dictionary[Tags.ADHERE_TO_DEFORMATION] = True
    epidermis_dictionary[Tags.STRUCTURE_TYPE] = Tags.HORIZONTAL_LAYER_STRUCTURE

    tissue_dict = sp.Settings()
    tissue_dict[Tags.BACKGROUND] = background_dictionary
    tissue_dict["muscle"] = muscle_dictionary
    tissue_dict["epidermis"] = epidermis_dictionary
    tissue_dict["vessel_1"] = vessel_1_dictionary
    return tissue_dict


# Seed the numpy random configuration prior to creating the global_settings file in
# order to ensure that the same volume
# is generated with the same random seed every time.

np.random.seed(RANDOM_SEED)

general_settings = {
    # These parameters set the general properties of the simulated volume
    Tags.RANDOM_SEED: RANDOM_SEED,
    Tags.VOLUME_NAME: VOLUME_NAME,
    Tags.SIMULATION_PATH: path_manager.get_hdf5_file_save_path(),
    Tags.SPACING_MM: SPACING,
    Tags.DIM_VOLUME_Z_MM: VOLUME_HEIGHT_IN_MM,
    Tags.DIM_VOLUME_X_MM: VOLUME_TRANSDUCER_DIM_IN_MM,
    Tags.DIM_VOLUME_Y_MM: VOLUME_PLANAR_DIM_IN_MM,
    Tags.WAVELENGTHS: [798],
    Tags.DO_FILE_COMPRESSION: True
}

settings = sp.Settings(general_settings)

settings.set_volume_creation_settings({
    Tags.SIMULATE_DEFORMED_LAYERS: True,
    Tags.STRUCTURES: create_example_tissue()
})
settings.set_optical_settings({
    Tags.OPTICAL_MODEL_NUMBER_PHOTONS: 5e7,
    Tags.OPTICAL_MODEL_BINARY_PATH: path_manager.get_mcx_binary_path(),
    Tags.COMPUTE_DIFFUSE_REFLECTANCE: SAVE_REFLECTANCE,
    Tags.COMPUTE_PHOTON_DIRECTION_AT_EXIT: SAVE_PHOTON_DIRECTION
})
settings["noise_model_1"] = {
    Tags.NOISE_MEAN: 1.0,
    Tags.NOISE_STD: 0.1,
    Tags.NOISE_MODE: Tags.NOISE_MODE_MULTIPLICATIVE,
    Tags.DATA_FIELD: Tags.DATA_FIELD_INITIAL_PRESSURE,
    Tags.NOISE_NON_NEGATIVITY_CONSTRAINT: True
}

if not SAVE_REFLECTANCE and not SAVE_PHOTON_DIRECTION:
    pipeline = [
        sp.ModelBasedAdapter(settings),
        sp.MCXAdapter(settings),
        sp.GaussianNoise(settings, "noise_model_1")
    ]
else:
    pipeline = [
        sp.ModelBasedAdapter(settings),
        sp.MCXReflectanceAdapter(settings),
    ]


class ExampleDeviceSlitIlluminationLinearDetector(sp.PhotoacousticDevice):
    """
    This class represents a digital twin of a PA device with a slit as illumination next to a linear detection geometry.
=======
>>>>>>> cbda5650

    :param spacing: The simulation spacing between voxels
    :param path_manager: the path manager to be used, typically sp.PathManager
    :param visualise: If VISUALIZE is set to True, the reconstruction result will be plotted
    :return: a run through of the example
    """
    if path_manager is None:
        path_manager = sp.PathManager()
    VOLUME_TRANSDUCER_DIM_IN_MM = 60
    VOLUME_PLANAR_DIM_IN_MM = 30
    VOLUME_HEIGHT_IN_MM = 60
    RANDOM_SEED = 471
    VOLUME_NAME = "MyVolumeName_"+str(RANDOM_SEED)
    SAVE_REFLECTANCE = False
    SAVE_PHOTON_DIRECTION = False

    # If VISUALIZE is set to True, the simulation result will be plotted

    def create_example_tissue():
        """
        This is a very simple example script of how to create a tissue definition.
        It contains a muscular background, an epidermis layer on top of the muscles
        and a blood vessel.
        """
        background_dictionary = sp.Settings()
        background_dictionary[Tags.MOLECULE_COMPOSITION] = sp.TISSUE_LIBRARY.constant(1e-4, 1e-4, 0.9)
        background_dictionary[Tags.STRUCTURE_TYPE] = Tags.BACKGROUND

        muscle_dictionary = sp.Settings()
        muscle_dictionary[Tags.PRIORITY] = 1
        muscle_dictionary[Tags.STRUCTURE_START_MM] = [0, 0, 10]
        muscle_dictionary[Tags.STRUCTURE_END_MM] = [0, 0, 100]
        muscle_dictionary[Tags.MOLECULE_COMPOSITION] = sp.TISSUE_LIBRARY.muscle()
        muscle_dictionary[Tags.CONSIDER_PARTIAL_VOLUME] = True
        muscle_dictionary[Tags.ADHERE_TO_DEFORMATION] = True
        muscle_dictionary[Tags.STRUCTURE_TYPE] = Tags.HORIZONTAL_LAYER_STRUCTURE

        vessel_1_dictionary = sp.Settings()
        vessel_1_dictionary[Tags.PRIORITY] = 3
        vessel_1_dictionary[Tags.STRUCTURE_START_MM] = [VOLUME_TRANSDUCER_DIM_IN_MM/2,
                                                        10,
                                                        VOLUME_HEIGHT_IN_MM/2]
        vessel_1_dictionary[Tags.STRUCTURE_END_MM] = [VOLUME_TRANSDUCER_DIM_IN_MM/2,
                                                      12,
                                                      VOLUME_HEIGHT_IN_MM/2]
        vessel_1_dictionary[Tags.STRUCTURE_RADIUS_MM] = 3
        vessel_1_dictionary[Tags.MOLECULE_COMPOSITION] = sp.TISSUE_LIBRARY.blood()
        vessel_1_dictionary[Tags.CONSIDER_PARTIAL_VOLUME] = True
        vessel_1_dictionary[Tags.STRUCTURE_TYPE] = Tags.CIRCULAR_TUBULAR_STRUCTURE

        epidermis_dictionary = sp.Settings()
        epidermis_dictionary[Tags.PRIORITY] = 8
        epidermis_dictionary[Tags.STRUCTURE_START_MM] = [0, 0, 9]
        epidermis_dictionary[Tags.STRUCTURE_END_MM] = [0, 0, 10]
        epidermis_dictionary[Tags.MOLECULE_COMPOSITION] = sp.TISSUE_LIBRARY.epidermis()
        epidermis_dictionary[Tags.CONSIDER_PARTIAL_VOLUME] = True
        epidermis_dictionary[Tags.ADHERE_TO_DEFORMATION] = True
        epidermis_dictionary[Tags.STRUCTURE_TYPE] = Tags.HORIZONTAL_LAYER_STRUCTURE

        tissue_dict = sp.Settings()
        tissue_dict[Tags.BACKGROUND] = background_dictionary
        tissue_dict["muscle"] = muscle_dictionary
        tissue_dict["epidermis"] = epidermis_dictionary
        tissue_dict["vessel_1"] = vessel_1_dictionary
        return tissue_dict

    # Seed the numpy random configuration prior to creating the global_settings file in
    # order to ensure that the same volume
    # is generated with the same random seed every time.

    np.random.seed(RANDOM_SEED)

    general_settings = {
        # These parameters set the general properties of the simulated volume
        Tags.RANDOM_SEED: RANDOM_SEED,
        Tags.VOLUME_NAME: VOLUME_NAME,
        Tags.SIMULATION_PATH: path_manager.get_hdf5_file_save_path(),
        Tags.SPACING_MM: spacing,
        Tags.DIM_VOLUME_Z_MM: VOLUME_HEIGHT_IN_MM,
        Tags.DIM_VOLUME_X_MM: VOLUME_TRANSDUCER_DIM_IN_MM,
        Tags.DIM_VOLUME_Y_MM: VOLUME_PLANAR_DIM_IN_MM,
        Tags.WAVELENGTHS: [798],
        Tags.DO_FILE_COMPRESSION: True,
        Tags.GPU: True
    }

    settings = sp.Settings(general_settings)

    settings.set_volume_creation_settings({
        Tags.SIMULATE_DEFORMED_LAYERS: True,
        Tags.STRUCTURES: create_example_tissue()
    })
    settings.set_optical_settings({
        Tags.OPTICAL_MODEL_NUMBER_PHOTONS: 5e7,
        Tags.OPTICAL_MODEL_BINARY_PATH: path_manager.get_mcx_binary_path(),
        Tags.COMPUTE_DIFFUSE_REFLECTANCE: SAVE_REFLECTANCE,
        Tags.COMPUTE_PHOTON_DIRECTION_AT_EXIT: SAVE_PHOTON_DIRECTION
    })
    settings["noise_model_1"] = {
        Tags.NOISE_MEAN: 1.0,
        Tags.NOISE_STD: 0.1,
        Tags.NOISE_MODE: Tags.NOISE_MODE_MULTIPLICATIVE,
        Tags.DATA_FIELD: Tags.DATA_FIELD_INITIAL_PRESSURE,
        Tags.NOISE_NON_NEGATIVITY_CONSTRAINT: True
    }

    if not SAVE_REFLECTANCE and not SAVE_PHOTON_DIRECTION:
        pipeline = [
            sp.ModelBasedVolumeCreationAdapter(settings),
            sp.MCXAdapter(settings),
            sp.GaussianNoise(settings, "noise_model_1")
        ]
    else:
        pipeline = [
            sp.ModelBasedVolumeCreationAdapter(settings),
            sp.MCXAdapterReflectance(settings),
        ]

    class ExampleDeviceSlitIlluminationLinearDetector(sp.PhotoacousticDevice):
        """
        This class represents a digital twin of a PA device with a slit as illumination next to a linear detection geometry.

        """

        def __init__(self):
            super().__init__(device_position_mm=np.asarray([VOLUME_TRANSDUCER_DIM_IN_MM/2,
                                                            VOLUME_PLANAR_DIM_IN_MM/2, 0]))
            self.set_detection_geometry(sp.LinearArrayDetectionGeometry())
            self.add_illumination_geometry(sp.SlitIlluminationGeometry(slit_vector_mm=[20, 0, 0],
                                                                       direction_vector_mm=[0, 0, 1]))

    device = ExampleDeviceSlitIlluminationLinearDetector()

    sp.simulate(pipeline, settings, device)

    if Tags.WAVELENGTH in settings:
        WAVELENGTH = settings[Tags.WAVELENGTH]
    else:
        WAVELENGTH = 700

    if visualise:
        sp.visualise_data(path_to_hdf5_file=path_manager.get_hdf5_file_save_path() + "/" + VOLUME_NAME + ".hdf5",
                          wavelength=WAVELENGTH,
                          show_initial_pressure=True,
                          show_absorption=True,
                          show_diffuse_reflectance=SAVE_REFLECTANCE,
                          log_scale=True)


if __name__ == "__main__":
    parser = ArgumentParser(description='Run the minimal optical simulation example')
    parser.add_argument("--spacing", default=0.2, type=float, help='the voxel spacing in mm')
    parser.add_argument("--path_manager", default=None, help='the path manager, None uses sp.PathManager')
    parser.add_argument("--visualise", default=True, type=bool, help='whether to visualise the result')
    config = parser.parse_args()

    run_minimal_optical_simulation(spacing=config.spacing, path_manager=config.path_manager, visualise=config.visualise)<|MERGE_RESOLUTION|>--- conflicted
+++ resolved
@@ -19,107 +19,6 @@
 @profile
 def run_minimal_optical_simulation(spacing: float | int = 0.5, path_manager=None, visualise: bool = True):
     """
-<<<<<<< HEAD
-    background_dictionary = sp.Settings()
-    background_dictionary[Tags.MOLECULE_COMPOSITION] = sp.TISSUE_LIBRARY.constant(1e-4, 1e-4, 0.9)
-    background_dictionary[Tags.STRUCTURE_TYPE] = Tags.BACKGROUND
-
-    muscle_dictionary = sp.Settings()
-    muscle_dictionary[Tags.PRIORITY] = 1
-    muscle_dictionary[Tags.STRUCTURE_START_MM] = [0, 0, 10]
-    muscle_dictionary[Tags.STRUCTURE_END_MM] = [0, 0, 100]
-    muscle_dictionary[Tags.MOLECULE_COMPOSITION] = sp.TISSUE_LIBRARY.muscle()
-    muscle_dictionary[Tags.CONSIDER_PARTIAL_VOLUME] = True
-    muscle_dictionary[Tags.ADHERE_TO_DEFORMATION] = True
-    muscle_dictionary[Tags.STRUCTURE_TYPE] = Tags.HORIZONTAL_LAYER_STRUCTURE
-
-    vessel_1_dictionary = sp.Settings()
-    vessel_1_dictionary[Tags.PRIORITY] = 3
-    vessel_1_dictionary[Tags.STRUCTURE_START_MM] = [VOLUME_TRANSDUCER_DIM_IN_MM/2,
-                                                    10,
-                                                    VOLUME_HEIGHT_IN_MM/2]
-    vessel_1_dictionary[Tags.STRUCTURE_END_MM] = [VOLUME_TRANSDUCER_DIM_IN_MM/2,
-                                                  12,
-                                                  VOLUME_HEIGHT_IN_MM/2]
-    vessel_1_dictionary[Tags.STRUCTURE_RADIUS_MM] = 3
-    vessel_1_dictionary[Tags.MOLECULE_COMPOSITION] = sp.TISSUE_LIBRARY.blood()
-    vessel_1_dictionary[Tags.CONSIDER_PARTIAL_VOLUME] = True
-    vessel_1_dictionary[Tags.STRUCTURE_TYPE] = Tags.CIRCULAR_TUBULAR_STRUCTURE
-
-    epidermis_dictionary = sp.Settings()
-    epidermis_dictionary[Tags.PRIORITY] = 8
-    epidermis_dictionary[Tags.STRUCTURE_START_MM] = [0, 0, 9]
-    epidermis_dictionary[Tags.STRUCTURE_END_MM] = [0, 0, 10]
-    epidermis_dictionary[Tags.MOLECULE_COMPOSITION] = sp.TISSUE_LIBRARY.epidermis()
-    epidermis_dictionary[Tags.CONSIDER_PARTIAL_VOLUME] = True
-    epidermis_dictionary[Tags.ADHERE_TO_DEFORMATION] = True
-    epidermis_dictionary[Tags.STRUCTURE_TYPE] = Tags.HORIZONTAL_LAYER_STRUCTURE
-
-    tissue_dict = sp.Settings()
-    tissue_dict[Tags.BACKGROUND] = background_dictionary
-    tissue_dict["muscle"] = muscle_dictionary
-    tissue_dict["epidermis"] = epidermis_dictionary
-    tissue_dict["vessel_1"] = vessel_1_dictionary
-    return tissue_dict
-
-
-# Seed the numpy random configuration prior to creating the global_settings file in
-# order to ensure that the same volume
-# is generated with the same random seed every time.
-
-np.random.seed(RANDOM_SEED)
-
-general_settings = {
-    # These parameters set the general properties of the simulated volume
-    Tags.RANDOM_SEED: RANDOM_SEED,
-    Tags.VOLUME_NAME: VOLUME_NAME,
-    Tags.SIMULATION_PATH: path_manager.get_hdf5_file_save_path(),
-    Tags.SPACING_MM: SPACING,
-    Tags.DIM_VOLUME_Z_MM: VOLUME_HEIGHT_IN_MM,
-    Tags.DIM_VOLUME_X_MM: VOLUME_TRANSDUCER_DIM_IN_MM,
-    Tags.DIM_VOLUME_Y_MM: VOLUME_PLANAR_DIM_IN_MM,
-    Tags.WAVELENGTHS: [798],
-    Tags.DO_FILE_COMPRESSION: True
-}
-
-settings = sp.Settings(general_settings)
-
-settings.set_volume_creation_settings({
-    Tags.SIMULATE_DEFORMED_LAYERS: True,
-    Tags.STRUCTURES: create_example_tissue()
-})
-settings.set_optical_settings({
-    Tags.OPTICAL_MODEL_NUMBER_PHOTONS: 5e7,
-    Tags.OPTICAL_MODEL_BINARY_PATH: path_manager.get_mcx_binary_path(),
-    Tags.COMPUTE_DIFFUSE_REFLECTANCE: SAVE_REFLECTANCE,
-    Tags.COMPUTE_PHOTON_DIRECTION_AT_EXIT: SAVE_PHOTON_DIRECTION
-})
-settings["noise_model_1"] = {
-    Tags.NOISE_MEAN: 1.0,
-    Tags.NOISE_STD: 0.1,
-    Tags.NOISE_MODE: Tags.NOISE_MODE_MULTIPLICATIVE,
-    Tags.DATA_FIELD: Tags.DATA_FIELD_INITIAL_PRESSURE,
-    Tags.NOISE_NON_NEGATIVITY_CONSTRAINT: True
-}
-
-if not SAVE_REFLECTANCE and not SAVE_PHOTON_DIRECTION:
-    pipeline = [
-        sp.ModelBasedAdapter(settings),
-        sp.MCXAdapter(settings),
-        sp.GaussianNoise(settings, "noise_model_1")
-    ]
-else:
-    pipeline = [
-        sp.ModelBasedAdapter(settings),
-        sp.MCXReflectanceAdapter(settings),
-    ]
-
-
-class ExampleDeviceSlitIlluminationLinearDetector(sp.PhotoacousticDevice):
-    """
-    This class represents a digital twin of a PA device with a slit as illumination next to a linear detection geometry.
-=======
->>>>>>> cbda5650
 
     :param spacing: The simulation spacing between voxels
     :param path_manager: the path manager to be used, typically sp.PathManager
@@ -228,14 +127,14 @@
 
     if not SAVE_REFLECTANCE and not SAVE_PHOTON_DIRECTION:
         pipeline = [
-            sp.ModelBasedVolumeCreationAdapter(settings),
+            sp.ModelBasedAdapter(settings),
             sp.MCXAdapter(settings),
             sp.GaussianNoise(settings, "noise_model_1")
         ]
     else:
         pipeline = [
-            sp.ModelBasedVolumeCreationAdapter(settings),
-            sp.MCXAdapterReflectance(settings),
+            sp.ModelBasedAdapter(settings),
+            sp.MCXReflectanceAdapter(settings),
         ]
 
     class ExampleDeviceSlitIlluminationLinearDetector(sp.PhotoacousticDevice):
