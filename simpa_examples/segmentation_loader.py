--- conflicted
+++ resolved
@@ -16,84 +16,6 @@
 
 # TODO: Please make sure that a valid path_config.env file is located in your home directory, or that you
 #  point to the correct file in the PathManager().
-<<<<<<< HEAD
-path_manager = sp.PathManager()
-
-target_spacing = 1.0
-
-label_mask = shepp_logan_phantom()
-
-label_mask = np.digitize(label_mask, bins=np.linspace(0.0, 1.0, 11), right=True)
-
-label_mask = np.reshape(label_mask, (400, 1, 400))
-
-input_spacing = 0.2
-segmentation_volume_tiled = np.tile(label_mask, (1, 128, 1))
-segmentation_volume_mask = np.round(zoom(segmentation_volume_tiled, input_spacing/target_spacing,
-                                         order=0)).astype(int)
-
-
-def segmentation_class_mapping():
-    ret_dict = dict()
-    ret_dict[0] = sp.TISSUE_LIBRARY.heavy_water()
-    ret_dict[1] = sp.TISSUE_LIBRARY.blood()
-    ret_dict[2] = sp.TISSUE_LIBRARY.epidermis()
-    ret_dict[3] = sp.TISSUE_LIBRARY.muscle()
-    ret_dict[4] = sp.TISSUE_LIBRARY.mediprene()
-    ret_dict[5] = sp.TISSUE_LIBRARY.ultrasound_gel()
-    ret_dict[6] = sp.TISSUE_LIBRARY.heavy_water()
-    ret_dict[7] = (sp.MolecularCompositionGenerator()
-                   .append(sp.MOLECULE_LIBRARY.oxyhemoglobin(0.01))
-                   .append(sp.MOLECULE_LIBRARY.deoxyhemoglobin(0.01))
-                   .append(sp.MOLECULE_LIBRARY.water(0.98))
-                   .get_molecular_composition(sp.SegmentationClasses.COUPLING_ARTIFACT))
-    ret_dict[8] = sp.TISSUE_LIBRARY.heavy_water()
-    ret_dict[9] = sp.TISSUE_LIBRARY.heavy_water()
-    ret_dict[10] = sp.TISSUE_LIBRARY.heavy_water()
-    return ret_dict
-
-
-settings = sp.Settings()
-settings[Tags.SIMULATION_PATH] = path_manager.get_hdf5_file_save_path()
-settings[Tags.VOLUME_NAME] = "SegmentationTest"
-settings[Tags.RANDOM_SEED] = 1234
-settings[Tags.WAVELENGTHS] = [700]
-settings[Tags.SPACING_MM] = target_spacing
-settings[Tags.DIM_VOLUME_X_MM] = 400 / (target_spacing / input_spacing)
-settings[Tags.DIM_VOLUME_Y_MM] = 128 / (target_spacing / input_spacing)
-settings[Tags.DIM_VOLUME_Z_MM] = 400 / (target_spacing / input_spacing)
-
-settings.set_volume_creation_settings({
-    Tags.INPUT_SEGMENTATION_VOLUME: segmentation_volume_mask,
-    Tags.SEGMENTATION_CLASS_MAPPING: segmentation_class_mapping(),
-
-})
-
-settings.set_optical_settings({
-    Tags.OPTICAL_MODEL_NUMBER_PHOTONS: 1e8,
-    Tags.OPTICAL_MODEL_BINARY_PATH: path_manager.get_mcx_binary_path(),
-    Tags.ILLUMINATION_TYPE: Tags.ILLUMINATION_TYPE_MSOT_ACUITY_ECHO,
-    Tags.LASER_PULSE_ENERGY_IN_MILLIJOULE: 50,
-})
-
-pipeline = [
-    sp.SegmentationBasedAdapter(settings),
-    sp.MCXAdapter(settings)
-]
-
-sp.simulate(pipeline, settings, sp.RSOMExplorerP50(element_spacing_mm=1.0))
-
-if Tags.WAVELENGTH in settings:
-    WAVELENGTH = settings[Tags.WAVELENGTH]
-else:
-    WAVELENGTH = 700
-
-if VISUALIZE:
-    sp.visualise_data(path_to_hdf5_file=path_manager.get_hdf5_file_save_path() + "/" + "SegmentationTest" + ".hdf5",
-                      wavelength=WAVELENGTH,
-                      show_initial_pressure=True,
-                      show_segmentation_map=True)
-=======
 
 
 @profile
@@ -163,7 +85,7 @@
     })
 
     pipeline = [
-        sp.SegmentationBasedVolumeCreationAdapter(settings),
+        sp.SegmentationBasedAdapter(settings),
         sp.MCXAdapter(settings)
     ]
 
@@ -188,5 +110,4 @@
     parser.add_argument("--visualise", default=True, type=bool, help='whether to visualise the result')
     config = parser.parse_args()
 
-    run_segmentation_loader(spacing=config.spacing, path_manager=config.path_manager, visualise=config.visualise)
->>>>>>> cbda5650
+    run_segmentation_loader(spacing=config.spacing, path_manager=config.path_manager, visualise=config.visualise)