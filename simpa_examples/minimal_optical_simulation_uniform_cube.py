--- conflicted
+++ resolved
@@ -30,65 +30,6 @@
     :param visualise: If VISUALIZE is set to True, the reconstruction result will be plotted
     :return: a run through of the example
     """
-<<<<<<< HEAD
-    background_dictionary = sp.Settings()
-    background_dictionary[Tags.MOLECULE_COMPOSITION] = sp.TISSUE_LIBRARY.constant(1e-4, 1e-4, 0.9)
-    background_dictionary[Tags.STRUCTURE_TYPE] = Tags.BACKGROUND
-
-    tissue_dict = sp.Settings()
-    tissue_dict[Tags.BACKGROUND] = background_dictionary
-    return tissue_dict
-
-
-# Seed the numpy random configuration prior to creating the global_settings file in
-# order to ensure that the same volume
-# is generated with the same random seed every time.
-
-np.random.seed(RANDOM_SEED)
-
-general_settings = {
-    # These parameters set the general properties of the simulated volume
-    Tags.RANDOM_SEED: RANDOM_SEED,
-    Tags.VOLUME_NAME: VOLUME_NAME,
-    Tags.SIMULATION_PATH: path_manager.get_hdf5_file_save_path(),
-    Tags.SPACING_MM: SPACING,
-    Tags.DIM_VOLUME_Z_MM: VOLUME_HEIGHT_IN_MM,
-    Tags.DIM_VOLUME_X_MM: VOLUME_TRANSDUCER_DIM_IN_MM,
-    Tags.DIM_VOLUME_Y_MM: VOLUME_PLANAR_DIM_IN_MM,
-    Tags.WAVELENGTHS: [500],
-    Tags.DO_FILE_COMPRESSION: True
-}
-
-settings = sp.Settings(general_settings)
-
-settings.set_volume_creation_settings({
-    Tags.STRUCTURES: create_example_tissue()
-})
-settings.set_optical_settings({
-    Tags.OPTICAL_MODEL_NUMBER_PHOTONS: 5e7,
-    Tags.OPTICAL_MODEL_BINARY_PATH: path_manager.get_mcx_binary_path(),
-    Tags.COMPUTE_DIFFUSE_REFLECTANCE: SAVE_REFLECTANCE,
-    Tags.COMPUTE_PHOTON_DIRECTION_AT_EXIT: SAVE_PHOTON_DIRECTION
-})
-
-pipeline = [
-    sp.ModelBasedAdapter(settings),
-    sp.MCXReflectanceAdapter(settings),
-]
-
-device = sp.PencilBeamIlluminationGeometry(device_position_mm=np.asarray([VOLUME_TRANSDUCER_DIM_IN_MM/2,
-                                                                          VOLUME_PLANAR_DIM_IN_MM/2, 0]))
-
-sp.simulate(pipeline, settings, device)
-
-if VISUALIZE:
-    sp.visualise_data(path_to_hdf5_file=path_manager.get_hdf5_file_save_path() + "/" + VOLUME_NAME + ".hdf5",
-                      wavelength=settings[Tags.WAVELENGTH],
-                      show_initial_pressure=True,
-                      show_absorption=True,
-                      show_diffuse_reflectance=SAVE_REFLECTANCE,
-                      log_scale=True)
-=======
     if path_manager is None:
         path_manager = sp.PathManager()
     VOLUME_TRANSDUCER_DIM_IN_MM = 60
@@ -147,8 +88,8 @@
     })
 
     pipeline = [
-        sp.ModelBasedVolumeCreationAdapter(settings),
-        sp.MCXAdapterReflectance(settings),
+        sp.ModelBasedAdapter(settings),
+        sp.MCXReflectanceAdapter(settings),
     ]
 
     device = sp.PencilBeamIlluminationGeometry(device_position_mm=np.asarray([VOLUME_TRANSDUCER_DIM_IN_MM/2,
@@ -173,5 +114,4 @@
     config = parser.parse_args()
 
     run_minimal_optical_simulation_uniform_cube(spacing=config.spacing, path_manager=config.path_manager,
-                                                visualise=config.visualise)
->>>>>>> cbda5650
+                                                visualise=config.visualise)