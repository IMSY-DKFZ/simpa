--- conflicted
+++ resolved
@@ -24,142 +24,6 @@
     :param visualise: If VISUALIZE is set to True, the reconstruction result will be plotted
     :return: a run through of the example
     """
-<<<<<<< HEAD
-    background_dictionary = sp.Settings()
-    background_dictionary[Tags.MOLECULE_COMPOSITION] = sp.TISSUE_LIBRARY.constant(1e-4, 1e-4, 0.9)
-    background_dictionary[Tags.STRUCTURE_TYPE] = Tags.BACKGROUND
-
-    muscle_dictionary = sp.Settings()
-    muscle_dictionary[Tags.PRIORITY] = 1
-    muscle_dictionary[Tags.STRUCTURE_START_MM] = [0, 0, 0]
-    muscle_dictionary[Tags.STRUCTURE_END_MM] = [0, 0, 100]
-    muscle_dictionary[Tags.MOLECULE_COMPOSITION] = sp.TISSUE_LIBRARY.muscle()
-    muscle_dictionary[Tags.CONSIDER_PARTIAL_VOLUME] = True
-    muscle_dictionary[Tags.ADHERE_TO_DEFORMATION] = True
-    muscle_dictionary[Tags.STRUCTURE_TYPE] = Tags.HORIZONTAL_LAYER_STRUCTURE
-
-    vessel_1_dictionary = sp.Settings()
-    vessel_1_dictionary[Tags.PRIORITY] = 3
-    vessel_1_dictionary[Tags.STRUCTURE_START_MM] = [VOLUME_TRANSDUCER_DIM_IN_MM/2,
-                                                    10,
-                                                    5]
-    vessel_1_dictionary[Tags.STRUCTURE_END_MM] = [VOLUME_TRANSDUCER_DIM_IN_MM/2,
-                                                  12,
-                                                  5]
-    vessel_1_dictionary[Tags.STRUCTURE_RADIUS_MM] = 3
-    vessel_1_dictionary[Tags.MOLECULE_COMPOSITION] = sp.TISSUE_LIBRARY.blood(oxygenation=0.99)
-    vessel_1_dictionary[Tags.CONSIDER_PARTIAL_VOLUME] = True
-    vessel_1_dictionary[Tags.STRUCTURE_TYPE] = Tags.CIRCULAR_TUBULAR_STRUCTURE
-
-    vessel_2_dictionary = sp.Settings()
-    vessel_2_dictionary[Tags.PRIORITY] = 3
-    vessel_2_dictionary[Tags.STRUCTURE_START_MM] = [VOLUME_TRANSDUCER_DIM_IN_MM/3,
-                                                    10,
-                                                    5]
-    vessel_2_dictionary[Tags.STRUCTURE_END_MM] = [VOLUME_TRANSDUCER_DIM_IN_MM/3,
-                                                  12,
-                                                  5]
-    vessel_2_dictionary[Tags.STRUCTURE_RADIUS_MM] = 2
-    vessel_2_dictionary[Tags.MOLECULE_COMPOSITION] = sp.TISSUE_LIBRARY.blood(oxygenation=0.75)
-    vessel_2_dictionary[Tags.CONSIDER_PARTIAL_VOLUME] = True
-    vessel_2_dictionary[Tags.STRUCTURE_TYPE] = Tags.CIRCULAR_TUBULAR_STRUCTURE
-
-    epidermis_dictionary = sp.Settings()
-    epidermis_dictionary[Tags.PRIORITY] = 8
-    epidermis_dictionary[Tags.STRUCTURE_START_MM] = [0, 0, 0]
-    epidermis_dictionary[Tags.STRUCTURE_END_MM] = [0, 0, 0.1]
-    epidermis_dictionary[Tags.MOLECULE_COMPOSITION] = sp.TISSUE_LIBRARY.epidermis()
-    epidermis_dictionary[Tags.CONSIDER_PARTIAL_VOLUME] = True
-    epidermis_dictionary[Tags.ADHERE_TO_DEFORMATION] = True
-    epidermis_dictionary[Tags.STRUCTURE_TYPE] = Tags.HORIZONTAL_LAYER_STRUCTURE
-
-    tissue_dict = sp.Settings()
-    tissue_dict[Tags.BACKGROUND] = background_dictionary
-    tissue_dict["muscle"] = muscle_dictionary
-    tissue_dict["epidermis"] = epidermis_dictionary
-    tissue_dict["vessel_1"] = vessel_1_dictionary
-    tissue_dict["vessel_2"] = vessel_2_dictionary
-    return tissue_dict
-
-
-# Seed the numpy random configuration prior to creating the global_settings file in
-# order to ensure that the same volume is generated with the same random seed every time.
-np.random.seed(RANDOM_SEED)
-
-# Initialize global settings and prepare for simulation pipeline including
-# volume creation and optical forward simulation.
-general_settings = {
-    # These parameters set the general properties of the simulated volume
-    Tags.RANDOM_SEED: RANDOM_SEED,
-    Tags.VOLUME_NAME: VOLUME_NAME,
-    Tags.SIMULATION_PATH: path_manager.get_hdf5_file_save_path(),
-    Tags.SPACING_MM: SPACING,
-    Tags.DIM_VOLUME_Z_MM: VOLUME_HEIGHT_IN_MM,
-    Tags.DIM_VOLUME_X_MM: VOLUME_TRANSDUCER_DIM_IN_MM,
-    Tags.DIM_VOLUME_Y_MM: VOLUME_PLANAR_DIM_IN_MM,
-    Tags.WAVELENGTHS: WAVELENGTHS,
-    Tags.GPU: True,
-    Tags.DO_FILE_COMPRESSION: True
-}
-settings = sp.Settings(general_settings)
-settings.set_volume_creation_settings({
-    Tags.SIMULATE_DEFORMED_LAYERS: True,
-    Tags.STRUCTURES: create_example_tissue()
-})
-settings.set_optical_settings({
-    Tags.OPTICAL_MODEL_NUMBER_PHOTONS: 1e7,
-    Tags.OPTICAL_MODEL_BINARY_PATH: path_manager.get_mcx_binary_path(),
-    Tags.OPTICAL_MODEL: Tags.OPTICAL_MODEL_MCX,
-    Tags.LASER_PULSE_ENERGY_IN_MILLIJOULE: 50
-})
-
-# Set component settings for linear unmixing.
-# In this example we are only interested in the chromophore concentration of oxy- and deoxyhemoglobin and the
-# resulting blood oxygen saturation. We want to perform the algorithm using all three wavelengths defined above.
-# Please take a look at the component for more information.
-settings["linear_unmixing"] = {
-    Tags.DATA_FIELD: Tags.DATA_FIELD_INITIAL_PRESSURE,
-    Tags.WAVELENGTHS: WAVELENGTHS,
-    Tags.LINEAR_UNMIXING_SPECTRA: sp.get_simpa_internal_absorption_spectra_by_names(
-        [Tags.SIMPA_NAMED_ABSORPTION_SPECTRUM_OXYHEMOGLOBIN, Tags.SIMPA_NAMED_ABSORPTION_SPECTRUM_DEOXYHEMOGLOBIN]
-    ),
-    Tags.LINEAR_UNMIXING_COMPUTE_SO2: True,
-    Tags.LINEAR_UNMIXING_NON_NEGATIVE: True
-}
-
-# Get device for simulation
-device = sp.MSOTAcuityEcho(device_position_mm=np.array([VOLUME_TRANSDUCER_DIM_IN_MM/2,
-                                                        VOLUME_PLANAR_DIM_IN_MM/2,
-                                                        0]))
-device.update_settings_for_use_of_model_based_volume_creator(settings)
-
-# Run simulation pipeline for all wavelengths in Tag.WAVELENGTHS
-pipeline = [
-    sp.ModelBasedAdapter(settings),
-    sp.MCXAdapter(settings),
-    sp.FieldOfViewCropping(settings),
-]
-sp.simulate(pipeline, settings, device)
-
-# Run linear unmixing component with above specified settings.
-sp.LinearUnmixing(settings, "linear_unmixing").run()
-
-# Load linear unmixing result (blood oxygen saturation) and reference absorption for first wavelength.
-file_path = path_manager.get_hdf5_file_save_path() + "/" + VOLUME_NAME + ".hdf5"
-lu_results = sp.load_data_field(file_path, Tags.LINEAR_UNMIXING_RESULT)
-sO2 = lu_results["sO2"]
-
-mua = sp.load_data_field(file_path, Tags.DATA_FIELD_ABSORPTION_PER_CM, wavelength=WAVELENGTHS[0])
-p0 = sp.load_data_field(file_path, Tags.DATA_FIELD_INITIAL_PRESSURE, wavelength=WAVELENGTHS[0])
-gt_oxy = sp.load_data_field(file_path, Tags.DATA_FIELD_OXYGENATION, wavelength=WAVELENGTHS[0])
-
-# Visualize linear unmixing result
-visualise_data(path_to_hdf5_file=path_manager.get_hdf5_file_save_path() + "/" + VOLUME_NAME + ".hdf5",
-               wavelength=WAVELENGTHS[0],
-               show_initial_pressure=True,
-               show_oxygenation=True,
-               show_linear_unmixing_sO2=True)
-=======
     if path_manager is None:
         path_manager = sp.PathManager()
     # TODO: Please make sure that a valid path_config.env file is located in your home directory, or that you
@@ -322,5 +186,4 @@
     parser.add_argument("--visualise", default=True, type=bool, help='whether to visualise the result')
     config = parser.parse_args()
 
-    run_linear_unmixing(spacing=config.spacing, path_manager=config.path_manager, visualise=config.visualise)
->>>>>>> cbda5650
+    run_linear_unmixing(spacing=config.spacing, path_manager=config.path_manager, visualise=config.visualise)