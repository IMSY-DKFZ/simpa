# SPDX-FileCopyrightText: 2021 Division of Intelligent Medical Systems, DKFZ
# SPDX-FileCopyrightText: 2021 Janek Groehl
# SPDX-License-Identifier: MIT

from simpa import Tags
import simpa as sp
import numpy as np
from simpa.utils.profiling import profile
from argparse import ArgumentParser

# FIXME temporary workaround for newest Intel architectures
import os
os.environ["KMP_DUPLICATE_LIB_OK"] = "TRUE"

# TODO: Please make sure that a valid path_config.env file is located in your home directory, or that you
#  point to the correct file in the PathManager().


@profile
def run_optical_and_acoustic_simulation(spacing: float | int = 0.2, path_manager=None,
                                        visualise: bool = True):
    """

    :param spacing: The simulation spacing between voxels
    :param path_manager: the path manager to be used, typically sp.PathManager
    :param visualise: If VISUALIZE is set to True, the reconstruction result will be plotted
    :return: a run through of the example
    """
<<<<<<< HEAD
    background_dictionary = sp.Settings()
    background_dictionary[Tags.MOLECULE_COMPOSITION] = sp.TISSUE_LIBRARY.constant(1e-10, 1e-10, 1.0)
    background_dictionary[Tags.STRUCTURE_TYPE] = Tags.BACKGROUND

    tissue_dict = sp.Settings()
    tissue_dict[Tags.BACKGROUND] = background_dictionary
    tissue_dict["muscle"] = sp.define_horizontal_layer_structure_settings(z_start_mm=0, thickness_mm=100,
                                                                          molecular_composition=sp.TISSUE_LIBRARY.constant(
                                                                              0.05, 100, 0.9),
                                                                          priority=1,
                                                                          consider_partial_volume=True,
                                                                          adhere_to_deformation=True)
    tissue_dict["epidermis"] = sp.define_horizontal_layer_structure_settings(z_start_mm=1, thickness_mm=0.1,
                                                                             molecular_composition=sp.TISSUE_LIBRARY.epidermis(),
                                                                             priority=8,
                                                                             consider_partial_volume=True,
                                                                             adhere_to_deformation=True)
    tissue_dict["vessel_1"] = sp.define_circular_tubular_structure_settings(
        tube_start_mm=[VOLUME_TRANSDUCER_DIM_IN_MM/2 - 10, 0, 5],
        tube_end_mm=[VOLUME_TRANSDUCER_DIM_IN_MM/2 - 10, VOLUME_PLANAR_DIM_IN_MM, 5],
        molecular_composition=sp.TISSUE_LIBRARY.blood(),
        radius_mm=2, priority=3, consider_partial_volume=True,
        adhere_to_deformation=False
    )
    tissue_dict["vessel_2"] = sp.define_circular_tubular_structure_settings(
        tube_start_mm=[VOLUME_TRANSDUCER_DIM_IN_MM/2, 0, 10],
        tube_end_mm=[VOLUME_TRANSDUCER_DIM_IN_MM/2, VOLUME_PLANAR_DIM_IN_MM, 10],
        molecular_composition=sp.TISSUE_LIBRARY.blood(),
        radius_mm=3, priority=3, consider_partial_volume=True,
        adhere_to_deformation=False
    )
    return tissue_dict


# Seed the numpy random configuration prior to creating the global_settings file in
# order to ensure that the same volume
# is generated with the same random seed every time.

np.random.seed(RANDOM_SEED)
VOLUME_NAME = "CompletePipelineTestMSOT_"+str(RANDOM_SEED)

general_settings = {
    # These parameters set the general properties of the simulated volume
    Tags.RANDOM_SEED: RANDOM_SEED,
    Tags.VOLUME_NAME: "CompletePipelineExample_" + str(RANDOM_SEED),
    Tags.SIMULATION_PATH: path_manager.get_hdf5_file_save_path(),
    Tags.SPACING_MM: SPACING,
    Tags.DIM_VOLUME_Z_MM: VOLUME_HEIGHT_IN_MM,
    Tags.DIM_VOLUME_X_MM: VOLUME_TRANSDUCER_DIM_IN_MM,
    Tags.DIM_VOLUME_Y_MM: VOLUME_PLANAR_DIM_IN_MM,
    Tags.VOLUME_CREATOR: Tags.VOLUME_CREATOR_VERSATILE,
    Tags.GPU: True,
    Tags.WAVELENGTHS: [700, 800],
    Tags.DO_FILE_COMPRESSION: True,
    Tags.DO_IPASC_EXPORT: True
}
settings = sp.Settings(general_settings)
np.random.seed(RANDOM_SEED)

settings.set_volume_creation_settings({
    Tags.STRUCTURES: create_example_tissue(),
    Tags.SIMULATE_DEFORMED_LAYERS: True
})

settings.set_optical_settings({
    Tags.OPTICAL_MODEL_NUMBER_PHOTONS: 1e7,
    Tags.OPTICAL_MODEL_BINARY_PATH: path_manager.get_mcx_binary_path(),
    Tags.ILLUMINATION_TYPE: Tags.ILLUMINATION_TYPE_MSOT_ACUITY_ECHO,
    Tags.LASER_PULSE_ENERGY_IN_MILLIJOULE: 50,
    Tags.MCX_ASSUMED_ANISOTROPY: 0.9,
    Tags.ADDITIONAL_FLAGS: ['--printgpu'] # to print MCX GPU information
})

settings.set_acoustic_settings({
    Tags.ACOUSTIC_SIMULATION_3D: False,
    Tags.ACOUSTIC_MODEL_BINARY_PATH: path_manager.get_matlab_binary_path(),
    Tags.KWAVE_PROPERTY_ALPHA_POWER: 0.00,
    Tags.KWAVE_PROPERTY_SENSOR_RECORD: "p",
    Tags.KWAVE_PROPERTY_PMLInside: False,
    Tags.KWAVE_PROPERTY_PMLSize: [31, 32],
    Tags.KWAVE_PROPERTY_PMLAlpha: 1.5,
    Tags.KWAVE_PROPERTY_PlotPML: False,
    Tags.RECORDMOVIE: False,
    Tags.MOVIENAME: "visualization_log",
    Tags.ACOUSTIC_LOG_SCALE: True
})

settings.set_reconstruction_settings({
    Tags.RECONSTRUCTION_PERFORM_BANDPASS_FILTERING: False,
    Tags.ACOUSTIC_MODEL_BINARY_PATH: path_manager.get_matlab_binary_path(),
    Tags.ACOUSTIC_SIMULATION_3D: False,
    Tags.KWAVE_PROPERTY_ALPHA_POWER: 0.00,
    Tags.TUKEY_WINDOW_ALPHA: 0.5,
    Tags.BANDPASS_CUTOFF_LOWPASS_IN_HZ: int(8e6),
    Tags.BANDPASS_CUTOFF_HIGHPASS_IN_HZ: int(0.1e4),
    Tags.RECONSTRUCTION_BMODE_AFTER_RECONSTRUCTION: False,
    Tags.RECONSTRUCTION_BMODE_METHOD: Tags.RECONSTRUCTION_BMODE_METHOD_HILBERT_TRANSFORM,
    Tags.RECONSTRUCTION_APODIZATION_METHOD: Tags.RECONSTRUCTION_APODIZATION_BOX,
    Tags.RECONSTRUCTION_MODE: Tags.RECONSTRUCTION_MODE_PRESSURE,
    Tags.KWAVE_PROPERTY_SENSOR_RECORD: "p",
    Tags.KWAVE_PROPERTY_PMLInside: False,
    Tags.KWAVE_PROPERTY_PMLSize: [31, 32],
    Tags.KWAVE_PROPERTY_PMLAlpha: 1.5,
    Tags.KWAVE_PROPERTY_PlotPML: False,
    Tags.RECORDMOVIE: False,
    Tags.MOVIENAME: "visualization_log",
    Tags.ACOUSTIC_LOG_SCALE: True,
    Tags.DATA_FIELD_SPEED_OF_SOUND: 1540,
    Tags.DATA_FIELD_ALPHA_COEFF: 0.01,
    Tags.DATA_FIELD_DENSITY: 1000,
    Tags.SPACING_MM: SPACING
})

settings["noise_initial_pressure"] = {
    Tags.NOISE_MEAN: 1,
    Tags.NOISE_STD: 0.01,
    Tags.NOISE_MODE: Tags.NOISE_MODE_MULTIPLICATIVE,
    Tags.DATA_FIELD: Tags.DATA_FIELD_INITIAL_PRESSURE,
    Tags.NOISE_NON_NEGATIVITY_CONSTRAINT: True
}

settings["noise_time_series"] = {
    Tags.NOISE_STD: 1,
    Tags.NOISE_MODE: Tags.NOISE_MODE_ADDITIVE,
    Tags.DATA_FIELD: Tags.DATA_FIELD_TIME_SERIES_DATA
}

# TODO: For the device choice, uncomment the undesired device

# device = sp.MSOTAcuityEcho(device_position_mm=np.array([VOLUME_TRANSDUCER_DIM_IN_MM/2,
#                                                      VOLUME_PLANAR_DIM_IN_MM/2,
#                                                      0]))
# device.update_settings_for_use_of_model_based_volume_creator(settings)

device = sp.PhotoacousticDevice(device_position_mm=np.array([VOLUME_TRANSDUCER_DIM_IN_MM/2,
                                                             VOLUME_PLANAR_DIM_IN_MM/2,
                                                             0]),
                                field_of_view_extent_mm=np.asarray([-15, 15, 0, 0, 0, 20]))
device.set_detection_geometry(sp.LinearArrayDetectionGeometry(device_position_mm=device.device_position_mm,
                                                              pitch_mm=0.25,
                                                              number_detector_elements=100,
                                                              field_of_view_extent_mm=np.asarray([-15, 15, 0, 0, 0, 20])))
print(device.get_detection_geometry().get_detector_element_positions_base_mm())
device.add_illumination_geometry(sp.SlitIlluminationGeometry(slit_vector_mm=[100, 0, 0]))


SIMULATION_PIPELINE = [
    sp.ModelBasedVolumeCreationAdapter(settings),
    sp.MCXAdapter(settings),
    sp.GaussianNoise(settings, "noise_initial_pressure"),
    sp.KWaveAdapter(settings),
    sp.GaussianNoise(settings, "noise_time_series"),
    sp.TimeReversalAdapter(settings),
    sp.FieldOfViewCropping(settings)
]

sp.simulate(SIMULATION_PIPELINE, settings, device)

if Tags.WAVELENGTH in settings:
    WAVELENGTH = settings[Tags.WAVELENGTH]
else:
    WAVELENGTH = 700

if VISUALIZE:
    sp.visualise_data(path_to_hdf5_file=settings[Tags.SIMPA_OUTPUT_PATH],
                      wavelength=WAVELENGTH,
                      show_time_series_data=True,
                      show_initial_pressure=True,
                      show_reconstructed_data=True,
                      log_scale=False,
                      show_xz_only=False)
=======
    if path_manager is None:
        path_manager = sp.PathManager()
    VOLUME_TRANSDUCER_DIM_IN_MM = 75
    VOLUME_PLANAR_DIM_IN_MM = 20
    VOLUME_HEIGHT_IN_MM = 25
    RANDOM_SEED = 4711

    # If VISUALIZE is set to True, the simulation result will be plotted
    VISUALIZE = True

    def create_example_tissue():
        """
        This is a very simple example script of how to create a tissue definition.
        It contains a muscular background, an epidermis layer on top of the muscles
        and a blood vessel.
        """
        background_dictionary = sp.Settings()
        background_dictionary[Tags.MOLECULE_COMPOSITION] = sp.TISSUE_LIBRARY.constant(1e-10, 1e-10, 1.0)
        background_dictionary[Tags.STRUCTURE_TYPE] = Tags.BACKGROUND

        tissue_dict = sp.Settings()
        tissue_dict[Tags.BACKGROUND] = background_dictionary
        tissue_dict["muscle"] = sp.define_horizontal_layer_structure_settings(z_start_mm=0, thickness_mm=100,
                                                                              molecular_composition=sp.TISSUE_LIBRARY.constant(
                                                                                  0.05, 100, 0.9),
                                                                              priority=1,
                                                                              consider_partial_volume=True,
                                                                              adhere_to_deformation=True)
        tissue_dict["epidermis"] = sp.define_horizontal_layer_structure_settings(z_start_mm=1, thickness_mm=0.1,
                                                                                 molecular_composition=sp.TISSUE_LIBRARY.epidermis(),
                                                                                 priority=8,
                                                                                 consider_partial_volume=True,
                                                                                 adhere_to_deformation=True)
        tissue_dict["vessel_1"] = sp.define_circular_tubular_structure_settings(
            tube_start_mm=[VOLUME_TRANSDUCER_DIM_IN_MM/2 - 10, 0, 5],
            tube_end_mm=[VOLUME_TRANSDUCER_DIM_IN_MM/2 - 10, VOLUME_PLANAR_DIM_IN_MM, 5],
            molecular_composition=sp.TISSUE_LIBRARY.blood(),
            radius_mm=2, priority=3, consider_partial_volume=True,
            adhere_to_deformation=False
        )
        tissue_dict["vessel_2"] = sp.define_circular_tubular_structure_settings(
            tube_start_mm=[VOLUME_TRANSDUCER_DIM_IN_MM/2, 0, 10],
            tube_end_mm=[VOLUME_TRANSDUCER_DIM_IN_MM/2, VOLUME_PLANAR_DIM_IN_MM, 10],
            molecular_composition=sp.TISSUE_LIBRARY.blood(),
            radius_mm=3, priority=3, consider_partial_volume=True,
            adhere_to_deformation=False
        )
        return tissue_dict

    # Seed the numpy random configuration prior to creating the global_settings file in
    # order to ensure that the same volume
    # is generated with the same random seed every time.

    np.random.seed(RANDOM_SEED)
    VOLUME_NAME = "CompletePipelineTestMSOT_"+str(RANDOM_SEED)

    general_settings = {
        # These parameters set the general properties of the simulated volume
        Tags.RANDOM_SEED: RANDOM_SEED,
        Tags.VOLUME_NAME: "CompletePipelineExample_" + str(RANDOM_SEED),
        Tags.SIMULATION_PATH: path_manager.get_hdf5_file_save_path(),
        Tags.SPACING_MM: spacing,
        Tags.DIM_VOLUME_Z_MM: VOLUME_HEIGHT_IN_MM,
        Tags.DIM_VOLUME_X_MM: VOLUME_TRANSDUCER_DIM_IN_MM,
        Tags.DIM_VOLUME_Y_MM: VOLUME_PLANAR_DIM_IN_MM,
        Tags.VOLUME_CREATOR: Tags.VOLUME_CREATOR_VERSATILE,
        Tags.GPU: True,
        Tags.WAVELENGTHS: [700, 800],
        Tags.DO_FILE_COMPRESSION: True,
        Tags.DO_IPASC_EXPORT: True
    }
    settings = sp.Settings(general_settings)
    np.random.seed(RANDOM_SEED)

    settings.set_volume_creation_settings({
        Tags.STRUCTURES: create_example_tissue(),
        Tags.SIMULATE_DEFORMED_LAYERS: True
    })

    settings.set_optical_settings({
        Tags.OPTICAL_MODEL_NUMBER_PHOTONS: 1e7,
        Tags.OPTICAL_MODEL_BINARY_PATH: path_manager.get_mcx_binary_path(),
        Tags.ILLUMINATION_TYPE: Tags.ILLUMINATION_TYPE_MSOT_ACUITY_ECHO,
        Tags.LASER_PULSE_ENERGY_IN_MILLIJOULE: 50,
        Tags.MCX_ASSUMED_ANISOTROPY: 0.9,
    })

    settings.set_acoustic_settings({
        Tags.ACOUSTIC_SIMULATION_3D: False,
        Tags.ACOUSTIC_MODEL_BINARY_PATH: path_manager.get_matlab_binary_path(),
        Tags.KWAVE_PROPERTY_ALPHA_POWER: 0.00,
        Tags.KWAVE_PROPERTY_SENSOR_RECORD: "p",
        Tags.KWAVE_PROPERTY_PMLInside: False,
        Tags.KWAVE_PROPERTY_PMLSize: [31, 32],
        Tags.KWAVE_PROPERTY_PMLAlpha: 1.5,
        Tags.KWAVE_PROPERTY_PlotPML: False,
        Tags.RECORDMOVIE: False,
        Tags.MOVIENAME: "visualization_log",
        Tags.ACOUSTIC_LOG_SCALE: True
    })

    settings.set_reconstruction_settings({
        Tags.RECONSTRUCTION_PERFORM_BANDPASS_FILTERING: False,
        Tags.ACOUSTIC_MODEL_BINARY_PATH: path_manager.get_matlab_binary_path(),
        Tags.ACOUSTIC_SIMULATION_3D: False,
        Tags.KWAVE_PROPERTY_ALPHA_POWER: 0.00,
        Tags.TUKEY_WINDOW_ALPHA: 0.5,
        Tags.BANDPASS_CUTOFF_LOWPASS_IN_HZ: int(8e6),
        Tags.BANDPASS_CUTOFF_HIGHPASS_IN_HZ: int(0.1e4),
        Tags.RECONSTRUCTION_BMODE_AFTER_RECONSTRUCTION: False,
        Tags.RECONSTRUCTION_BMODE_METHOD: Tags.RECONSTRUCTION_BMODE_METHOD_HILBERT_TRANSFORM,
        Tags.RECONSTRUCTION_APODIZATION_METHOD: Tags.RECONSTRUCTION_APODIZATION_BOX,
        Tags.RECONSTRUCTION_MODE: Tags.RECONSTRUCTION_MODE_PRESSURE,
        Tags.KWAVE_PROPERTY_SENSOR_RECORD: "p",
        Tags.KWAVE_PROPERTY_PMLInside: False,
        Tags.KWAVE_PROPERTY_PMLSize: [31, 32],
        Tags.KWAVE_PROPERTY_PMLAlpha: 1.5,
        Tags.KWAVE_PROPERTY_PlotPML: False,
        Tags.RECORDMOVIE: False,
        Tags.MOVIENAME: "visualization_log",
        Tags.ACOUSTIC_LOG_SCALE: True,
        Tags.DATA_FIELD_SPEED_OF_SOUND: 1540,
        Tags.DATA_FIELD_ALPHA_COEFF: 0.01,
        Tags.DATA_FIELD_DENSITY: 1000,
        Tags.SPACING_MM: spacing
    })

    settings["noise_initial_pressure"] = {
        Tags.NOISE_MEAN: 1,
        Tags.NOISE_STD: 0.01,
        Tags.NOISE_MODE: Tags.NOISE_MODE_MULTIPLICATIVE,
        Tags.DATA_FIELD: Tags.DATA_FIELD_INITIAL_PRESSURE,
        Tags.NOISE_NON_NEGATIVITY_CONSTRAINT: True
    }

    settings["noise_time_series"] = {
        Tags.NOISE_STD: 1,
        Tags.NOISE_MODE: Tags.NOISE_MODE_ADDITIVE,
        Tags.DATA_FIELD: Tags.DATA_FIELD_TIME_SERIES_DATA
    }

    # TODO: For the device choice, uncomment the undesired device

    # device = sp.MSOTAcuityEcho(device_position_mm=np.array([VOLUME_TRANSDUCER_DIM_IN_MM/2,
    #                                                      VOLUME_PLANAR_DIM_IN_MM/2,
    #                                                      0]))
    # device.update_settings_for_use_of_model_based_volume_creator(settings)

    device = sp.PhotoacousticDevice(device_position_mm=np.array([VOLUME_TRANSDUCER_DIM_IN_MM/2,
                                                                 VOLUME_PLANAR_DIM_IN_MM/2,
                                                                 0]),
                                    field_of_view_extent_mm=np.asarray([-15, 15, 0, 0, 0, 20]))
    device.set_detection_geometry(sp.LinearArrayDetectionGeometry(device_position_mm=device.device_position_mm,
                                                                  pitch_mm=0.25,
                                                                  number_detector_elements=100,
                                                                  field_of_view_extent_mm=np.asarray([-15, 15, 0, 0, 0, 20])))
    print(device.get_detection_geometry().get_detector_element_positions_base_mm())
    device.add_illumination_geometry(sp.SlitIlluminationGeometry(slit_vector_mm=[100, 0, 0]))

    SIMULATION_PIPELINE = [
        sp.ModelBasedVolumeCreationAdapter(settings),
        sp.MCXAdapter(settings),
        sp.GaussianNoise(settings, "noise_initial_pressure"),
        sp.KWaveAdapter(settings),
        sp.GaussianNoise(settings, "noise_time_series"),
        sp.TimeReversalAdapter(settings),
        sp.FieldOfViewCropping(settings)
    ]

    sp.simulate(SIMULATION_PIPELINE, settings, device)

    if Tags.WAVELENGTH in settings:
        WAVELENGTH = settings[Tags.WAVELENGTH]
    else:
        WAVELENGTH = 700

    if visualise:
        sp.visualise_data(path_to_hdf5_file=settings[Tags.SIMPA_OUTPUT_PATH],
                          wavelength=WAVELENGTH,
                          show_time_series_data=True,
                          show_initial_pressure=True,
                          show_reconstructed_data=True,
                          log_scale=False,
                          show_xz_only=False)


if __name__ == "__main__":
    parser = ArgumentParser(description='Run the optical and acoustic simulation example')
    parser.add_argument("--spacing", default=0.2, type=float, help='the voxel spacing in mm')
    parser.add_argument("--path_manager", default=None, help='the path manager, None uses sp.PathManager')
    parser.add_argument("--visualise", default=True, type=bool, help='whether to visualise the result')
    config = parser.parse_args()

    run_optical_and_acoustic_simulation(spacing=config.spacing, path_manager=config.path_manager,
                                        visualise=config.visualise)
>>>>>>> 29265635
<|MERGE_RESOLUTION|>--- conflicted
+++ resolved
@@ -26,179 +26,6 @@
     :param visualise: If VISUALIZE is set to True, the reconstruction result will be plotted
     :return: a run through of the example
     """
-<<<<<<< HEAD
-    background_dictionary = sp.Settings()
-    background_dictionary[Tags.MOLECULE_COMPOSITION] = sp.TISSUE_LIBRARY.constant(1e-10, 1e-10, 1.0)
-    background_dictionary[Tags.STRUCTURE_TYPE] = Tags.BACKGROUND
-
-    tissue_dict = sp.Settings()
-    tissue_dict[Tags.BACKGROUND] = background_dictionary
-    tissue_dict["muscle"] = sp.define_horizontal_layer_structure_settings(z_start_mm=0, thickness_mm=100,
-                                                                          molecular_composition=sp.TISSUE_LIBRARY.constant(
-                                                                              0.05, 100, 0.9),
-                                                                          priority=1,
-                                                                          consider_partial_volume=True,
-                                                                          adhere_to_deformation=True)
-    tissue_dict["epidermis"] = sp.define_horizontal_layer_structure_settings(z_start_mm=1, thickness_mm=0.1,
-                                                                             molecular_composition=sp.TISSUE_LIBRARY.epidermis(),
-                                                                             priority=8,
-                                                                             consider_partial_volume=True,
-                                                                             adhere_to_deformation=True)
-    tissue_dict["vessel_1"] = sp.define_circular_tubular_structure_settings(
-        tube_start_mm=[VOLUME_TRANSDUCER_DIM_IN_MM/2 - 10, 0, 5],
-        tube_end_mm=[VOLUME_TRANSDUCER_DIM_IN_MM/2 - 10, VOLUME_PLANAR_DIM_IN_MM, 5],
-        molecular_composition=sp.TISSUE_LIBRARY.blood(),
-        radius_mm=2, priority=3, consider_partial_volume=True,
-        adhere_to_deformation=False
-    )
-    tissue_dict["vessel_2"] = sp.define_circular_tubular_structure_settings(
-        tube_start_mm=[VOLUME_TRANSDUCER_DIM_IN_MM/2, 0, 10],
-        tube_end_mm=[VOLUME_TRANSDUCER_DIM_IN_MM/2, VOLUME_PLANAR_DIM_IN_MM, 10],
-        molecular_composition=sp.TISSUE_LIBRARY.blood(),
-        radius_mm=3, priority=3, consider_partial_volume=True,
-        adhere_to_deformation=False
-    )
-    return tissue_dict
-
-
-# Seed the numpy random configuration prior to creating the global_settings file in
-# order to ensure that the same volume
-# is generated with the same random seed every time.
-
-np.random.seed(RANDOM_SEED)
-VOLUME_NAME = "CompletePipelineTestMSOT_"+str(RANDOM_SEED)
-
-general_settings = {
-    # These parameters set the general properties of the simulated volume
-    Tags.RANDOM_SEED: RANDOM_SEED,
-    Tags.VOLUME_NAME: "CompletePipelineExample_" + str(RANDOM_SEED),
-    Tags.SIMULATION_PATH: path_manager.get_hdf5_file_save_path(),
-    Tags.SPACING_MM: SPACING,
-    Tags.DIM_VOLUME_Z_MM: VOLUME_HEIGHT_IN_MM,
-    Tags.DIM_VOLUME_X_MM: VOLUME_TRANSDUCER_DIM_IN_MM,
-    Tags.DIM_VOLUME_Y_MM: VOLUME_PLANAR_DIM_IN_MM,
-    Tags.VOLUME_CREATOR: Tags.VOLUME_CREATOR_VERSATILE,
-    Tags.GPU: True,
-    Tags.WAVELENGTHS: [700, 800],
-    Tags.DO_FILE_COMPRESSION: True,
-    Tags.DO_IPASC_EXPORT: True
-}
-settings = sp.Settings(general_settings)
-np.random.seed(RANDOM_SEED)
-
-settings.set_volume_creation_settings({
-    Tags.STRUCTURES: create_example_tissue(),
-    Tags.SIMULATE_DEFORMED_LAYERS: True
-})
-
-settings.set_optical_settings({
-    Tags.OPTICAL_MODEL_NUMBER_PHOTONS: 1e7,
-    Tags.OPTICAL_MODEL_BINARY_PATH: path_manager.get_mcx_binary_path(),
-    Tags.ILLUMINATION_TYPE: Tags.ILLUMINATION_TYPE_MSOT_ACUITY_ECHO,
-    Tags.LASER_PULSE_ENERGY_IN_MILLIJOULE: 50,
-    Tags.MCX_ASSUMED_ANISOTROPY: 0.9,
-    Tags.ADDITIONAL_FLAGS: ['--printgpu'] # to print MCX GPU information
-})
-
-settings.set_acoustic_settings({
-    Tags.ACOUSTIC_SIMULATION_3D: False,
-    Tags.ACOUSTIC_MODEL_BINARY_PATH: path_manager.get_matlab_binary_path(),
-    Tags.KWAVE_PROPERTY_ALPHA_POWER: 0.00,
-    Tags.KWAVE_PROPERTY_SENSOR_RECORD: "p",
-    Tags.KWAVE_PROPERTY_PMLInside: False,
-    Tags.KWAVE_PROPERTY_PMLSize: [31, 32],
-    Tags.KWAVE_PROPERTY_PMLAlpha: 1.5,
-    Tags.KWAVE_PROPERTY_PlotPML: False,
-    Tags.RECORDMOVIE: False,
-    Tags.MOVIENAME: "visualization_log",
-    Tags.ACOUSTIC_LOG_SCALE: True
-})
-
-settings.set_reconstruction_settings({
-    Tags.RECONSTRUCTION_PERFORM_BANDPASS_FILTERING: False,
-    Tags.ACOUSTIC_MODEL_BINARY_PATH: path_manager.get_matlab_binary_path(),
-    Tags.ACOUSTIC_SIMULATION_3D: False,
-    Tags.KWAVE_PROPERTY_ALPHA_POWER: 0.00,
-    Tags.TUKEY_WINDOW_ALPHA: 0.5,
-    Tags.BANDPASS_CUTOFF_LOWPASS_IN_HZ: int(8e6),
-    Tags.BANDPASS_CUTOFF_HIGHPASS_IN_HZ: int(0.1e4),
-    Tags.RECONSTRUCTION_BMODE_AFTER_RECONSTRUCTION: False,
-    Tags.RECONSTRUCTION_BMODE_METHOD: Tags.RECONSTRUCTION_BMODE_METHOD_HILBERT_TRANSFORM,
-    Tags.RECONSTRUCTION_APODIZATION_METHOD: Tags.RECONSTRUCTION_APODIZATION_BOX,
-    Tags.RECONSTRUCTION_MODE: Tags.RECONSTRUCTION_MODE_PRESSURE,
-    Tags.KWAVE_PROPERTY_SENSOR_RECORD: "p",
-    Tags.KWAVE_PROPERTY_PMLInside: False,
-    Tags.KWAVE_PROPERTY_PMLSize: [31, 32],
-    Tags.KWAVE_PROPERTY_PMLAlpha: 1.5,
-    Tags.KWAVE_PROPERTY_PlotPML: False,
-    Tags.RECORDMOVIE: False,
-    Tags.MOVIENAME: "visualization_log",
-    Tags.ACOUSTIC_LOG_SCALE: True,
-    Tags.DATA_FIELD_SPEED_OF_SOUND: 1540,
-    Tags.DATA_FIELD_ALPHA_COEFF: 0.01,
-    Tags.DATA_FIELD_DENSITY: 1000,
-    Tags.SPACING_MM: SPACING
-})
-
-settings["noise_initial_pressure"] = {
-    Tags.NOISE_MEAN: 1,
-    Tags.NOISE_STD: 0.01,
-    Tags.NOISE_MODE: Tags.NOISE_MODE_MULTIPLICATIVE,
-    Tags.DATA_FIELD: Tags.DATA_FIELD_INITIAL_PRESSURE,
-    Tags.NOISE_NON_NEGATIVITY_CONSTRAINT: True
-}
-
-settings["noise_time_series"] = {
-    Tags.NOISE_STD: 1,
-    Tags.NOISE_MODE: Tags.NOISE_MODE_ADDITIVE,
-    Tags.DATA_FIELD: Tags.DATA_FIELD_TIME_SERIES_DATA
-}
-
-# TODO: For the device choice, uncomment the undesired device
-
-# device = sp.MSOTAcuityEcho(device_position_mm=np.array([VOLUME_TRANSDUCER_DIM_IN_MM/2,
-#                                                      VOLUME_PLANAR_DIM_IN_MM/2,
-#                                                      0]))
-# device.update_settings_for_use_of_model_based_volume_creator(settings)
-
-device = sp.PhotoacousticDevice(device_position_mm=np.array([VOLUME_TRANSDUCER_DIM_IN_MM/2,
-                                                             VOLUME_PLANAR_DIM_IN_MM/2,
-                                                             0]),
-                                field_of_view_extent_mm=np.asarray([-15, 15, 0, 0, 0, 20]))
-device.set_detection_geometry(sp.LinearArrayDetectionGeometry(device_position_mm=device.device_position_mm,
-                                                              pitch_mm=0.25,
-                                                              number_detector_elements=100,
-                                                              field_of_view_extent_mm=np.asarray([-15, 15, 0, 0, 0, 20])))
-print(device.get_detection_geometry().get_detector_element_positions_base_mm())
-device.add_illumination_geometry(sp.SlitIlluminationGeometry(slit_vector_mm=[100, 0, 0]))
-
-
-SIMULATION_PIPELINE = [
-    sp.ModelBasedVolumeCreationAdapter(settings),
-    sp.MCXAdapter(settings),
-    sp.GaussianNoise(settings, "noise_initial_pressure"),
-    sp.KWaveAdapter(settings),
-    sp.GaussianNoise(settings, "noise_time_series"),
-    sp.TimeReversalAdapter(settings),
-    sp.FieldOfViewCropping(settings)
-]
-
-sp.simulate(SIMULATION_PIPELINE, settings, device)
-
-if Tags.WAVELENGTH in settings:
-    WAVELENGTH = settings[Tags.WAVELENGTH]
-else:
-    WAVELENGTH = 700
-
-if VISUALIZE:
-    sp.visualise_data(path_to_hdf5_file=settings[Tags.SIMPA_OUTPUT_PATH],
-                      wavelength=WAVELENGTH,
-                      show_time_series_data=True,
-                      show_initial_pressure=True,
-                      show_reconstructed_data=True,
-                      log_scale=False,
-                      show_xz_only=False)
-=======
     if path_manager is None:
         path_manager = sp.PathManager()
     VOLUME_TRANSDUCER_DIM_IN_MM = 75
@@ -284,6 +111,7 @@
         Tags.ILLUMINATION_TYPE: Tags.ILLUMINATION_TYPE_MSOT_ACUITY_ECHO,
         Tags.LASER_PULSE_ENERGY_IN_MILLIJOULE: 50,
         Tags.MCX_ASSUMED_ANISOTROPY: 0.9,
+        Tags.ADDITIONAL_FLAGS: ['--printgpu']  # to print MCX GPU information
     })
 
     settings.set_acoustic_settings({
@@ -393,5 +221,4 @@
     config = parser.parse_args()
 
     run_optical_and_acoustic_simulation(spacing=config.spacing, path_manager=config.path_manager,
-                                        visualise=config.visualise)
->>>>>>> 29265635
+                                        visualise=config.visualise)