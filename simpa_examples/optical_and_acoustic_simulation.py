--- conflicted
+++ resolved
@@ -3,11 +3,6 @@
 SPDX-FileCopyrightText: 2021 VISION Lab, Cancer Research UK Cambridge Institute (CRUK CI)
 SPDX-License-Identifier: MIT
 """
-<<<<<<< HEAD
-
-from simpa.utils import Tags, TISSUE_LIBRARY
-=======
->>>>>>> 0012f3d9
 
 from simpa.utils import Tags, TISSUE_LIBRARY, PathManager, Settings
 from simpa.core.simulation import simulate
@@ -15,12 +10,7 @@
     define_circular_tubular_structure_settings
 from simpa.visualisation.matplotlib_data_visualisation import visualise_data
 import numpy as np
-<<<<<<< HEAD
-from simpa.utils.path_manager import PathManager
-from simpa.core import ImageReconstructionModuleDelayAndSumAdapter, GaussianNoiseProcessingComponent, \
-=======
 from simpa.simulation_components import ImageReconstructionModuleDelayAndSumAdapter, GaussianNoiseProcessingComponent, \
->>>>>>> 0012f3d9
     OpticalForwardModelMcxAdapter, AcousticForwardModelKWaveAdapter, VolumeCreationModelModelBasedAdapter, \
     FieldOfViewCroppingProcessingComponent, ImageReconstructionModuleSignedDelayMultiplyAndSumAdapter, \
     ReconstructionModuleTimeReversalAdapter
@@ -56,54 +46,6 @@
     background_dictionary[Tags.MOLECULE_COMPOSITION] = TISSUE_LIBRARY.constant(1e-10, 1e-10, 1.0)
     background_dictionary[Tags.STRUCTURE_TYPE] = Tags.BACKGROUND
 
-<<<<<<< HEAD
-    muscle_dictionary = Settings()
-    muscle_dictionary[Tags.PRIORITY] = 1
-    muscle_dictionary[Tags.STRUCTURE_START_MM] = [0, 0, 0]
-    muscle_dictionary[Tags.STRUCTURE_END_MM] = [0, 0, 100]
-    muscle_dictionary[Tags.MOLECULE_COMPOSITION] = TISSUE_LIBRARY.constant(0.05, 100, 0.9)
-    muscle_dictionary[Tags.CONSIDER_PARTIAL_VOLUME] = True
-    muscle_dictionary[Tags.ADHERE_TO_DEFORMATION] = True
-    muscle_dictionary[Tags.STRUCTURE_TYPE] = Tags.HORIZONTAL_LAYER_STRUCTURE
-
-    vessel_1_dictionary = Settings()
-    vessel_1_dictionary[Tags.PRIORITY] = 3
-    vessel_1_dictionary[Tags.STRUCTURE_START_MM] = [VOLUME_TRANSDUCER_DIM_IN_MM/2,
-                                                    0, 10]
-    vessel_1_dictionary[Tags.STRUCTURE_END_MM] = [VOLUME_TRANSDUCER_DIM_IN_MM/2, VOLUME_PLANAR_DIM_IN_MM, 10]
-    vessel_1_dictionary[Tags.STRUCTURE_RADIUS_MM] = 3
-    vessel_1_dictionary[Tags.MOLECULE_COMPOSITION] = TISSUE_LIBRARY.blood()
-    vessel_1_dictionary[Tags.CONSIDER_PARTIAL_VOLUME] = True
-    vessel_1_dictionary[Tags.ADHERE_TO_DEFORMATION] = False
-    vessel_1_dictionary[Tags.STRUCTURE_TYPE] = Tags.CIRCULAR_TUBULAR_STRUCTURE
-
-    vessel_2_dictionary = Settings()
-    vessel_2_dictionary[Tags.PRIORITY] = 3
-    vessel_2_dictionary[Tags.STRUCTURE_START_MM] = [VOLUME_TRANSDUCER_DIM_IN_MM/2 -10,
-                                                    0, 5]
-    vessel_2_dictionary[Tags.STRUCTURE_END_MM] = [VOLUME_TRANSDUCER_DIM_IN_MM/2 -10, VOLUME_PLANAR_DIM_IN_MM, 5]
-    vessel_2_dictionary[Tags.STRUCTURE_RADIUS_MM] = 2
-    vessel_2_dictionary[Tags.MOLECULE_COMPOSITION] = TISSUE_LIBRARY.blood()
-    vessel_2_dictionary[Tags.CONSIDER_PARTIAL_VOLUME] = True
-    vessel_2_dictionary[Tags.ADHERE_TO_DEFORMATION] = False
-    vessel_2_dictionary[Tags.STRUCTURE_TYPE] = Tags.CIRCULAR_TUBULAR_STRUCTURE
-
-    epidermis_dictionary = Settings()
-    epidermis_dictionary[Tags.PRIORITY] = 8
-    epidermis_dictionary[Tags.STRUCTURE_START_MM] = [0, 0, 1]
-    epidermis_dictionary[Tags.STRUCTURE_END_MM] = [0, 0, 1.1]
-    epidermis_dictionary[Tags.MOLECULE_COMPOSITION] = TISSUE_LIBRARY.epidermis()
-    epidermis_dictionary[Tags.CONSIDER_PARTIAL_VOLUME] = True
-    epidermis_dictionary[Tags.ADHERE_TO_DEFORMATION] = True
-    epidermis_dictionary[Tags.STRUCTURE_TYPE] = Tags.HORIZONTAL_LAYER_STRUCTURE
-
-    tissue_dict = Settings()
-    tissue_dict[Tags.BACKGROUND] = background_dictionary
-    tissue_dict["muscle"] = muscle_dictionary
-    tissue_dict["epidermis"] = epidermis_dictionary
-    tissue_dict["vessel_1"] = vessel_1_dictionary
-    tissue_dict["vessel_2"] = vessel_2_dictionary
-=======
     tissue_dict = Settings()
     tissue_dict[Tags.BACKGROUND] = background_dictionary
     tissue_dict["muscle"] = define_horizontal_layer_structure_settings(z_start_mm=0, thickness_mm=100,
@@ -132,7 +74,6 @@
         radius_mm=3, priority=3, consider_partial_volume=True,
         adhere_to_deformation=False
     )
->>>>>>> 0012f3d9
     return tissue_dict
 
 
@@ -154,17 +95,10 @@
             Tags.DIM_VOLUME_Y_MM: VOLUME_PLANAR_DIM_IN_MM,
             Tags.VOLUME_CREATOR: Tags.VOLUME_CREATOR_VERSATILE,
             Tags.GPU: True,
-<<<<<<< HEAD
-
-            # The following parameters set the optical forward model
-            Tags.WAVELENGTHS: [700],
-            Tags.LOAD_AND_SAVE_HDF5_FILE_AT_THE_END_OF_SIMULATION_TO_MINIMISE_FILESIZE: True
-=======
             # The following parameters set the optical forward model
             Tags.WAVELENGTHS: [700, 800],
             Tags.LOAD_AND_SAVE_HDF5_FILE_AT_THE_END_OF_SIMULATION_TO_MINIMISE_FILESIZE: True,
             Tags.DO_IPASC_EXPORT: True
->>>>>>> 0012f3d9
         }
 settings = Settings(general_settings)
 np.random.seed(RANDOM_SEED)
@@ -200,19 +134,11 @@
     Tags.RECONSTRUCTION_PERFORM_BANDPASS_FILTERING: False,
     Tags.ACOUSTIC_MODEL_BINARY_PATH: path_manager.get_matlab_binary_path(),
     Tags.ACOUSTIC_SIMULATION_3D: False,
-<<<<<<< HEAD
-    Tags.PROPERTY_ALPHA_POWER: 1.05,
-    Tags.TUKEY_WINDOW_ALPHA: 0.5,
-    Tags.BANDPASS_CUTOFF_LOWPASS: int(8e6),
-    Tags.BANDPASS_CUTOFF_HIGHPASS: int(0.1e4),
-    Tags.RECONSTRUCTION_BMODE_AFTER_RECONSTRUCTION: True,
-=======
     Tags.PROPERTY_ALPHA_POWER: 0.00,
     Tags.TUKEY_WINDOW_ALPHA: 0.5,
     Tags.BANDPASS_CUTOFF_LOWPASS: int(8e6),
     Tags.BANDPASS_CUTOFF_HIGHPASS: int(0.1e4),
     Tags.RECONSTRUCTION_BMODE_AFTER_RECONSTRUCTION: False,
->>>>>>> 0012f3d9
     Tags.RECONSTRUCTION_BMODE_METHOD: Tags.RECONSTRUCTION_BMODE_METHOD_HILBERT_TRANSFORM,
     Tags.RECONSTRUCTION_APODIZATION_METHOD: Tags.RECONSTRUCTION_APODIZATION_BOX,
     Tags.RECONSTRUCTION_MODE: Tags.RECONSTRUCTION_MODE_PRESSURE,
@@ -226,12 +152,8 @@
     Tags.ACOUSTIC_LOG_SCALE: True,
     Tags.PROPERTY_SPEED_OF_SOUND: 1540,
     Tags.PROPERTY_ALPHA_COEFF: 0.01,
-<<<<<<< HEAD
-    Tags.PROPERTY_DENSITY: 1000
-=======
     Tags.PROPERTY_DENSITY: 1000,
     Tags.SPACING_MM: SPACING
->>>>>>> 0012f3d9
 })
 
 settings["noise_initial_pressure"] = {
@@ -257,11 +179,6 @@
 
 device = PhotoacousticDevice(device_position_mm=np.array([VOLUME_TRANSDUCER_DIM_IN_MM/2,
                                                           VOLUME_PLANAR_DIM_IN_MM/2,
-<<<<<<< HEAD
-                                                          0]))
-device.set_detection_geometry(LinearArrayDetectionGeometry(device_position_mm=device.device_position_mm, pitch_mm=0.25,
-                                                           number_detector_elements=200))
-=======
                                                           0]),
                              field_of_view_extent_mm=np.asarray([-15, 15, 0, 0, 0, 20]))
 device.set_detection_geometry(LinearArrayDetectionGeometry(device_position_mm=device.device_position_mm,
@@ -269,7 +186,6 @@
                                                            number_detector_elements=200,
                                                            field_of_view_extent_mm=np.asarray([-15, 15, 0, 0, 0, 20])))
 print(device.get_detection_geometry().get_detector_element_positions_base_mm())
->>>>>>> 0012f3d9
 device.add_illumination_geometry(SlitIlluminationGeometry(slit_vector_mm=[100, 0, 0]))
 
 
@@ -280,10 +196,7 @@
     AcousticForwardModelKWaveAdapter(settings),
     GaussianNoiseProcessingComponent(settings, "noise_time_series"),
     ReconstructionModuleTimeReversalAdapter(settings),
-<<<<<<< HEAD
-=======
     FieldOfViewCroppingProcessingComponent(settings)
->>>>>>> 0012f3d9
     ]
 
 simulate(SIMUATION_PIPELINE, settings, device)
