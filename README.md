--- conflicted
+++ resolved
@@ -75,13 +75,7 @@
 
 ### mcx (Optical Forward Model)
 
-<<<<<<< HEAD
-Either download suitable executables from the MCX homepage or build yourself from the following sources. If you are 
-working with simple illumination geometries (pencil beams, disks, etc.), pre-compiled executables might be easier to 
-use.
-=======
 Download the latest nightly build of [mcx](http://mcx.space/) on [this page](http://mcx.space/nightly/github/) for your operating system:
->>>>>>> 16e5a9fe
 
 - Linux: `mcx-linux-x64-github-latest.zip`
 - MacOS: `mcx-macos-x64-github-latest.zip`
